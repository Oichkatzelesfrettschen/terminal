parameters:
  - name: branding
    type: string
    default: Dev
  - name: additionalBuildOptions
    type: string
    default: ''
  - name: buildTerminal
    type: boolean
    default: true
  - name: buildConPTY
    type: boolean
    default: false
  - name: buildWPF
    type: boolean
    default: false
  - name: buildWPFDotNetComponents # This weird hack is to make sure we sign and source index the .NET pieces
    type: boolean
    default: false
  - name: buildEverything
    displayName: "Build Everything (Overrides all other build options)"
    type: boolean
    default: false
  - name: pgoBuildMode
    type: string
    default: None
    values: [Optimize, Instrument, None]
  - name: buildConfigurations
    type: object
    default:
      - Release
  - name: buildPlatforms
    type: object
    default:
      - x64
      - x86
      - arm64
  - name: generateSbom
    type: boolean
    default: false
  - name: codeSign
    type: boolean
    default: false
  - name: keepAllExpensiveBuildOutputs
    type: boolean
    default: true
  - name: artifactStem
    type: string
    default: ''
  - name: jobName
    type: string
    default: 'Build'
  - name: pool
    type: object
    default: []
  - name: beforeBuildSteps
    type: stepList
    default: []
<<<<<<< HEAD
  - name: afterBuildSteps
    type: stepList
    default: []
=======
  - name: variables
    type: object
    default: {}
  - name: publishArtifacts
    type: boolean
    default: true
  - name: removeAllNonSignedFiles
    type: boolean
    default: false
  - name: signingIdentity
    type: object
    default: {}
  - name: enableCaching
    type: boolean
    default: false
>>>>>>> 1f831466

jobs:
- job: ${{ parameters.jobName }}
  ${{ if ne(length(parameters.pool), 0) }}:
    pool: ${{ parameters.pool }}
  strategy:
    matrix:
      ${{ each config in parameters.buildConfigurations }}:
        ${{ each platform in parameters.buildPlatforms }}:
          ${{ config }}_${{ platform }}:
            BuildConfiguration: ${{ config }}
            BuildPlatform: ${{ platform }}
            ${{ if eq(platform, 'x86') }}:
              OutputBuildPlatform: Win32
            ${{ elseif eq(platform, 'Any CPU') }}:
              OutputBuildPlatform: AnyCPU
            ${{ else }}:
              OutputBuildPlatform: ${{ platform }}
  variables:
    MakeAppxPath: 'C:\Program Files (x86)\Windows Kits\10\bin\10.0.22621.0\x86\MakeAppx.exe'
    Terminal.BinDir: $(Build.SourcesDirectory)/bin/$(OutputBuildPlatform)/$(BuildConfiguration)
    # Azure DevOps abhors a vacuum
    # If these are blank, expansion will fail later on... which will result in direct substitution of the variable *names*
    # later on. We'll just... set them to a single space and if we need to, check IsNullOrWhiteSpace.
    # Yup.
    BuildTargetParameter: ' '
    SelectedSigningFragments: ' '
    MSBuildCacheParameters: ' '
    # When building the unpackaged distribution, build it in portable mode if it's Canary-branded
    ${{ if eq(parameters.branding, 'Canary') }}:
      UnpackagedBuildArguments: -PortableMode
    ${{ else }}:
      UnpackagedBuildArguments: ' '
    JobOutputDirectory: $(Terminal.BinDir)
    JobOutputArtifactName: build-$(BuildPlatform)-$(BuildConfiguration)${{ parameters.artifactStem }}
    ${{ insert }}: ${{ parameters.variables }}
  displayName: Build
  timeoutInMinutes: 240
  cancelTimeoutInMinutes: 1
  steps:
  - checkout: self
    clean: true
    submodules: true
    persistCredentials: True

  # This generates either nothing for BuildTargetParameter, or /t:X;Y;Z, to control targets later.
  - pwsh: |-
      If (-Not [bool]::Parse("${{ parameters.buildEverything }}")) {
        $BuildTargets = @()
        $SignFragments = @()
        If ([bool]::Parse("${{ parameters.buildTerminal }}")) {
          $BuildTargets += "Terminal\CascadiaPackage"
          $SignFragments += "terminal_constituents"
        }
        If ([bool]::Parse("${{ parameters.buildWPFDotNetComponents }}")) {
          $BuildTargets += "Terminal\wpf\WpfTerminalControl"
          $SignFragments += "wpfdotnet"
        }
        If ([bool]::Parse("${{ parameters.buildWPF }}")) {
          $BuildTargets += "Terminal\Control\Microsoft_Terminal_Control"
          $SignFragments += "wpf"
        }
        If ([bool]::Parse("${{ parameters.buildConPTY }}")) {
          $BuildTargets += "Conhost\Host_EXE;Conhost\winconpty_DLL"
          $SignFragments += "conpty"
        }
        Write-Host "Targets: $($BuildTargets -Join ";")"
        Write-Host "Sign targets: $($SignFragments -Join ";")"
        Write-Host "##vso[task.setvariable variable=BuildTargetParameter]/t:$($BuildTargets -Join ";")"
        Write-Host "##vso[task.setvariable variable=SelectedSigningFragments]$($SignFragments -Join ";")"
      }
    displayName: Prepare Build and Sign Targets

  - ${{ if eq(parameters.enableCaching, true) }}:
    - pwsh: |-
        $MSBuildCacheParameters = ""
        $MSBuildCacheParameters += " -graph"
        $MSBuildCacheParameters += " -reportfileaccesses"
        $MSBuildCacheParameters += " -p:MSBuildCacheEnabled=true"
        $MSBuildCacheParameters += " -p:MSBuildCacheLogDirectory=$(Build.SourcesDirectory)\MSBuildCacheLogs"
        Write-Host "MSBuildCacheParameters: $MSBuildCacheParameters"
        Write-Host "##vso[task.setvariable variable=MSBuildCacheParameters]$MSBuildCacheParameters"
      displayName: Prepare MSBuildCache variables

  - pwsh: |-
      .\build\scripts\Generate-ThirdPartyNotices.ps1 -MarkdownNoticePath .\NOTICE.md -OutputPath .\src\cascadia\CascadiaPackage\NOTICE.html
    displayName: Generate NOTICE.html from NOTICE.md

  - template: .\steps-restore-nuget.yml

  - pwsh: |-
      .\build\scripts\Set-LatestVCToolsVersion.ps1
    displayName: Work around DD-1541167 (VCToolsVersion)

  - ${{ parameters.beforeBuildSteps }}

  - task: VSBuild@1
    displayName: Build OpenConsole.sln
    inputs:
      solution: 'OpenConsole.sln'
      msbuildArgs: >-
        /p:WindowsTerminalOfficialBuild=true;WindowsTerminalBranding=${{ parameters.branding }};PGOBuildMode=${{ parameters.pgoBuildMode }}
        ${{ parameters.additionalBuildOptions }}
        /bl:$(Build.SourcesDirectory)\msbuild.binlog
        $(BuildTargetParameter)
        $(MSBuildCacheParameters)
      platform: $(BuildPlatform)
      configuration: $(BuildConfiguration)
      msbuildArchitecture: x64
      maximumCpuCount: true
    ${{ if eq(parameters.enableCaching, true) }}:
      env:
        SYSTEM_ACCESSTOKEN: $(System.AccessToken)

  - ${{ if eq(parameters.publishArtifacts, true) }}:
    - publish: $(Build.SourcesDirectory)/msbuild.binlog
      artifact: logs-$(BuildPlatform)-$(BuildConfiguration)${{ parameters.artifactStem }}
      condition: always()
      displayName: Publish Build Log
    - ${{ if eq(parameters.enableCaching, true) }}:
      - publish: $(Build.SourcesDirectory)\MSBuildCacheLogs
        artifact: logs-msbuildcache-$(BuildPlatform)-$(BuildConfiguration)${{ parameters.artifactStem }}
        condition: always()
        displayName: Publish MSBuildCache Logs
  - ${{ else }}:
    - task: CopyFiles@2
      displayName: Copy Build Log
      inputs:
        contents: $(Build.SourcesDirectory)/msbuild.binlog
        TargetFolder: $(Terminal.BinDir)
    - ${{ if eq(parameters.enableCaching, true) }}:
      - task: CopyFiles@2
        displayName: Copy MSBuildCache Logs
        inputs:
          contents: $(Build.SourcesDirectory)/MSBuildCacheLogs/**
          TargetFolder: $(Terminal.BinDir)/MSBuildCacheLogs

  - ${{ parameters.afterBuildSteps }}

  # This saves ~2GiB per architecture. We won't need these later.
  # Removes:
  # - All .lib that do not have an associated .exp (which would indicate that they are import libs)
  # - All .pdbs from those .libs (which were only used during linking)
  # - Directories ending in Lib (static lib projects that we fully linked into DLLs which may also contain unnecessary resources)
  # - All LocalTests_ project outputs, as they were subsumed into TestHostApp
  # - All PDB files inside the WindowsTerminal/ output, which do not belong there.
  # - console.dll, which apparently breaks XFGCheck? lol.
  - pwsh: |-
      $binDir = '$(Terminal.BinDir)'
      $ImportLibs = Get-ChildItem $binDir -Recurse -File -Filter '*.exp' | ForEach-Object { $_.FullName -Replace "exp$","lib" }
      $StaticLibs = Get-ChildItem $binDir -Recurse -File -Filter '*.lib' | Where-Object FullName -NotIn $ImportLibs

      $Items = @()
      $Items += $StaticLibs
      $Items += Get-Item ($StaticLibs.FullName -Replace "lib$","pdb") -ErrorAction:Ignore
      $Items += Get-ChildItem $binDir -Directory -Filter '*Lib'
      $Items += Get-ChildItem $binDir -Directory -Filter 'LocalTests_*'
      $Items += Get-ChildItem "${$binDir}\WindowsTerminal" -Filter '*.pdb' -ErrorAction:Ignore

      If (-Not [bool]::Parse('${{ parameters.keepAllExpensiveBuildOutputs }}')) {
        $Items += Get-ChildItem '$(Terminal.BinDir)' -Filter '*.pdb' -Recurse
      }

      $Items += Get-ChildItem $binDir -Filter 'console.dll'

      $Items | Remove-Item -Recurse -Force -Verbose -ErrorAction:Ignore
    displayName: Clean up static libs and extra symbols
    errorActionPreference: silentlyContinue # It's OK if this silently fails

  # We cannot index PDBs that we have deleted!
  - ${{ if eq(parameters.keepAllExpensiveBuildOutputs, true) }}:
    - pwsh: |-
        build\scripts\Index-Pdbs.ps1 -SearchDir '$(Terminal.BinDir)' -SourceRoot '$(Build.SourcesDirectory)' -recursive -Verbose -CommitId $(Build.SourceVersion)
      displayName: Source Index PDBs
      errorActionPreference: silentlyContinue

  - ${{ if or(parameters.buildTerminal, parameters.buildEverything) }}:
    - pwsh: |-
        $Package = (Get-ChildItem -Recurse -Filter "CascadiaPackage*.msix" | Select -First 1)
        $PackageFilename = $Package.FullName
        Write-Host "##vso[task.setvariable variable=WindowsTerminalPackagePath]${PackageFilename}"
      displayName: Locate the MSIX

    # CHECK EXCEPTION
    # PGO requires a desktop CRT
    - ${{ if ne(parameters.pgoBuildMode, 'Instrument') }}:
      - pwsh: |-
          .\build\scripts\Test-WindowsTerminalPackage.ps1 -Verbose -Path "$(WindowsTerminalPackagePath)"
        displayName: Check MSIX for common regressions
        condition: and(succeeded(), ne(variables.WindowsTerminalPackagePath, ''))
      
    - ${{ if eq(parameters.codeSign, true) }}:
      - pwsh: |-
          & "$(MakeAppxPath)" unpack /p "$(WindowsTerminalPackagePath)" /d "$(Terminal.BinDir)/PackageContents"
        displayName: Unpack the MSIX for signing

  - ${{ if eq(parameters.codeSign, true) }}:
    - template: steps-create-signing-config.yml
      parameters:
        outFile: '$(Build.SourcesDirectory)/ESRPSigningConfig.json'
        stage: build
        fragments: $(SelectedSigningFragments)

    # Code-sign everything we just put together.
    # We run the signing in Terminal.BinDir, because all of the signing batches are relative to the final architecture/configuration output folder.
    - template: steps-esrp-signing.yml
      parameters:
        displayName: Submit Signing Request
        signingIdentity: ${{ parameters.signingIdentity }}
        inputs:
          FolderPath: '$(Terminal.BinDir)'
          signType: batchSigning
          batchSignPolicyFile: '$(Build.SourcesDirectory)/ESRPSigningConfig.json'

    # We only need to re-pack the MSIX if we actually signed, so this can stay in the codeSign conditional
    - ${{ if or(parameters.buildTerminal, parameters.buildEverything) }}:
      - pwsh: |-
          $outDir = New-Item -Type Directory "$(Terminal.BinDir)/_appx" -ErrorAction:Ignore
          $PackageFilename = Join-Path $outDir.FullName (Split-Path -Leaf "$(WindowsTerminalPackagePath)")
          & "$(MakeAppxPath)" pack /h SHA256 /o /p $PackageFilename /d "$(Terminal.BinDir)/PackageContents"
          Write-Host "##vso[task.setvariable variable=WindowsTerminalPackagePath]${PackageFilename}"
        displayName: Re-pack the new Terminal package after signing

    # Some of our governed pipelines explicitly fail builds that have *any* non-codesigned filed (!)
    - ${{ if eq(parameters.removeAllNonSignedFiles, true) }}:
      - pwsh: |-
          Get-ChildItem "$(Terminal.BinDir)" -Recurse -Include "*.dll","*.exe" |
            Where-Object { (Get-AuthenticodeSignature $_).Status -Ne "Valid" } |
            Remove-Item -Verbose -Force
        displayName: Remove all non-signed output files

  - ${{ else }}: # No Signing
    - ${{ if or(parameters.buildTerminal, parameters.buildEverything) }}:
      - pwsh: |-
          $outDir = New-Item -Type Directory "$(Terminal.BinDir)/_appx" -ErrorAction:Ignore
          $PackageFilename = Join-Path $outDir.FullName (Split-Path -Leaf "$(WindowsTerminalPackagePath)")
          Copy-Item "$(WindowsTerminalPackagePath)" $PackageFilename
          Write-Host "##vso[task.setvariable variable=WindowsTerminalPackagePath]${PackageFilename}"
        displayName: Stage the package (unsigned)
        condition: and(succeeded(), ne(variables.WindowsTerminalPackagePath, ''))

  - ${{ if or(parameters.buildTerminal, parameters.buildEverything) }}:
    - pwsh: |-
        $XamlAppxPath = (Get-Item "src\cascadia\CascadiaPackage\AppPackages\*\Dependencies\$(BuildPlatform)\Microsoft.UI.Xaml*.appx").FullName
        $outDir = New-Item -Type Directory "$(Terminal.BinDir)/_unpackaged" -ErrorAction:Ignore
        & .\build\scripts\New-UnpackagedTerminalDistribution.ps1 $(UnpackagedBuildArguments) -TerminalAppX $(WindowsTerminalPackagePath) -XamlAppX $XamlAppxPath -Destination $outDir.FullName
      displayName: Build Unpackaged Distribution (from MSIX)
      condition: and(succeeded(), ne(variables.WindowsTerminalPackagePath, ''))

  - ${{ if eq(parameters.generateSbom, true) }}:
    - task: AzureArtifacts.manifest-generator-task.manifest-generator-task.ManifestGeneratorTask@0
      displayName: 'Generate SBOM manifest'
      inputs:
        BuildDropPath: '$(Terminal.BinDir)'

    - task: DropValidatorTask@0
      displayName: 'Validate SBOM manifest'
      inputs:
        BuildDropPath: '$(Terminal.BinDir)'
        OutputPath: 'output.json'
        ValidateSignature: true
        Verbosity: 'Verbose'

  - ${{ if eq(parameters.publishArtifacts, true) }}:
    - publish: $(Terminal.BinDir)
      artifact: $(JobOutputArtifactName)
      displayName: Publish All Outputs
<|MERGE_RESOLUTION|>--- conflicted
+++ resolved
@@ -1,346 +1,343 @@
-parameters:
-  - name: branding
-    type: string
-    default: Dev
-  - name: additionalBuildOptions
-    type: string
-    default: ''
-  - name: buildTerminal
-    type: boolean
-    default: true
-  - name: buildConPTY
-    type: boolean
-    default: false
-  - name: buildWPF
-    type: boolean
-    default: false
-  - name: buildWPFDotNetComponents # This weird hack is to make sure we sign and source index the .NET pieces
-    type: boolean
-    default: false
-  - name: buildEverything
-    displayName: "Build Everything (Overrides all other build options)"
-    type: boolean
-    default: false
-  - name: pgoBuildMode
-    type: string
-    default: None
-    values: [Optimize, Instrument, None]
-  - name: buildConfigurations
-    type: object
-    default:
-      - Release
-  - name: buildPlatforms
-    type: object
-    default:
-      - x64
-      - x86
-      - arm64
-  - name: generateSbom
-    type: boolean
-    default: false
-  - name: codeSign
-    type: boolean
-    default: false
-  - name: keepAllExpensiveBuildOutputs
-    type: boolean
-    default: true
-  - name: artifactStem
-    type: string
-    default: ''
-  - name: jobName
-    type: string
-    default: 'Build'
-  - name: pool
-    type: object
-    default: []
-  - name: beforeBuildSteps
-    type: stepList
-    default: []
-<<<<<<< HEAD
-  - name: afterBuildSteps
-    type: stepList
-    default: []
-=======
-  - name: variables
-    type: object
-    default: {}
-  - name: publishArtifacts
-    type: boolean
-    default: true
-  - name: removeAllNonSignedFiles
-    type: boolean
-    default: false
-  - name: signingIdentity
-    type: object
-    default: {}
-  - name: enableCaching
-    type: boolean
-    default: false
->>>>>>> 1f831466
-
-jobs:
-- job: ${{ parameters.jobName }}
-  ${{ if ne(length(parameters.pool), 0) }}:
-    pool: ${{ parameters.pool }}
-  strategy:
-    matrix:
-      ${{ each config in parameters.buildConfigurations }}:
-        ${{ each platform in parameters.buildPlatforms }}:
-          ${{ config }}_${{ platform }}:
-            BuildConfiguration: ${{ config }}
-            BuildPlatform: ${{ platform }}
-            ${{ if eq(platform, 'x86') }}:
-              OutputBuildPlatform: Win32
-            ${{ elseif eq(platform, 'Any CPU') }}:
-              OutputBuildPlatform: AnyCPU
-            ${{ else }}:
-              OutputBuildPlatform: ${{ platform }}
-  variables:
-    MakeAppxPath: 'C:\Program Files (x86)\Windows Kits\10\bin\10.0.22621.0\x86\MakeAppx.exe'
-    Terminal.BinDir: $(Build.SourcesDirectory)/bin/$(OutputBuildPlatform)/$(BuildConfiguration)
-    # Azure DevOps abhors a vacuum
-    # If these are blank, expansion will fail later on... which will result in direct substitution of the variable *names*
-    # later on. We'll just... set them to a single space and if we need to, check IsNullOrWhiteSpace.
-    # Yup.
-    BuildTargetParameter: ' '
-    SelectedSigningFragments: ' '
-    MSBuildCacheParameters: ' '
-    # When building the unpackaged distribution, build it in portable mode if it's Canary-branded
-    ${{ if eq(parameters.branding, 'Canary') }}:
-      UnpackagedBuildArguments: -PortableMode
-    ${{ else }}:
-      UnpackagedBuildArguments: ' '
-    JobOutputDirectory: $(Terminal.BinDir)
-    JobOutputArtifactName: build-$(BuildPlatform)-$(BuildConfiguration)${{ parameters.artifactStem }}
-    ${{ insert }}: ${{ parameters.variables }}
-  displayName: Build
-  timeoutInMinutes: 240
-  cancelTimeoutInMinutes: 1
-  steps:
-  - checkout: self
-    clean: true
-    submodules: true
-    persistCredentials: True
-
-  # This generates either nothing for BuildTargetParameter, or /t:X;Y;Z, to control targets later.
-  - pwsh: |-
-      If (-Not [bool]::Parse("${{ parameters.buildEverything }}")) {
-        $BuildTargets = @()
-        $SignFragments = @()
-        If ([bool]::Parse("${{ parameters.buildTerminal }}")) {
-          $BuildTargets += "Terminal\CascadiaPackage"
-          $SignFragments += "terminal_constituents"
-        }
-        If ([bool]::Parse("${{ parameters.buildWPFDotNetComponents }}")) {
-          $BuildTargets += "Terminal\wpf\WpfTerminalControl"
-          $SignFragments += "wpfdotnet"
-        }
-        If ([bool]::Parse("${{ parameters.buildWPF }}")) {
-          $BuildTargets += "Terminal\Control\Microsoft_Terminal_Control"
-          $SignFragments += "wpf"
-        }
-        If ([bool]::Parse("${{ parameters.buildConPTY }}")) {
-          $BuildTargets += "Conhost\Host_EXE;Conhost\winconpty_DLL"
-          $SignFragments += "conpty"
-        }
-        Write-Host "Targets: $($BuildTargets -Join ";")"
-        Write-Host "Sign targets: $($SignFragments -Join ";")"
-        Write-Host "##vso[task.setvariable variable=BuildTargetParameter]/t:$($BuildTargets -Join ";")"
-        Write-Host "##vso[task.setvariable variable=SelectedSigningFragments]$($SignFragments -Join ";")"
-      }
-    displayName: Prepare Build and Sign Targets
-
-  - ${{ if eq(parameters.enableCaching, true) }}:
-    - pwsh: |-
-        $MSBuildCacheParameters = ""
-        $MSBuildCacheParameters += " -graph"
-        $MSBuildCacheParameters += " -reportfileaccesses"
-        $MSBuildCacheParameters += " -p:MSBuildCacheEnabled=true"
-        $MSBuildCacheParameters += " -p:MSBuildCacheLogDirectory=$(Build.SourcesDirectory)\MSBuildCacheLogs"
-        Write-Host "MSBuildCacheParameters: $MSBuildCacheParameters"
-        Write-Host "##vso[task.setvariable variable=MSBuildCacheParameters]$MSBuildCacheParameters"
-      displayName: Prepare MSBuildCache variables
-
-  - pwsh: |-
-      .\build\scripts\Generate-ThirdPartyNotices.ps1 -MarkdownNoticePath .\NOTICE.md -OutputPath .\src\cascadia\CascadiaPackage\NOTICE.html
-    displayName: Generate NOTICE.html from NOTICE.md
-
-  - template: .\steps-restore-nuget.yml
-
-  - pwsh: |-
-      .\build\scripts\Set-LatestVCToolsVersion.ps1
-    displayName: Work around DD-1541167 (VCToolsVersion)
-
-  - ${{ parameters.beforeBuildSteps }}
-
-  - task: VSBuild@1
-    displayName: Build OpenConsole.sln
-    inputs:
-      solution: 'OpenConsole.sln'
-      msbuildArgs: >-
-        /p:WindowsTerminalOfficialBuild=true;WindowsTerminalBranding=${{ parameters.branding }};PGOBuildMode=${{ parameters.pgoBuildMode }}
-        ${{ parameters.additionalBuildOptions }}
-        /bl:$(Build.SourcesDirectory)\msbuild.binlog
-        $(BuildTargetParameter)
-        $(MSBuildCacheParameters)
-      platform: $(BuildPlatform)
-      configuration: $(BuildConfiguration)
-      msbuildArchitecture: x64
-      maximumCpuCount: true
-    ${{ if eq(parameters.enableCaching, true) }}:
-      env:
-        SYSTEM_ACCESSTOKEN: $(System.AccessToken)
-
-  - ${{ if eq(parameters.publishArtifacts, true) }}:
-    - publish: $(Build.SourcesDirectory)/msbuild.binlog
-      artifact: logs-$(BuildPlatform)-$(BuildConfiguration)${{ parameters.artifactStem }}
-      condition: always()
-      displayName: Publish Build Log
-    - ${{ if eq(parameters.enableCaching, true) }}:
-      - publish: $(Build.SourcesDirectory)\MSBuildCacheLogs
-        artifact: logs-msbuildcache-$(BuildPlatform)-$(BuildConfiguration)${{ parameters.artifactStem }}
-        condition: always()
-        displayName: Publish MSBuildCache Logs
-  - ${{ else }}:
-    - task: CopyFiles@2
-      displayName: Copy Build Log
-      inputs:
-        contents: $(Build.SourcesDirectory)/msbuild.binlog
-        TargetFolder: $(Terminal.BinDir)
-    - ${{ if eq(parameters.enableCaching, true) }}:
-      - task: CopyFiles@2
-        displayName: Copy MSBuildCache Logs
-        inputs:
-          contents: $(Build.SourcesDirectory)/MSBuildCacheLogs/**
-          TargetFolder: $(Terminal.BinDir)/MSBuildCacheLogs
-
-  - ${{ parameters.afterBuildSteps }}
-
-  # This saves ~2GiB per architecture. We won't need these later.
-  # Removes:
-  # - All .lib that do not have an associated .exp (which would indicate that they are import libs)
-  # - All .pdbs from those .libs (which were only used during linking)
-  # - Directories ending in Lib (static lib projects that we fully linked into DLLs which may also contain unnecessary resources)
-  # - All LocalTests_ project outputs, as they were subsumed into TestHostApp
-  # - All PDB files inside the WindowsTerminal/ output, which do not belong there.
-  # - console.dll, which apparently breaks XFGCheck? lol.
-  - pwsh: |-
-      $binDir = '$(Terminal.BinDir)'
-      $ImportLibs = Get-ChildItem $binDir -Recurse -File -Filter '*.exp' | ForEach-Object { $_.FullName -Replace "exp$","lib" }
-      $StaticLibs = Get-ChildItem $binDir -Recurse -File -Filter '*.lib' | Where-Object FullName -NotIn $ImportLibs
-
-      $Items = @()
-      $Items += $StaticLibs
-      $Items += Get-Item ($StaticLibs.FullName -Replace "lib$","pdb") -ErrorAction:Ignore
-      $Items += Get-ChildItem $binDir -Directory -Filter '*Lib'
-      $Items += Get-ChildItem $binDir -Directory -Filter 'LocalTests_*'
-      $Items += Get-ChildItem "${$binDir}\WindowsTerminal" -Filter '*.pdb' -ErrorAction:Ignore
-
-      If (-Not [bool]::Parse('${{ parameters.keepAllExpensiveBuildOutputs }}')) {
-        $Items += Get-ChildItem '$(Terminal.BinDir)' -Filter '*.pdb' -Recurse
-      }
-
-      $Items += Get-ChildItem $binDir -Filter 'console.dll'
-
-      $Items | Remove-Item -Recurse -Force -Verbose -ErrorAction:Ignore
-    displayName: Clean up static libs and extra symbols
-    errorActionPreference: silentlyContinue # It's OK if this silently fails
-
-  # We cannot index PDBs that we have deleted!
-  - ${{ if eq(parameters.keepAllExpensiveBuildOutputs, true) }}:
-    - pwsh: |-
-        build\scripts\Index-Pdbs.ps1 -SearchDir '$(Terminal.BinDir)' -SourceRoot '$(Build.SourcesDirectory)' -recursive -Verbose -CommitId $(Build.SourceVersion)
-      displayName: Source Index PDBs
-      errorActionPreference: silentlyContinue
-
-  - ${{ if or(parameters.buildTerminal, parameters.buildEverything) }}:
-    - pwsh: |-
-        $Package = (Get-ChildItem -Recurse -Filter "CascadiaPackage*.msix" | Select -First 1)
-        $PackageFilename = $Package.FullName
-        Write-Host "##vso[task.setvariable variable=WindowsTerminalPackagePath]${PackageFilename}"
-      displayName: Locate the MSIX
-
-    # CHECK EXCEPTION
-    # PGO requires a desktop CRT
-    - ${{ if ne(parameters.pgoBuildMode, 'Instrument') }}:
-      - pwsh: |-
-          .\build\scripts\Test-WindowsTerminalPackage.ps1 -Verbose -Path "$(WindowsTerminalPackagePath)"
-        displayName: Check MSIX for common regressions
-        condition: and(succeeded(), ne(variables.WindowsTerminalPackagePath, ''))
-      
-    - ${{ if eq(parameters.codeSign, true) }}:
-      - pwsh: |-
-          & "$(MakeAppxPath)" unpack /p "$(WindowsTerminalPackagePath)" /d "$(Terminal.BinDir)/PackageContents"
-        displayName: Unpack the MSIX for signing
-
-  - ${{ if eq(parameters.codeSign, true) }}:
-    - template: steps-create-signing-config.yml
-      parameters:
-        outFile: '$(Build.SourcesDirectory)/ESRPSigningConfig.json'
-        stage: build
-        fragments: $(SelectedSigningFragments)
-
-    # Code-sign everything we just put together.
-    # We run the signing in Terminal.BinDir, because all of the signing batches are relative to the final architecture/configuration output folder.
-    - template: steps-esrp-signing.yml
-      parameters:
-        displayName: Submit Signing Request
-        signingIdentity: ${{ parameters.signingIdentity }}
-        inputs:
-          FolderPath: '$(Terminal.BinDir)'
-          signType: batchSigning
-          batchSignPolicyFile: '$(Build.SourcesDirectory)/ESRPSigningConfig.json'
-
-    # We only need to re-pack the MSIX if we actually signed, so this can stay in the codeSign conditional
-    - ${{ if or(parameters.buildTerminal, parameters.buildEverything) }}:
-      - pwsh: |-
-          $outDir = New-Item -Type Directory "$(Terminal.BinDir)/_appx" -ErrorAction:Ignore
-          $PackageFilename = Join-Path $outDir.FullName (Split-Path -Leaf "$(WindowsTerminalPackagePath)")
-          & "$(MakeAppxPath)" pack /h SHA256 /o /p $PackageFilename /d "$(Terminal.BinDir)/PackageContents"
-          Write-Host "##vso[task.setvariable variable=WindowsTerminalPackagePath]${PackageFilename}"
-        displayName: Re-pack the new Terminal package after signing
-
-    # Some of our governed pipelines explicitly fail builds that have *any* non-codesigned filed (!)
-    - ${{ if eq(parameters.removeAllNonSignedFiles, true) }}:
-      - pwsh: |-
-          Get-ChildItem "$(Terminal.BinDir)" -Recurse -Include "*.dll","*.exe" |
-            Where-Object { (Get-AuthenticodeSignature $_).Status -Ne "Valid" } |
-            Remove-Item -Verbose -Force
-        displayName: Remove all non-signed output files
-
-  - ${{ else }}: # No Signing
-    - ${{ if or(parameters.buildTerminal, parameters.buildEverything) }}:
-      - pwsh: |-
-          $outDir = New-Item -Type Directory "$(Terminal.BinDir)/_appx" -ErrorAction:Ignore
-          $PackageFilename = Join-Path $outDir.FullName (Split-Path -Leaf "$(WindowsTerminalPackagePath)")
-          Copy-Item "$(WindowsTerminalPackagePath)" $PackageFilename
-          Write-Host "##vso[task.setvariable variable=WindowsTerminalPackagePath]${PackageFilename}"
-        displayName: Stage the package (unsigned)
-        condition: and(succeeded(), ne(variables.WindowsTerminalPackagePath, ''))
-
-  - ${{ if or(parameters.buildTerminal, parameters.buildEverything) }}:
-    - pwsh: |-
-        $XamlAppxPath = (Get-Item "src\cascadia\CascadiaPackage\AppPackages\*\Dependencies\$(BuildPlatform)\Microsoft.UI.Xaml*.appx").FullName
-        $outDir = New-Item -Type Directory "$(Terminal.BinDir)/_unpackaged" -ErrorAction:Ignore
-        & .\build\scripts\New-UnpackagedTerminalDistribution.ps1 $(UnpackagedBuildArguments) -TerminalAppX $(WindowsTerminalPackagePath) -XamlAppX $XamlAppxPath -Destination $outDir.FullName
-      displayName: Build Unpackaged Distribution (from MSIX)
-      condition: and(succeeded(), ne(variables.WindowsTerminalPackagePath, ''))
-
-  - ${{ if eq(parameters.generateSbom, true) }}:
-    - task: AzureArtifacts.manifest-generator-task.manifest-generator-task.ManifestGeneratorTask@0
-      displayName: 'Generate SBOM manifest'
-      inputs:
-        BuildDropPath: '$(Terminal.BinDir)'
-
-    - task: DropValidatorTask@0
-      displayName: 'Validate SBOM manifest'
-      inputs:
-        BuildDropPath: '$(Terminal.BinDir)'
-        OutputPath: 'output.json'
-        ValidateSignature: true
-        Verbosity: 'Verbose'
-
-  - ${{ if eq(parameters.publishArtifacts, true) }}:
-    - publish: $(Terminal.BinDir)
-      artifact: $(JobOutputArtifactName)
-      displayName: Publish All Outputs
+parameters:
+  - name: branding
+    type: string
+    default: Dev
+  - name: additionalBuildOptions
+    type: string
+    default: ''
+  - name: buildTerminal
+    type: boolean
+    default: true
+  - name: buildConPTY
+    type: boolean
+    default: false
+  - name: buildWPF
+    type: boolean
+    default: false
+  - name: buildWPFDotNetComponents # This weird hack is to make sure we sign and source index the .NET pieces
+    type: boolean
+    default: false
+  - name: buildEverything
+    displayName: "Build Everything (Overrides all other build options)"
+    type: boolean
+    default: false
+  - name: pgoBuildMode
+    type: string
+    default: None
+    values: [Optimize, Instrument, None]
+  - name: buildConfigurations
+    type: object
+    default:
+      - Release
+  - name: buildPlatforms
+    type: object
+    default:
+      - x64
+      - x86
+      - arm64
+  - name: generateSbom
+    type: boolean
+    default: false
+  - name: codeSign
+    type: boolean
+    default: false
+  - name: keepAllExpensiveBuildOutputs
+    type: boolean
+    default: true
+  - name: artifactStem
+    type: string
+    default: ''
+  - name: jobName
+    type: string
+    default: 'Build'
+  - name: pool
+    type: object
+    default: []
+  - name: beforeBuildSteps
+    type: stepList
+    default: []
+  - name: variables
+    type: object
+    default: {}
+  - name: publishArtifacts
+    type: boolean
+    default: true
+  - name: removeAllNonSignedFiles
+    type: boolean
+    default: false
+  - name: signingIdentity
+    type: object
+    default: {}
+  - name: enableCaching
+    type: boolean
+    default: false
+  - name: afterBuildSteps
+    type: stepList
+    default: []
+
+jobs:
+- job: ${{ parameters.jobName }}
+  ${{ if ne(length(parameters.pool), 0) }}:
+    pool: ${{ parameters.pool }}
+  strategy:
+    matrix:
+      ${{ each config in parameters.buildConfigurations }}:
+        ${{ each platform in parameters.buildPlatforms }}:
+          ${{ config }}_${{ platform }}:
+            BuildConfiguration: ${{ config }}
+            BuildPlatform: ${{ platform }}
+            ${{ if eq(platform, 'x86') }}:
+              OutputBuildPlatform: Win32
+            ${{ elseif eq(platform, 'Any CPU') }}:
+              OutputBuildPlatform: AnyCPU
+            ${{ else }}:
+              OutputBuildPlatform: ${{ platform }}
+  variables:
+    MakeAppxPath: 'C:\Program Files (x86)\Windows Kits\10\bin\10.0.22621.0\x86\MakeAppx.exe'
+    Terminal.BinDir: $(Build.SourcesDirectory)/bin/$(OutputBuildPlatform)/$(BuildConfiguration)
+    # Azure DevOps abhors a vacuum
+    # If these are blank, expansion will fail later on... which will result in direct substitution of the variable *names*
+    # later on. We'll just... set them to a single space and if we need to, check IsNullOrWhiteSpace.
+    # Yup.
+    BuildTargetParameter: ' '
+    SelectedSigningFragments: ' '
+    MSBuildCacheParameters: ' '
+    # When building the unpackaged distribution, build it in portable mode if it's Canary-branded
+    ${{ if eq(parameters.branding, 'Canary') }}:
+      UnpackagedBuildArguments: -PortableMode
+    ${{ else }}:
+      UnpackagedBuildArguments: ' '
+    JobOutputDirectory: $(Terminal.BinDir)
+    JobOutputArtifactName: build-$(BuildPlatform)-$(BuildConfiguration)${{ parameters.artifactStem }}
+    ${{ insert }}: ${{ parameters.variables }}
+  displayName: Build
+  timeoutInMinutes: 240
+  cancelTimeoutInMinutes: 1
+  steps:
+  - checkout: self
+    clean: true
+    submodules: true
+    persistCredentials: True
+
+  # This generates either nothing for BuildTargetParameter, or /t:X;Y;Z, to control targets later.
+  - pwsh: |-
+      If (-Not [bool]::Parse("${{ parameters.buildEverything }}")) {
+        $BuildTargets = @()
+        $SignFragments = @()
+        If ([bool]::Parse("${{ parameters.buildTerminal }}")) {
+          $BuildTargets += "Terminal\CascadiaPackage"
+          $SignFragments += "terminal_constituents"
+        }
+        If ([bool]::Parse("${{ parameters.buildWPFDotNetComponents }}")) {
+          $BuildTargets += "Terminal\wpf\WpfTerminalControl"
+          $SignFragments += "wpfdotnet"
+        }
+        If ([bool]::Parse("${{ parameters.buildWPF }}")) {
+          $BuildTargets += "Terminal\Control\Microsoft_Terminal_Control"
+          $SignFragments += "wpf"
+        }
+        If ([bool]::Parse("${{ parameters.buildConPTY }}")) {
+          $BuildTargets += "Conhost\Host_EXE;Conhost\winconpty_DLL"
+          $SignFragments += "conpty"
+        }
+        Write-Host "Targets: $($BuildTargets -Join ";")"
+        Write-Host "Sign targets: $($SignFragments -Join ";")"
+        Write-Host "##vso[task.setvariable variable=BuildTargetParameter]/t:$($BuildTargets -Join ";")"
+        Write-Host "##vso[task.setvariable variable=SelectedSigningFragments]$($SignFragments -Join ";")"
+      }
+    displayName: Prepare Build and Sign Targets
+
+  - ${{ if eq(parameters.enableCaching, true) }}:
+    - pwsh: |-
+        $MSBuildCacheParameters = ""
+        $MSBuildCacheParameters += " -graph"
+        $MSBuildCacheParameters += " -reportfileaccesses"
+        $MSBuildCacheParameters += " -p:MSBuildCacheEnabled=true"
+        $MSBuildCacheParameters += " -p:MSBuildCacheLogDirectory=$(Build.SourcesDirectory)\MSBuildCacheLogs"
+        Write-Host "MSBuildCacheParameters: $MSBuildCacheParameters"
+        Write-Host "##vso[task.setvariable variable=MSBuildCacheParameters]$MSBuildCacheParameters"
+      displayName: Prepare MSBuildCache variables
+
+  - pwsh: |-
+      .\build\scripts\Generate-ThirdPartyNotices.ps1 -MarkdownNoticePath .\NOTICE.md -OutputPath .\src\cascadia\CascadiaPackage\NOTICE.html
+    displayName: Generate NOTICE.html from NOTICE.md
+
+  - template: .\steps-restore-nuget.yml
+
+  - pwsh: |-
+      .\build\scripts\Set-LatestVCToolsVersion.ps1
+    displayName: Work around DD-1541167 (VCToolsVersion)
+
+  - ${{ parameters.beforeBuildSteps }}
+
+  - task: VSBuild@1
+    displayName: Build OpenConsole.sln
+    inputs:
+      solution: 'OpenConsole.sln'
+      msbuildArgs: >-
+        /p:WindowsTerminalOfficialBuild=true;WindowsTerminalBranding=${{ parameters.branding }};PGOBuildMode=${{ parameters.pgoBuildMode }}
+        ${{ parameters.additionalBuildOptions }}
+        /bl:$(Build.SourcesDirectory)\msbuild.binlog
+        $(BuildTargetParameter)
+        $(MSBuildCacheParameters)
+      platform: $(BuildPlatform)
+      configuration: $(BuildConfiguration)
+      msbuildArchitecture: x64
+      maximumCpuCount: true
+    ${{ if eq(parameters.enableCaching, true) }}:
+      env:
+        SYSTEM_ACCESSTOKEN: $(System.AccessToken)
+
+  - ${{ if eq(parameters.publishArtifacts, true) }}:
+    - publish: $(Build.SourcesDirectory)/msbuild.binlog
+      artifact: logs-$(BuildPlatform)-$(BuildConfiguration)${{ parameters.artifactStem }}
+      condition: always()
+      displayName: Publish Build Log
+    - ${{ if eq(parameters.enableCaching, true) }}:
+      - publish: $(Build.SourcesDirectory)\MSBuildCacheLogs
+        artifact: logs-msbuildcache-$(BuildPlatform)-$(BuildConfiguration)${{ parameters.artifactStem }}
+        condition: always()
+        displayName: Publish MSBuildCache Logs
+  - ${{ else }}:
+    - task: CopyFiles@2
+      displayName: Copy Build Log
+      inputs:
+        contents: $(Build.SourcesDirectory)/msbuild.binlog
+        TargetFolder: $(Terminal.BinDir)
+    - ${{ if eq(parameters.enableCaching, true) }}:
+      - task: CopyFiles@2
+        displayName: Copy MSBuildCache Logs
+        inputs:
+          contents: $(Build.SourcesDirectory)/MSBuildCacheLogs/**
+          TargetFolder: $(Terminal.BinDir)/MSBuildCacheLogs
+
+  - ${{ parameters.afterBuildSteps }}
+
+  # This saves ~2GiB per architecture. We won't need these later.
+  # Removes:
+  # - All .lib that do not have an associated .exp (which would indicate that they are import libs)
+  # - All .pdbs from those .libs (which were only used during linking)
+  # - Directories ending in Lib (static lib projects that we fully linked into DLLs which may also contain unnecessary resources)
+  # - All LocalTests_ project outputs, as they were subsumed into TestHostApp
+  # - All PDB files inside the WindowsTerminal/ output, which do not belong there.
+  # - console.dll, which apparently breaks XFGCheck? lol.
+  - pwsh: |-
+      $binDir = '$(Terminal.BinDir)'
+      $ImportLibs = Get-ChildItem $binDir -Recurse -File -Filter '*.exp' | ForEach-Object { $_.FullName -Replace "exp$","lib" }
+      $StaticLibs = Get-ChildItem $binDir -Recurse -File -Filter '*.lib' | Where-Object FullName -NotIn $ImportLibs
+
+      $Items = @()
+      $Items += $StaticLibs
+      $Items += Get-Item ($StaticLibs.FullName -Replace "lib$","pdb") -ErrorAction:Ignore
+      $Items += Get-ChildItem $binDir -Directory -Filter '*Lib'
+      $Items += Get-ChildItem $binDir -Directory -Filter 'LocalTests_*'
+      $Items += Get-ChildItem "${$binDir}\WindowsTerminal" -Filter '*.pdb' -ErrorAction:Ignore
+
+      If (-Not [bool]::Parse('${{ parameters.keepAllExpensiveBuildOutputs }}')) {
+        $Items += Get-ChildItem '$(Terminal.BinDir)' -Filter '*.pdb' -Recurse
+      }
+
+      $Items += Get-ChildItem $binDir -Filter 'console.dll'
+
+      $Items | Remove-Item -Recurse -Force -Verbose -ErrorAction:Ignore
+    displayName: Clean up static libs and extra symbols
+    errorActionPreference: silentlyContinue # It's OK if this silently fails
+
+  # We cannot index PDBs that we have deleted!
+  - ${{ if eq(parameters.keepAllExpensiveBuildOutputs, true) }}:
+    - pwsh: |-
+        build\scripts\Index-Pdbs.ps1 -SearchDir '$(Terminal.BinDir)' -SourceRoot '$(Build.SourcesDirectory)' -recursive -Verbose -CommitId $(Build.SourceVersion)
+      displayName: Source Index PDBs
+      errorActionPreference: silentlyContinue
+
+  - ${{ if or(parameters.buildTerminal, parameters.buildEverything) }}:
+    - pwsh: |-
+        $Package = (Get-ChildItem -Recurse -Filter "CascadiaPackage*.msix" | Select -First 1)
+        $PackageFilename = $Package.FullName
+        Write-Host "##vso[task.setvariable variable=WindowsTerminalPackagePath]${PackageFilename}"
+      displayName: Locate the MSIX
+
+    # CHECK EXCEPTION
+    # PGO requires a desktop CRT
+    - ${{ if ne(parameters.pgoBuildMode, 'Instrument') }}:
+      - pwsh: |-
+          .\build\scripts\Test-WindowsTerminalPackage.ps1 -Verbose -Path "$(WindowsTerminalPackagePath)"
+        displayName: Check MSIX for common regressions
+        condition: and(succeeded(), ne(variables.WindowsTerminalPackagePath, ''))
+      
+    - ${{ if eq(parameters.codeSign, true) }}:
+      - pwsh: |-
+          & "$(MakeAppxPath)" unpack /p "$(WindowsTerminalPackagePath)" /d "$(Terminal.BinDir)/PackageContents"
+        displayName: Unpack the MSIX for signing
+
+  - ${{ if eq(parameters.codeSign, true) }}:
+    - template: steps-create-signing-config.yml
+      parameters:
+        outFile: '$(Build.SourcesDirectory)/ESRPSigningConfig.json'
+        stage: build
+        fragments: $(SelectedSigningFragments)
+
+    # Code-sign everything we just put together.
+    # We run the signing in Terminal.BinDir, because all of the signing batches are relative to the final architecture/configuration output folder.
+    - template: steps-esrp-signing.yml
+      parameters:
+        displayName: Submit Signing Request
+        signingIdentity: ${{ parameters.signingIdentity }}
+        inputs:
+          FolderPath: '$(Terminal.BinDir)'
+          signType: batchSigning
+          batchSignPolicyFile: '$(Build.SourcesDirectory)/ESRPSigningConfig.json'
+
+    # We only need to re-pack the MSIX if we actually signed, so this can stay in the codeSign conditional
+    - ${{ if or(parameters.buildTerminal, parameters.buildEverything) }}:
+      - pwsh: |-
+          $outDir = New-Item -Type Directory "$(Terminal.BinDir)/_appx" -ErrorAction:Ignore
+          $PackageFilename = Join-Path $outDir.FullName (Split-Path -Leaf "$(WindowsTerminalPackagePath)")
+          & "$(MakeAppxPath)" pack /h SHA256 /o /p $PackageFilename /d "$(Terminal.BinDir)/PackageContents"
+          Write-Host "##vso[task.setvariable variable=WindowsTerminalPackagePath]${PackageFilename}"
+        displayName: Re-pack the new Terminal package after signing
+
+    # Some of our governed pipelines explicitly fail builds that have *any* non-codesigned filed (!)
+    - ${{ if eq(parameters.removeAllNonSignedFiles, true) }}:
+      - pwsh: |-
+          Get-ChildItem "$(Terminal.BinDir)" -Recurse -Include "*.dll","*.exe" |
+            Where-Object { (Get-AuthenticodeSignature $_).Status -Ne "Valid" } |
+            Remove-Item -Verbose -Force
+        displayName: Remove all non-signed output files
+
+  - ${{ else }}: # No Signing
+    - ${{ if or(parameters.buildTerminal, parameters.buildEverything) }}:
+      - pwsh: |-
+          $outDir = New-Item -Type Directory "$(Terminal.BinDir)/_appx" -ErrorAction:Ignore
+          $PackageFilename = Join-Path $outDir.FullName (Split-Path -Leaf "$(WindowsTerminalPackagePath)")
+          Copy-Item "$(WindowsTerminalPackagePath)" $PackageFilename
+          Write-Host "##vso[task.setvariable variable=WindowsTerminalPackagePath]${PackageFilename}"
+        displayName: Stage the package (unsigned)
+        condition: and(succeeded(), ne(variables.WindowsTerminalPackagePath, ''))
+
+  - ${{ if or(parameters.buildTerminal, parameters.buildEverything) }}:
+    - pwsh: |-
+        $XamlAppxPath = (Get-Item "src\cascadia\CascadiaPackage\AppPackages\*\Dependencies\$(BuildPlatform)\Microsoft.UI.Xaml*.appx").FullName
+        $outDir = New-Item -Type Directory "$(Terminal.BinDir)/_unpackaged" -ErrorAction:Ignore
+        & .\build\scripts\New-UnpackagedTerminalDistribution.ps1 $(UnpackagedBuildArguments) -TerminalAppX $(WindowsTerminalPackagePath) -XamlAppX $XamlAppxPath -Destination $outDir.FullName
+      displayName: Build Unpackaged Distribution (from MSIX)
+      condition: and(succeeded(), ne(variables.WindowsTerminalPackagePath, ''))
+
+  - ${{ if eq(parameters.generateSbom, true) }}:
+    - task: AzureArtifacts.manifest-generator-task.manifest-generator-task.ManifestGeneratorTask@0
+      displayName: 'Generate SBOM manifest'
+      inputs:
+        BuildDropPath: '$(Terminal.BinDir)'
+
+    - task: DropValidatorTask@0
+      displayName: 'Validate SBOM manifest'
+      inputs:
+        BuildDropPath: '$(Terminal.BinDir)'
+        OutputPath: 'output.json'
+        ValidateSignature: true
+        Verbosity: 'Verbose'
+
+  - ${{ if eq(parameters.publishArtifacts, true) }}:
+    - publish: $(Terminal.BinDir)
+      artifact: $(JobOutputArtifactName)
+      displayName: Publish All Outputs