--- conflicted
+++ resolved
@@ -1,291 +1,287 @@
-<?xml version="1.0" encoding="utf-8"?>
-<Project DefaultTargets="Build" xmlns="http://schemas.microsoft.com/developer/msbuild/2003">
-  <!-- By default, binplace our output under the bin/ directory in the root of
-       the project. -->
-  <PropertyGroup>
-    <!-- We're controlling the output paths manually; do not let the rest of VS override them. -->
-    <GenerateProjectSpecificOutputFolder>false</GenerateProjectSpecificOutputFolder>
-
-    <OutDir>$(SolutionDir)bin\$(Platform)\$(Configuration)\</OutDir>
-    <!-- C++/WinRT projects get their own project-specific output directories. -->
-    <OutDir Condition="'$(OpenConsoleCppWinRTProject)'=='true'">$(SolutionDir)bin\$(Platform)\$(Configuration)\$(ProjectName)\</OutDir>
-    <OutputPath>$(OutDir)</OutputPath>
-
-    <IntDir>$(SolutionDir)obj\$(Platform)\$(Configuration)\$(ProjectName)\</IntDir>
-    <IntermediateOutputPath>$(IntDir)</IntermediateOutputPath>
-
-    <!-- Both pairs of OutDir/OutputPath and IntDir/IntermediateOutputPath must be set;
-         different parts of the project infrastructure use them (without rhyme or reason.) -->
-  </PropertyGroup>
-
-  <PropertyGroup>
-    <!-- This one is always set so that non-redirected projects can depend on it. -->
-    <OpenConsoleCommonOutDir>$(SolutionDir)bin\$(Platform)\$(Configuration)\</OpenConsoleCommonOutDir>
-  </PropertyGroup>
-
-  <ItemGroup Label="ProjectConfigurations">
-    <ProjectConfiguration Include="AuditMode|Win32">
-      <Configuration>AuditMode</Configuration>
-      <Platform>Win32</Platform>
-    </ProjectConfiguration>
-    <ProjectConfiguration Include="Debug|Win32">
-      <Configuration>Debug</Configuration>
-      <Platform>Win32</Platform>
-    </ProjectConfiguration>
-    <ProjectConfiguration Include="Release|Win32">
-      <Configuration>Release</Configuration>
-      <Platform>Win32</Platform>
-    </ProjectConfiguration>
-    <ProjectConfiguration Include="AuditMode|x64">
-      <Configuration>AuditMode</Configuration>
-      <Platform>x64</Platform>
-    </ProjectConfiguration>
-    <ProjectConfiguration Include="Fuzzing|Win32">
-      <Configuration>Fuzzing</Configuration>
-      <Platform>Win32</Platform>
-    </ProjectConfiguration>
-    <ProjectConfiguration Include="Debug|x64">
-      <Configuration>Debug</Configuration>
-      <Platform>x64</Platform>
-    </ProjectConfiguration>
-    <ProjectConfiguration Include="Release|x64">
-      <Configuration>Release</Configuration>
-      <Platform>x64</Platform>
-    </ProjectConfiguration>
-    <ProjectConfiguration Include="Fuzzing|x64">
-      <Configuration>Fuzzing</Configuration>
-      <Platform>x64</Platform>
-    </ProjectConfiguration>
-    <ProjectConfiguration Include="AuditMode|ARM64">
-      <Configuration>AuditMode</Configuration>
-      <Platform>ARM64</Platform>
-    </ProjectConfiguration>
-    <ProjectConfiguration Include="Debug|ARM64">
-      <Configuration>Debug</Configuration>
-      <Platform>ARM64</Platform>
-    </ProjectConfiguration>
-    <ProjectConfiguration Include="Release|ARM64">
-      <Configuration>Release</Configuration>
-      <Platform>ARM64</Platform>
-    </ProjectConfiguration>
-    <ProjectConfiguration Include="Fuzzing|ARM64">
-      <Configuration>Fuzzing</Configuration>
-      <Platform>ARM64</Platform>
-    </ProjectConfiguration>
-  </ItemGroup>
-
-  <PropertyGroup Label="Globals">
-    <WindowsTargetPlatformVersion Condition="'$(WindowsTargetPlatformVersion)' == ''">10.0.22621.0</WindowsTargetPlatformVersion>
-    <WindowsTargetPlatformMinVersion Condition="'$(WindowsTargetPlatformMinVersion)' == ''">10.0.18362.0</WindowsTargetPlatformMinVersion>
-  </PropertyGroup>
-
-  <Import Project="$(VCTargetsPath)\Microsoft.Cpp.Default.props" />
-
-  <PropertyGroup>
-    <!--
-      We don't need to use HybridCRT for Fuzzing, so just skip it entirely.
-      Fuzzing requires the address sanitizer runtime library plus the fuzzing
-      harness. They're probably not compatible.
-
-      Audit, however, *does* require linking components built in Release mode...
-    -->
-    <ConfigurationSupportsHybridCRT Condition="'$(Configuration)'=='Fuzzing'">false</ConfigurationSupportsHybridCRT>
-    <ConfigurationSupportsHybridCRT Condition="'$(ConfigurationSupportsHybridCRT)'==''">true</ConfigurationSupportsHybridCRT>
-  </PropertyGroup>
-
-  <!-- For ALL build types-->
-  <PropertyGroup Label="Configuration">
-    <PlatformToolset>v143</PlatformToolset>
-    <CharacterSet>Unicode</CharacterSet>
-    <LinkIncremental>false</LinkIncremental>
-    <PreferredToolArchitecture>x64</PreferredToolArchitecture>
-    <EnableHybridCRT Condition="'$(EnableHybridCRT)'=='' and '$(ConfigurationSupportsHybridCRT)'=='true'">true</EnableHybridCRT>
-    <UseCrtSDKReferenceStaticWarning Condition="'$(EnableHybridCRT)'=='true'">false</UseCrtSDKReferenceStaticWarning>
-    <!--
-      We must set this to True for projects that do not contain any ClCompile entries.
-      The Link task guesses whether to enable CFG based on ClCompile->ControlFlowGuard.
-      Without any ClCompile entries, there's nothing to guess!
-      This impacts our dll projects that only link a lib.
-    -->
-    <LinkControlFlowGuard>true</LinkControlFlowGuard>
-  </PropertyGroup>
-
-  <ItemDefinitionGroup>
-    <ClCompile>
-      <PrecompiledHeader>Use</PrecompiledHeader>
-      <WarningLevel>Level4</WarningLevel>
-      <TreatSpecificWarningsAsErrors>4189;4100;4242;4389;4244</TreatSpecificWarningsAsErrors>
-      <!--<WarningLevel>EnableAllWarnings</WarningLevel>-->
-      <TreatWarningAsError>true</TreatWarningAsError>
-      <!--
-        C4201: nonstandard extension used: nameless struct/union
-          Conhost code uses a lot of nameless structs/unions.
-        C4312: 'type cast': conversion from 'A' to 'B' of greater size
-          Conhost code converts DWORDs to HANDLEs for instance.
-        C4467: usage of ATL attributes is deprecated
-          Conhost code still uses ATL.
-        C26445: Do not assign std::span or std::string_view to a reference. They are cheap to construct and are not owners of the underlying data. (gsl.view).
-          Even for MSVC v19.32 this is actually far from true. Copying (as opposed to referencing) larger
-          than register-sized structures is fairly expensive. Example: https://godbolt.org/z/oPco88PaP
-        C26434: Method 'A' hides a non-virtual method 'B' (c.128).
-        C26456: Operator 'A' hides a non-virtual operator 'B' (c.128)
-          I think these rules are for when you fully bought into OOP?
-          We didn't and it breaks WRL and large parts of conhost code.
-        C26478: Don't use std::move on constant variables. (es.56).
-          This diagnostic is broken in VS 17.7 which our CI currently uses. It's fixed in 17.8.
-        C26494: Variable 'index' is uninitialized. Always initialize an object (type. 5).
-          This diagnostic is broken in VS 17.7 which our CI currently uses. It's fixed in 17.8.
-      -->
-      <DisableSpecificWarnings>4201;4312;4467;5105;26434;26445;26456;26478;26494;%(DisableSpecificWarnings)</DisableSpecificWarnings>
-      <PreprocessorDefinitions>_WINDOWS;EXTERNAL_BUILD;_SILENCE_STDEXT_ARR_ITERS_DEPRECATION_WARNING;%(PreprocessorDefinitions)</PreprocessorDefinitions>
-      <SDLCheck>true</SDLCheck>
-      <PrecompiledHeaderFile>precomp.h</PrecompiledHeaderFile>
-      <DebugInformationFormat>ProgramDatabase</DebugInformationFormat>
-<<<<<<< HEAD
-      <AdditionalIncludeDirectories>$(SolutionDir)\src\inc;$(SolutionDir)\dep;$(SolutionDir)\dep\Console;$(SolutionDir)\dep\gsl\include;$(SolutionDir)\dep\Win32K;$(SolutionDir)\oss\chromium;$(SolutionDir)\oss\fmt\include;$(SolutionDir)\oss\interval_tree;$(SolutionDir)\oss\pcg\include;%(AdditionalIncludeDirectories);</AdditionalIncludeDirectories>
-=======
-      <AdditionalIncludeDirectories>$(SolutionDir)\src\inc;$(SolutionDir)\dep;$(SolutionDir)\dep\Console;$(SolutionDir)\dep\Win32K;$(SolutionDir)\oss\chromium;$(SolutionDir)\oss\dynamic_bitset;$(SolutionDir)\oss\interval_tree;$(SolutionDir)\oss\libpopcnt;$(SolutionDir)\oss\pcg\include;%(AdditionalIncludeDirectories);</AdditionalIncludeDirectories>
->>>>>>> 3c5800f5
-      <MultiProcessorCompilation>true</MultiProcessorCompilation>
-      <MinimalRebuild>false</MinimalRebuild>
-      <RuntimeTypeInfo>false</RuntimeTypeInfo>
-      <ConformanceMode>true</ConformanceMode>
-      <UseStandardPreprocessor>true</UseStandardPreprocessor>
-      <RemoveUnreferencedCodeData>true</RemoveUnreferencedCodeData>
-      <LanguageStandard>stdcpp20</LanguageStandard>
-      <LanguageStandard_C>stdc17</LanguageStandard_C>
-      <AdditionalOptions>%(AdditionalOptions) /utf-8 /Zc:__cplusplus /Zc:__STDC__ /Zc:enumTypes /Zc:externConstexpr /Zc:templateScope /Zc:throwingNew</AdditionalOptions>
-      <ControlFlowGuard>Guard</ControlFlowGuard>
-    </ClCompile>
-    <ResourceCompile>
-      <PreprocessorDefinitions>EXTERNAL_BUILD;_UNICODE;UNICODE;%(PreprocessorDefinitions)</PreprocessorDefinitions>
-    </ResourceCompile>
-    <Link>
-      <ProgramDatabaseFile>$(OutDir)$(TargetName).pdb</ProgramDatabaseFile>
-      <SubSystem>Windows</SubSystem>
-      <SetChecksum>true</SetChecksum>
-      <!-- Force full debugging info (not fastlink) in all configurations.
-           Our "App container" or WinRT projects already do this in Release,
-           and it can only help in debug. -->
-      <GenerateDebugInformation>DebugFull</GenerateDebugInformation>
-    </Link>
-  </ItemDefinitionGroup>
-
-  <!-- Work around the Windows Store platform not specifying a TargetMachine for static libraries -->
-  <ItemDefinitionGroup Condition="'$(Platform)'=='Win32'">
-    <Lib>
-      <TargetMachine>MachineX86</TargetMachine>
-    </Lib>
-  </ItemDefinitionGroup>
-
-  <!-- For Debug ONLY -->
-  <PropertyGroup Condition="'$(Configuration)'=='Debug'" Label="Configuration">
-    <UseDebugLibraries>true</UseDebugLibraries>
-    <LinkIncremental>true</LinkIncremental>
-  </PropertyGroup>
-
-  <ItemDefinitionGroup Condition="'$(Configuration)'=='Debug'">
-    <ClCompile>
-      <InlineFunctionExpansion>OnlyExplicitInline</InlineFunctionExpansion>
-      <Optimization>Disabled</Optimization>
-      <PreprocessorDefinitions>_DEBUG;DBG;%(PreprocessorDefinitions)</PreprocessorDefinitions>
-    </ClCompile>
-    <Link>
-      <SetChecksum>false</SetChecksum>
-      <GenerateDebugInformation>DebugFastLink</GenerateDebugInformation>
-    </Link>
-  </ItemDefinitionGroup>
-
-  <!-- For Release ONLY -->
-  <PropertyGroup Condition="'$(Configuration)'=='Release' Or '$(Configuration)'=='AuditMode' Or '$(Configuration)'=='Fuzzing'" Label="Configuration">
-    <UseDebugLibraries>false</UseDebugLibraries>
-    <WholeProgramOptimization>true</WholeProgramOptimization>
-  </PropertyGroup>
-
-  <ItemDefinitionGroup Condition="'$(Configuration)'=='Release' Or '$(Configuration)'=='AuditMode' Or '$(Configuration)'=='Fuzzing'">
-    <ClCompile>
-      <Optimization>MaxSpeed</Optimization>
-      <FunctionLevelLinking>true</FunctionLevelLinking>
-      <IntrinsicFunctions>true</IntrinsicFunctions>
-      <PreprocessorDefinitions>NDEBUG;%(PreprocessorDefinitions)</PreprocessorDefinitions>
-      <RuntimeTypeInfo>false</RuntimeTypeInfo>
-      <AdditionalOptions>%(AdditionalOptions)</AdditionalOptions>
-    </ClCompile>
-    <Link>
-      <EnableCOMDATFolding>true</EnableCOMDATFolding>
-      <OptimizeReferences>true</OptimizeReferences>
-      <AdditionalOptions>/debugtype:cv,fixup %(AdditionalOptions)</AdditionalOptions>
-    </Link>
-  </ItemDefinitionGroup>
-
-  <!-- Install an empty one for projects that won't have one.
-       The following import will override it when it needs to happen. -->
-  <Target Name="MergePGOCounts" />
-
-  <!-- For Win32 (x86) ONLY ... we use all defaults for AMD64. No def for those. -->
-  <ItemDefinitionGroup Condition="'$(Platform)'=='Win32'">
-    <ClCompile>
-      <PreprocessorDefinitions>WIN32;%(PreprocessorDefinitions)</PreprocessorDefinitions>
-    </ClCompile>
-  </ItemDefinitionGroup>
-
-  <!-- For our Audit mode -->
-  <PropertyGroup Condition="'$(Configuration)'=='AuditMode'">
-    <CodeAnalysisRuleSet>$(SolutionDir)\src\StaticAnalysis.ruleset</CodeAnalysisRuleSet>
-    <EnableCppCoreCheck>true</EnableCppCoreCheck>
-    <RunCodeAnalysis>true</RunCodeAnalysis>
-    <CAExcludePath>$(CAExcludePath);$(SolutionDir)\dep;$(SolutionDir)\oss;$(SolutionDir)\packages</CAExcludePath>
-  </PropertyGroup>
-  <ItemDefinitionGroup Condition="'$(Configuration)'=='AuditMode'">
-    <ClCompile>
-      <EnablePREfast>true</EnablePREfast>
-    </ClCompile>
-  </ItemDefinitionGroup>
-
-  <PropertyGroup Condition="'$(Configuration)'=='Fuzzing'">
-    <OCClangArchitectureName Condition="'$(Platform)'=='x64'">x86_64</OCClangArchitectureName>
-    <OCClangArchitectureName Condition="'$(Platform)'=='Win32'">i386</OCClangArchitectureName>
-    <OCClangArchitectureName Condition="'$(Platform)'=='x86'">i386</OCClangArchitectureName>
-  </PropertyGroup>
-  <ItemDefinitionGroup Condition="'$(Configuration)'=='Fuzzing'">
-    <ClCompile>
-      <!-- Enable all the ASAN and Coverage flags! -->
-      <AdditionalOptions>/fsanitize=address /fsanitize-coverage=inline-bool-flag /fsanitize-coverage=edge /fsanitize-coverage=trace-cmp /fsanitize-coverage=trace-div %(AdditionalOptions)</AdditionalOptions>
-      <!-- The fuzzer requires a static CRT -->
-      <RuntimeLibrary>MultiThreaded</RuntimeLibrary>
-      <PreprocessorDefinitions>FUZZING_BUILD;%(PreprocessorDefinitions)</PreprocessorDefinitions>
-    </ClCompile>
-    <Link>
-      <AdditionalDependencies>libsancov.lib;clang_rt.asan-$(OCClangArchitectureName).lib;%(AdditionalDependencies)</AdditionalDependencies>
-    </Link>
-  </ItemDefinitionGroup>
-
-  <Import Project="$(MSBuildThisFileDirectory)..\build\rules\Branding.targets" />
-
-  <PropertyGroup Label="vcpkg">
-    <VcpkgEnableManifest>true</VcpkgEnableManifest>
-
-    <!-- Set this here so that it doesn't get overwritten with "uwp" -->
-    <VcpkgOSTarget>windows</VcpkgOSTarget>
-    <VcpkgUseStatic>true</VcpkgUseStatic>
-
-    <VcpkgAdditionalInstallOptions>--x-feature=terminal</VcpkgAdditionalInstallOptions>
-    <!--
-      Since we link everything statically, we don't need to copy anything.
-      This saves running a powershell script for every project.
-    -->
-    <VcpkgApplocalDeps>false</VcpkgApplocalDeps>
-    <VcpkgInstalledDir>$(SolutionDir)\obj\$(Platform)\vcpkg</VcpkgInstalledDir>
-    <VcpkgRoot Condition="'$(VcpkgRoot)'==''">$(VCPKG_ROOT)</VcpkgRoot>
-    <!-- VsInstallRoot is set by Visual Studio and MSBuild -->
-    <VcpkgRoot Condition="'$(VcpkgRoot)'==''">$(VsInstallRoot)\VC\vcpkg</VcpkgRoot>
-    <VcpkgRoot Condition="'$(VcpkgRoot)'=='' or !Exists('$(VcpkgRoot)\vcpkg.exe')">$(SolutionDir)\dep\vcpkg</VcpkgRoot>
-
-    <CAExcludePath>$(CAExcludePath);$(VcpkgInstalledDir)</CAExcludePath>
-
-    <!-- For now, don't allow global-per-user installs of vcpkg -->
-    <VCPkgLocalAppDataDisabled>true</VCPkgLocalAppDataDisabled>
-  </PropertyGroup>
-
-  <Import Project="$(VcpkgRoot)/scripts/buildsystems/msbuild/vcpkg.props" Condition="'$(MSBuildProjectExtension)'=='.vcxproj'" />
-</Project>
+<?xml version="1.0" encoding="utf-8"?>
+<Project DefaultTargets="Build" xmlns="http://schemas.microsoft.com/developer/msbuild/2003">
+  <!-- By default, binplace our output under the bin/ directory in the root of
+       the project. -->
+  <PropertyGroup>
+    <!-- We're controlling the output paths manually; do not let the rest of VS override them. -->
+    <GenerateProjectSpecificOutputFolder>false</GenerateProjectSpecificOutputFolder>
+
+    <OutDir>$(SolutionDir)bin\$(Platform)\$(Configuration)\</OutDir>
+    <!-- C++/WinRT projects get their own project-specific output directories. -->
+    <OutDir Condition="'$(OpenConsoleCppWinRTProject)'=='true'">$(SolutionDir)bin\$(Platform)\$(Configuration)\$(ProjectName)\</OutDir>
+    <OutputPath>$(OutDir)</OutputPath>
+
+    <IntDir>$(SolutionDir)obj\$(Platform)\$(Configuration)\$(ProjectName)\</IntDir>
+    <IntermediateOutputPath>$(IntDir)</IntermediateOutputPath>
+
+    <!-- Both pairs of OutDir/OutputPath and IntDir/IntermediateOutputPath must be set;
+         different parts of the project infrastructure use them (without rhyme or reason.) -->
+  </PropertyGroup>
+
+  <PropertyGroup>
+    <!-- This one is always set so that non-redirected projects can depend on it. -->
+    <OpenConsoleCommonOutDir>$(SolutionDir)bin\$(Platform)\$(Configuration)\</OpenConsoleCommonOutDir>
+  </PropertyGroup>
+
+  <ItemGroup Label="ProjectConfigurations">
+    <ProjectConfiguration Include="AuditMode|Win32">
+      <Configuration>AuditMode</Configuration>
+      <Platform>Win32</Platform>
+    </ProjectConfiguration>
+    <ProjectConfiguration Include="Debug|Win32">
+      <Configuration>Debug</Configuration>
+      <Platform>Win32</Platform>
+    </ProjectConfiguration>
+    <ProjectConfiguration Include="Release|Win32">
+      <Configuration>Release</Configuration>
+      <Platform>Win32</Platform>
+    </ProjectConfiguration>
+    <ProjectConfiguration Include="AuditMode|x64">
+      <Configuration>AuditMode</Configuration>
+      <Platform>x64</Platform>
+    </ProjectConfiguration>
+    <ProjectConfiguration Include="Fuzzing|Win32">
+      <Configuration>Fuzzing</Configuration>
+      <Platform>Win32</Platform>
+    </ProjectConfiguration>
+    <ProjectConfiguration Include="Debug|x64">
+      <Configuration>Debug</Configuration>
+      <Platform>x64</Platform>
+    </ProjectConfiguration>
+    <ProjectConfiguration Include="Release|x64">
+      <Configuration>Release</Configuration>
+      <Platform>x64</Platform>
+    </ProjectConfiguration>
+    <ProjectConfiguration Include="Fuzzing|x64">
+      <Configuration>Fuzzing</Configuration>
+      <Platform>x64</Platform>
+    </ProjectConfiguration>
+    <ProjectConfiguration Include="AuditMode|ARM64">
+      <Configuration>AuditMode</Configuration>
+      <Platform>ARM64</Platform>
+    </ProjectConfiguration>
+    <ProjectConfiguration Include="Debug|ARM64">
+      <Configuration>Debug</Configuration>
+      <Platform>ARM64</Platform>
+    </ProjectConfiguration>
+    <ProjectConfiguration Include="Release|ARM64">
+      <Configuration>Release</Configuration>
+      <Platform>ARM64</Platform>
+    </ProjectConfiguration>
+    <ProjectConfiguration Include="Fuzzing|ARM64">
+      <Configuration>Fuzzing</Configuration>
+      <Platform>ARM64</Platform>
+    </ProjectConfiguration>
+  </ItemGroup>
+
+  <PropertyGroup Label="Globals">
+    <WindowsTargetPlatformVersion Condition="'$(WindowsTargetPlatformVersion)' == ''">10.0.22621.0</WindowsTargetPlatformVersion>
+    <WindowsTargetPlatformMinVersion Condition="'$(WindowsTargetPlatformMinVersion)' == ''">10.0.18362.0</WindowsTargetPlatformMinVersion>
+  </PropertyGroup>
+
+  <Import Project="$(VCTargetsPath)\Microsoft.Cpp.Default.props" />
+
+  <PropertyGroup>
+    <!--
+      We don't need to use HybridCRT for Fuzzing, so just skip it entirely.
+      Fuzzing requires the address sanitizer runtime library plus the fuzzing
+      harness. They're probably not compatible.
+
+      Audit, however, *does* require linking components built in Release mode...
+    -->
+    <ConfigurationSupportsHybridCRT Condition="'$(Configuration)'=='Fuzzing'">false</ConfigurationSupportsHybridCRT>
+    <ConfigurationSupportsHybridCRT Condition="'$(ConfigurationSupportsHybridCRT)'==''">true</ConfigurationSupportsHybridCRT>
+  </PropertyGroup>
+
+  <!-- For ALL build types-->
+  <PropertyGroup Label="Configuration">
+    <PlatformToolset>v143</PlatformToolset>
+    <CharacterSet>Unicode</CharacterSet>
+    <LinkIncremental>false</LinkIncremental>
+    <PreferredToolArchitecture>x64</PreferredToolArchitecture>
+    <EnableHybridCRT Condition="'$(EnableHybridCRT)'=='' and '$(ConfigurationSupportsHybridCRT)'=='true'">true</EnableHybridCRT>
+    <UseCrtSDKReferenceStaticWarning Condition="'$(EnableHybridCRT)'=='true'">false</UseCrtSDKReferenceStaticWarning>
+    <!--
+      We must set this to True for projects that do not contain any ClCompile entries.
+      The Link task guesses whether to enable CFG based on ClCompile->ControlFlowGuard.
+      Without any ClCompile entries, there's nothing to guess!
+      This impacts our dll projects that only link a lib.
+    -->
+    <LinkControlFlowGuard>true</LinkControlFlowGuard>
+  </PropertyGroup>
+
+  <ItemDefinitionGroup>
+    <ClCompile>
+      <PrecompiledHeader>Use</PrecompiledHeader>
+      <WarningLevel>Level4</WarningLevel>
+      <TreatSpecificWarningsAsErrors>4189;4100;4242;4389;4244</TreatSpecificWarningsAsErrors>
+      <!--<WarningLevel>EnableAllWarnings</WarningLevel>-->
+      <TreatWarningAsError>true</TreatWarningAsError>
+      <!--
+        C4201: nonstandard extension used: nameless struct/union
+          Conhost code uses a lot of nameless structs/unions.
+        C4312: 'type cast': conversion from 'A' to 'B' of greater size
+          Conhost code converts DWORDs to HANDLEs for instance.
+        C4467: usage of ATL attributes is deprecated
+          Conhost code still uses ATL.
+        C26445: Do not assign std::span or std::string_view to a reference. They are cheap to construct and are not owners of the underlying data. (gsl.view).
+          Even for MSVC v19.32 this is actually far from true. Copying (as opposed to referencing) larger
+          than register-sized structures is fairly expensive. Example: https://godbolt.org/z/oPco88PaP
+        C26434: Method 'A' hides a non-virtual method 'B' (c.128).
+        C26456: Operator 'A' hides a non-virtual operator 'B' (c.128)
+          I think these rules are for when you fully bought into OOP?
+          We didn't and it breaks WRL and large parts of conhost code.
+        C26478: Don't use std::move on constant variables. (es.56).
+          This diagnostic is broken in VS 17.7 which our CI currently uses. It's fixed in 17.8.
+        C26494: Variable 'index' is uninitialized. Always initialize an object (type. 5).
+          This diagnostic is broken in VS 17.7 which our CI currently uses. It's fixed in 17.8.
+      -->
+      <DisableSpecificWarnings>4201;4312;4467;5105;26434;26445;26456;26478;26494;%(DisableSpecificWarnings)</DisableSpecificWarnings>
+      <PreprocessorDefinitions>_WINDOWS;EXTERNAL_BUILD;_SILENCE_STDEXT_ARR_ITERS_DEPRECATION_WARNING;%(PreprocessorDefinitions)</PreprocessorDefinitions>
+      <SDLCheck>true</SDLCheck>
+      <PrecompiledHeaderFile>precomp.h</PrecompiledHeaderFile>
+      <DebugInformationFormat>ProgramDatabase</DebugInformationFormat>
+      <AdditionalIncludeDirectories>$(SolutionDir)\src\inc;$(SolutionDir)\dep;$(SolutionDir)\dep\Console;$(SolutionDir)\dep\Win32K;$(SolutionDir)\oss\chromium;$(SolutionDir)\oss\interval_tree;$(SolutionDir)\oss\pcg\include;%(AdditionalIncludeDirectories);</AdditionalIncludeDirectories>
+      <MultiProcessorCompilation>true</MultiProcessorCompilation>
+      <MinimalRebuild>false</MinimalRebuild>
+      <RuntimeTypeInfo>false</RuntimeTypeInfo>
+      <ConformanceMode>true</ConformanceMode>
+      <UseStandardPreprocessor>true</UseStandardPreprocessor>
+      <RemoveUnreferencedCodeData>true</RemoveUnreferencedCodeData>
+      <LanguageStandard>stdcpp20</LanguageStandard>
+      <LanguageStandard_C>stdc17</LanguageStandard_C>
+      <AdditionalOptions>%(AdditionalOptions) /utf-8 /Zc:__cplusplus /Zc:__STDC__ /Zc:enumTypes /Zc:externConstexpr /Zc:templateScope /Zc:throwingNew</AdditionalOptions>
+      <ControlFlowGuard>Guard</ControlFlowGuard>
+    </ClCompile>
+    <ResourceCompile>
+      <PreprocessorDefinitions>EXTERNAL_BUILD;_UNICODE;UNICODE;%(PreprocessorDefinitions)</PreprocessorDefinitions>
+    </ResourceCompile>
+    <Link>
+      <ProgramDatabaseFile>$(OutDir)$(TargetName).pdb</ProgramDatabaseFile>
+      <SubSystem>Windows</SubSystem>
+      <SetChecksum>true</SetChecksum>
+      <!-- Force full debugging info (not fastlink) in all configurations.
+           Our "App container" or WinRT projects already do this in Release,
+           and it can only help in debug. -->
+      <GenerateDebugInformation>DebugFull</GenerateDebugInformation>
+    </Link>
+  </ItemDefinitionGroup>
+
+  <!-- Work around the Windows Store platform not specifying a TargetMachine for static libraries -->
+  <ItemDefinitionGroup Condition="'$(Platform)'=='Win32'">
+    <Lib>
+      <TargetMachine>MachineX86</TargetMachine>
+    </Lib>
+  </ItemDefinitionGroup>
+
+  <!-- For Debug ONLY -->
+  <PropertyGroup Condition="'$(Configuration)'=='Debug'" Label="Configuration">
+    <UseDebugLibraries>true</UseDebugLibraries>
+    <LinkIncremental>true</LinkIncremental>
+  </PropertyGroup>
+
+  <ItemDefinitionGroup Condition="'$(Configuration)'=='Debug'">
+    <ClCompile>
+      <InlineFunctionExpansion>OnlyExplicitInline</InlineFunctionExpansion>
+      <Optimization>Disabled</Optimization>
+      <PreprocessorDefinitions>_DEBUG;DBG;%(PreprocessorDefinitions)</PreprocessorDefinitions>
+    </ClCompile>
+    <Link>
+      <SetChecksum>false</SetChecksum>
+      <GenerateDebugInformation>DebugFastLink</GenerateDebugInformation>
+    </Link>
+  </ItemDefinitionGroup>
+
+  <!-- For Release ONLY -->
+  <PropertyGroup Condition="'$(Configuration)'=='Release' Or '$(Configuration)'=='AuditMode' Or '$(Configuration)'=='Fuzzing'" Label="Configuration">
+    <UseDebugLibraries>false</UseDebugLibraries>
+    <WholeProgramOptimization>true</WholeProgramOptimization>
+  </PropertyGroup>
+
+  <ItemDefinitionGroup Condition="'$(Configuration)'=='Release' Or '$(Configuration)'=='AuditMode' Or '$(Configuration)'=='Fuzzing'">
+    <ClCompile>
+      <Optimization>MaxSpeed</Optimization>
+      <FunctionLevelLinking>true</FunctionLevelLinking>
+      <IntrinsicFunctions>true</IntrinsicFunctions>
+      <PreprocessorDefinitions>NDEBUG;%(PreprocessorDefinitions)</PreprocessorDefinitions>
+      <RuntimeTypeInfo>false</RuntimeTypeInfo>
+      <AdditionalOptions>%(AdditionalOptions)</AdditionalOptions>
+    </ClCompile>
+    <Link>
+      <EnableCOMDATFolding>true</EnableCOMDATFolding>
+      <OptimizeReferences>true</OptimizeReferences>
+      <AdditionalOptions>/debugtype:cv,fixup %(AdditionalOptions)</AdditionalOptions>
+    </Link>
+  </ItemDefinitionGroup>
+
+  <!-- Install an empty one for projects that won't have one.
+       The following import will override it when it needs to happen. -->
+  <Target Name="MergePGOCounts" />
+
+  <!-- For Win32 (x86) ONLY ... we use all defaults for AMD64. No def for those. -->
+  <ItemDefinitionGroup Condition="'$(Platform)'=='Win32'">
+    <ClCompile>
+      <PreprocessorDefinitions>WIN32;%(PreprocessorDefinitions)</PreprocessorDefinitions>
+    </ClCompile>
+  </ItemDefinitionGroup>
+
+  <!-- For our Audit mode -->
+  <PropertyGroup Condition="'$(Configuration)'=='AuditMode'">
+    <CodeAnalysisRuleSet>$(SolutionDir)\src\StaticAnalysis.ruleset</CodeAnalysisRuleSet>
+    <EnableCppCoreCheck>true</EnableCppCoreCheck>
+    <RunCodeAnalysis>true</RunCodeAnalysis>
+    <CAExcludePath>$(CAExcludePath);$(SolutionDir)\dep;$(SolutionDir)\oss;$(SolutionDir)\packages</CAExcludePath>
+  </PropertyGroup>
+  <ItemDefinitionGroup Condition="'$(Configuration)'=='AuditMode'">
+    <ClCompile>
+      <EnablePREfast>true</EnablePREfast>
+    </ClCompile>
+  </ItemDefinitionGroup>
+
+  <PropertyGroup Condition="'$(Configuration)'=='Fuzzing'">
+    <OCClangArchitectureName Condition="'$(Platform)'=='x64'">x86_64</OCClangArchitectureName>
+    <OCClangArchitectureName Condition="'$(Platform)'=='Win32'">i386</OCClangArchitectureName>
+    <OCClangArchitectureName Condition="'$(Platform)'=='x86'">i386</OCClangArchitectureName>
+  </PropertyGroup>
+  <ItemDefinitionGroup Condition="'$(Configuration)'=='Fuzzing'">
+    <ClCompile>
+      <!-- Enable all the ASAN and Coverage flags! -->
+      <AdditionalOptions>/fsanitize=address /fsanitize-coverage=inline-bool-flag /fsanitize-coverage=edge /fsanitize-coverage=trace-cmp /fsanitize-coverage=trace-div %(AdditionalOptions)</AdditionalOptions>
+      <!-- The fuzzer requires a static CRT -->
+      <RuntimeLibrary>MultiThreaded</RuntimeLibrary>
+      <PreprocessorDefinitions>FUZZING_BUILD;%(PreprocessorDefinitions)</PreprocessorDefinitions>
+    </ClCompile>
+    <Link>
+      <AdditionalDependencies>libsancov.lib;clang_rt.asan-$(OCClangArchitectureName).lib;%(AdditionalDependencies)</AdditionalDependencies>
+    </Link>
+  </ItemDefinitionGroup>
+
+  <Import Project="$(MSBuildThisFileDirectory)..\build\rules\Branding.targets" />
+
+  <PropertyGroup Label="vcpkg">
+    <VcpkgEnableManifest>true</VcpkgEnableManifest>
+
+    <!-- Set this here so that it doesn't get overwritten with "uwp" -->
+    <VcpkgOSTarget>windows</VcpkgOSTarget>
+    <VcpkgUseStatic>true</VcpkgUseStatic>
+
+    <VcpkgAdditionalInstallOptions>--x-feature=terminal</VcpkgAdditionalInstallOptions>
+    <!--
+      Since we link everything statically, we don't need to copy anything.
+      This saves running a powershell script for every project.
+    -->
+    <VcpkgApplocalDeps>false</VcpkgApplocalDeps>
+    <VcpkgInstalledDir>$(SolutionDir)\obj\$(Platform)\vcpkg</VcpkgInstalledDir>
+    <VcpkgRoot Condition="'$(VcpkgRoot)'==''">$(VCPKG_ROOT)</VcpkgRoot>
+    <!-- VsInstallRoot is set by Visual Studio and MSBuild -->
+    <VcpkgRoot Condition="'$(VcpkgRoot)'==''">$(VsInstallRoot)\VC\vcpkg</VcpkgRoot>
+    <VcpkgRoot Condition="'$(VcpkgRoot)'=='' or !Exists('$(VcpkgRoot)\vcpkg.exe')">$(SolutionDir)\dep\vcpkg</VcpkgRoot>
+
+    <CAExcludePath>$(CAExcludePath);$(VcpkgInstalledDir)</CAExcludePath>
+
+    <!-- For now, don't allow global-per-user installs of vcpkg -->
+    <VCPkgLocalAppDataDisabled>true</VCPkgLocalAppDataDisabled>
+  </PropertyGroup>
+
+  <Import Project="$(VcpkgRoot)/scripts/buildsystems/msbuild/vcpkg.props" Condition="'$(MSBuildProjectExtension)'=='.vcxproj'" />
+</Project>