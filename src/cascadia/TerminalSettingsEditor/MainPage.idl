--- conflicted
+++ resolved
@@ -22,13 +22,10 @@
         Profile_Terminal,
         Profile_Advanced,
         ColorSchemes_Edit,
-<<<<<<< HEAD
         NewTabMenu_Folder,
-        Extensions_Extension
-=======
+        Extensions_Extension,
         Actions_Edit,
         NewTabMenu_Folder
->>>>>>> eecb32d2
     };
 
     runtimeclass Breadcrumb : Windows.Foundation.IStringable
