--- conflicted
+++ resolved
@@ -1,42 +1,38 @@
-// Copyright (c) Microsoft Corporation.
-// Licensed under the MIT license.
-
-namespace Microsoft.Terminal.Settings.Editor
-{
-    [default_interface] runtimeclass SettingContainer : Windows.UI.Xaml.Controls.ContentControl
-    {
-        SettingContainer();
-
-        void SetExpanded(Boolean expanded);
-
-        IInspectable Header;
-        static Windows.UI.Xaml.DependencyProperty HeaderProperty { get; };
-
-        String HelpText;
-        static Windows.UI.Xaml.DependencyProperty HelpTextProperty { get; };
-
-<<<<<<< HEAD
-        String FontIconGlyph;
-        static Windows.UI.Xaml.DependencyProperty FontIconGlyphProperty { get; };
-
-        String CurrentValue;
-=======
-        IInspectable CurrentValue;
->>>>>>> c3ad287b
-        static Windows.UI.Xaml.DependencyProperty CurrentValueProperty { get; };
-
-        Windows.UI.Xaml.DataTemplate CurrentValueTemplate;
-        static Windows.UI.Xaml.DependencyProperty CurrentValueTemplateProperty { get; };
-
-        Boolean HasSettingValue;
-        static Windows.UI.Xaml.DependencyProperty HasSettingValueProperty { get; };
-
-        IInspectable SettingOverrideSource;
-        static Windows.UI.Xaml.DependencyProperty SettingOverrideSourceProperty { get; };
-
-        Boolean StartExpanded;
-        static Windows.UI.Xaml.DependencyProperty StartExpandedProperty { get; };
-
-        event Windows.Foundation.TypedEventHandler<SettingContainer, Object> ClearSettingValue;
-    };
-}
+// Copyright (c) Microsoft Corporation.
+// Licensed under the MIT license.
+
+namespace Microsoft.Terminal.Settings.Editor
+{
+    [default_interface] runtimeclass SettingContainer : Windows.UI.Xaml.Controls.ContentControl
+    {
+        SettingContainer();
+
+        void SetExpanded(Boolean expanded);
+
+        IInspectable Header;
+        static Windows.UI.Xaml.DependencyProperty HeaderProperty { get; };
+
+        String HelpText;
+        static Windows.UI.Xaml.DependencyProperty HelpTextProperty { get; };
+
+        String FontIconGlyph;
+        static Windows.UI.Xaml.DependencyProperty FontIconGlyphProperty { get; };
+
+        IInspectable CurrentValue;
+        static Windows.UI.Xaml.DependencyProperty CurrentValueProperty { get; };
+
+        Windows.UI.Xaml.DataTemplate CurrentValueTemplate;
+        static Windows.UI.Xaml.DependencyProperty CurrentValueTemplateProperty { get; };
+
+        Boolean HasSettingValue;
+        static Windows.UI.Xaml.DependencyProperty HasSettingValueProperty { get; };
+
+        IInspectable SettingOverrideSource;
+        static Windows.UI.Xaml.DependencyProperty SettingOverrideSourceProperty { get; };
+
+        Boolean StartExpanded;
+        static Windows.UI.Xaml.DependencyProperty StartExpandedProperty { get; };
+
+        event Windows.Foundation.TypedEventHandler<SettingContainer, Object> ClearSettingValue;
+    };
+}