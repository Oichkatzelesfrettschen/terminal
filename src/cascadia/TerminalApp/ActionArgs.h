--- conflicted
+++ resolved
@@ -1,568 +1,572 @@
-// Copyright (c) Microsoft Corporation.
-// Licensed under the MIT license.
-
-#pragma once
-
-// HEY YOU: When adding ActionArgs types, make sure to add the corresponding
-//          *.g.cpp to ActionArgs.cpp!
-#include "ActionEventArgs.g.h"
-#include "NewTerminalArgs.g.h"
-#include "CopyTextArgs.g.h"
-#include "NewTabArgs.g.h"
-#include "SwitchToTabArgs.g.h"
-#include "ResizePaneArgs.g.h"
-#include "MoveFocusArgs.g.h"
-#include "AdjustFontSizeArgs.g.h"
-#include "SplitPaneArgs.g.h"
-<<<<<<< HEAD
-#include "ExecuteCommandlineArgs.g.h"
-=======
-#include "OpenSettingsArgs.g.h"
-#include "SetTabColorArgs.g.h"
-#include "RenameTabArgs.g.h"
->>>>>>> 177cf1ca
-
-#include "../../cascadia/inc/cppwinrt_utils.h"
-#include "Utils.h"
-#include "JsonUtils.h"
-#include "TerminalWarnings.h"
-
-// Notes on defining ActionArgs and ActionEventArgs:
-// * All properties specific to an action should be defined as an ActionArgs
-//   class that implements IActionArgs
-// * ActionEventArgs holds a single IActionArgs. For events that don't need
-//   additional args, this can be nullptr.
-
-namespace winrt::TerminalApp::implementation
-{
-    using FromJsonResult = std::tuple<winrt::TerminalApp::IActionArgs, std::vector<::TerminalApp::SettingsLoadWarnings>>;
-
-    struct ActionEventArgs : public ActionEventArgsT<ActionEventArgs>
-    {
-        ActionEventArgs() = default;
-
-        explicit ActionEventArgs(const TerminalApp::IActionArgs& args) :
-            _ActionArgs{ args } {};
-        GETSET_PROPERTY(IActionArgs, ActionArgs, nullptr);
-        GETSET_PROPERTY(bool, Handled, false);
-    };
-
-    struct NewTerminalArgs : public NewTerminalArgsT<NewTerminalArgs>
-    {
-        NewTerminalArgs() = default;
-        GETSET_PROPERTY(winrt::hstring, Commandline, L"");
-        GETSET_PROPERTY(winrt::hstring, StartingDirectory, L"");
-        GETSET_PROPERTY(winrt::hstring, TabTitle, L"");
-        GETSET_PROPERTY(Windows::Foundation::IReference<int32_t>, ProfileIndex, nullptr);
-        GETSET_PROPERTY(winrt::hstring, Profile, L"");
-
-        static constexpr std::string_view CommandlineKey{ "commandline" };
-        static constexpr std::string_view StartingDirectoryKey{ "startingDirectory" };
-        static constexpr std::string_view TabTitleKey{ "tabTitle" };
-        static constexpr std::string_view ProfileIndexKey{ "index" };
-        static constexpr std::string_view ProfileKey{ "profile" };
-
-    public:
-        hstring GenerateName() const;
-
-        bool Equals(const winrt::TerminalApp::NewTerminalArgs& other)
-        {
-            return other.Commandline() == _Commandline &&
-                   other.StartingDirectory() == _StartingDirectory &&
-                   other.TabTitle() == _TabTitle &&
-                   other.ProfileIndex() == _ProfileIndex &&
-                   other.Profile() == _Profile;
-        };
-        static winrt::TerminalApp::NewTerminalArgs FromJson(const Json::Value& json)
-        {
-            // LOAD BEARING: Not using make_self here _will_ break you in the future!
-            auto args = winrt::make_self<NewTerminalArgs>();
-            if (auto commandline{ json[JsonKey(CommandlineKey)] })
-            {
-                args->_Commandline = winrt::to_hstring(commandline.asString());
-            }
-            if (auto startingDirectory{ json[JsonKey(StartingDirectoryKey)] })
-            {
-                args->_StartingDirectory = winrt::to_hstring(startingDirectory.asString());
-            }
-            if (auto tabTitle{ json[JsonKey(TabTitleKey)] })
-            {
-                args->_TabTitle = winrt::to_hstring(tabTitle.asString());
-            }
-            if (auto index{ json[JsonKey(ProfileIndexKey)] })
-            {
-                args->_ProfileIndex = index.asInt();
-            }
-            if (auto profile{ json[JsonKey(ProfileKey)] })
-            {
-                args->_Profile = winrt::to_hstring(profile.asString());
-            }
-            return *args;
-        }
-    };
-
-    struct CopyTextArgs : public CopyTextArgsT<CopyTextArgs>
-    {
-        CopyTextArgs() = default;
-        GETSET_PROPERTY(bool, SingleLine, false);
-
-        static constexpr std::string_view SingleLineKey{ "singleLine" };
-
-    public:
-        hstring GenerateName() const;
-
-        bool Equals(const IActionArgs& other)
-        {
-            auto otherAsUs = other.try_as<CopyTextArgs>();
-            if (otherAsUs)
-            {
-                return otherAsUs->_SingleLine == _SingleLine;
-            }
-            return false;
-        };
-        static FromJsonResult FromJson(const Json::Value& json)
-        {
-            // LOAD BEARING: Not using make_self here _will_ break you in the future!
-            auto args = winrt::make_self<CopyTextArgs>();
-            if (auto singleLine{ json[JsonKey(SingleLineKey)] })
-            {
-                args->_SingleLine = singleLine.asBool();
-            }
-            return { *args, {} };
-        }
-    };
-
-    struct NewTabArgs : public NewTabArgsT<NewTabArgs>
-    {
-        NewTabArgs() = default;
-        GETSET_PROPERTY(winrt::TerminalApp::NewTerminalArgs, TerminalArgs, nullptr);
-
-    public:
-        hstring GenerateName() const;
-
-        bool Equals(const IActionArgs& other)
-        {
-            auto otherAsUs = other.try_as<NewTabArgs>();
-            if (otherAsUs)
-            {
-                return otherAsUs->_TerminalArgs.Equals(_TerminalArgs);
-            }
-            return false;
-        };
-        static FromJsonResult FromJson(const Json::Value& json)
-        {
-            // LOAD BEARING: Not using make_self here _will_ break you in the future!
-            auto args = winrt::make_self<NewTabArgs>();
-            args->_TerminalArgs = NewTerminalArgs::FromJson(json);
-            return { *args, {} };
-        }
-    };
-
-    struct SwitchToTabArgs : public SwitchToTabArgsT<SwitchToTabArgs>
-    {
-        SwitchToTabArgs() = default;
-        GETSET_PROPERTY(uint32_t, TabIndex, 0);
-
-        static constexpr std::string_view TabIndexKey{ "index" };
-
-    public:
-        hstring GenerateName() const;
-
-        bool Equals(const IActionArgs& other)
-        {
-            auto otherAsUs = other.try_as<SwitchToTabArgs>();
-            if (otherAsUs)
-            {
-                return otherAsUs->_TabIndex == _TabIndex;
-            }
-            return false;
-        };
-        static FromJsonResult FromJson(const Json::Value& json)
-        {
-            // LOAD BEARING: Not using make_self here _will_ break you in the future!
-            auto args = winrt::make_self<SwitchToTabArgs>();
-            if (auto tabIndex{ json[JsonKey(TabIndexKey)] })
-            {
-                args->_TabIndex = tabIndex.asUInt();
-            }
-            return { *args, {} };
-        }
-    };
-
-    // Possible Direction values
-    // TODO:GH#2550/#3475 - move these to a centralized deserializing place
-    static constexpr std::string_view LeftString{ "left" };
-    static constexpr std::string_view RightString{ "right" };
-    static constexpr std::string_view UpString{ "up" };
-    static constexpr std::string_view DownString{ "down" };
-
-    // Function Description:
-    // - Helper function for parsing a Direction from a string
-    // Arguments:
-    // - directionString: the string to attempt to parse
-    // Return Value:
-    // - The encoded Direction value, or Direction::None if it was an invalid string
-    static TerminalApp::Direction ParseDirection(const std::string& directionString)
-    {
-        if (directionString == LeftString)
-        {
-            return TerminalApp::Direction::Left;
-        }
-        else if (directionString == RightString)
-        {
-            return TerminalApp::Direction::Right;
-        }
-        else if (directionString == UpString)
-        {
-            return TerminalApp::Direction::Up;
-        }
-        else if (directionString == DownString)
-        {
-            return TerminalApp::Direction::Down;
-        }
-        // default behavior for invalid data
-        return TerminalApp::Direction::None;
-    };
-
-    struct ResizePaneArgs : public ResizePaneArgsT<ResizePaneArgs>
-    {
-        ResizePaneArgs() = default;
-        GETSET_PROPERTY(TerminalApp::Direction, Direction, TerminalApp::Direction::None);
-
-        static constexpr std::string_view DirectionKey{ "direction" };
-
-    public:
-        hstring GenerateName() const;
-
-        bool Equals(const IActionArgs& other)
-        {
-            auto otherAsUs = other.try_as<ResizePaneArgs>();
-            if (otherAsUs)
-            {
-                return otherAsUs->_Direction == _Direction;
-            }
-            return false;
-        };
-        static FromJsonResult FromJson(const Json::Value& json)
-        {
-            // LOAD BEARING: Not using make_self here _will_ break you in the future!
-            auto args = winrt::make_self<ResizePaneArgs>();
-            if (auto directionString{ json[JsonKey(DirectionKey)] })
-            {
-                args->_Direction = ParseDirection(directionString.asString());
-            }
-            if (args->_Direction == TerminalApp::Direction::None)
-            {
-                return { nullptr, { ::TerminalApp::SettingsLoadWarnings::MissingRequiredParameter } };
-            }
-            else
-            {
-                return { *args, {} };
-            }
-        }
-    };
-
-    struct MoveFocusArgs : public MoveFocusArgsT<MoveFocusArgs>
-    {
-        MoveFocusArgs() = default;
-        GETSET_PROPERTY(TerminalApp::Direction, Direction, TerminalApp::Direction::None);
-
-        static constexpr std::string_view DirectionKey{ "direction" };
-
-    public:
-        hstring GenerateName() const;
-
-        bool Equals(const IActionArgs& other)
-        {
-            auto otherAsUs = other.try_as<MoveFocusArgs>();
-            if (otherAsUs)
-            {
-                return otherAsUs->_Direction == _Direction;
-            }
-            return false;
-        };
-        static FromJsonResult FromJson(const Json::Value& json)
-        {
-            // LOAD BEARING: Not using make_self here _will_ break you in the future!
-            auto args = winrt::make_self<MoveFocusArgs>();
-            if (auto directionString{ json[JsonKey(DirectionKey)] })
-            {
-                args->_Direction = ParseDirection(directionString.asString());
-            }
-            if (args->_Direction == TerminalApp::Direction::None)
-            {
-                return { nullptr, { ::TerminalApp::SettingsLoadWarnings::MissingRequiredParameter } };
-            }
-            else
-            {
-                return { *args, {} };
-            }
-        }
-    };
-
-    struct AdjustFontSizeArgs : public AdjustFontSizeArgsT<AdjustFontSizeArgs>
-    {
-        AdjustFontSizeArgs() = default;
-        GETSET_PROPERTY(int32_t, Delta, 0);
-
-        static constexpr std::string_view AdjustFontSizeDelta{ "delta" };
-
-    public:
-        hstring GenerateName() const;
-
-        bool Equals(const IActionArgs& other)
-        {
-            auto otherAsUs = other.try_as<AdjustFontSizeArgs>();
-            if (otherAsUs)
-            {
-                return otherAsUs->_Delta == _Delta;
-            }
-            return false;
-        };
-        static FromJsonResult FromJson(const Json::Value& json)
-        {
-            // LOAD BEARING: Not using make_self here _will_ break you in the future!
-            auto args = winrt::make_self<AdjustFontSizeArgs>();
-            if (auto jsonDelta{ json[JsonKey(AdjustFontSizeDelta)] })
-            {
-                args->_Delta = jsonDelta.asInt();
-            }
-            return { *args, {} };
-        }
-    };
-
-    // Possible SplitState values
-    // TODO:GH#2550/#3475 - move these to a centralized deserializing place
-    static constexpr std::string_view VerticalKey{ "vertical" };
-    static constexpr std::string_view HorizontalKey{ "horizontal" };
-    static constexpr std::string_view AutomaticKey{ "auto" };
-    static TerminalApp::SplitState ParseSplitState(const std::string& stateString)
-    {
-        if (stateString == VerticalKey)
-        {
-            return TerminalApp::SplitState::Vertical;
-        }
-        else if (stateString == HorizontalKey)
-        {
-            return TerminalApp::SplitState::Horizontal;
-        }
-        else if (stateString == AutomaticKey)
-        {
-            return TerminalApp::SplitState::Automatic;
-        }
-        // default behavior for invalid data
-        return TerminalApp::SplitState::Automatic;
-    };
-
-    // Possible SplitType values
-    static constexpr std::string_view DuplicateKey{ "duplicate" };
-    static TerminalApp::SplitType ParseSplitModeState(const std::string& stateString)
-    {
-        if (stateString == DuplicateKey)
-        {
-            return TerminalApp::SplitType::Duplicate;
-        }
-        return TerminalApp::SplitType::Manual;
-    }
-
-    struct SplitPaneArgs : public SplitPaneArgsT<SplitPaneArgs>
-    {
-        SplitPaneArgs() = default;
-        GETSET_PROPERTY(winrt::TerminalApp::SplitState, SplitStyle, winrt::TerminalApp::SplitState::Automatic);
-        GETSET_PROPERTY(winrt::TerminalApp::NewTerminalArgs, TerminalArgs, nullptr);
-        GETSET_PROPERTY(winrt::TerminalApp::SplitType, SplitMode, winrt::TerminalApp::SplitType::Manual);
-
-        static constexpr std::string_view SplitKey{ "split" };
-        static constexpr std::string_view SplitModeKey{ "splitMode" };
-
-    public:
-        hstring GenerateName() const;
-
-        bool Equals(const IActionArgs& other)
-        {
-            auto otherAsUs = other.try_as<SplitPaneArgs>();
-            if (otherAsUs)
-            {
-                return otherAsUs->_SplitStyle == _SplitStyle &&
-                       (otherAsUs->_TerminalArgs ? otherAsUs->_TerminalArgs.Equals(_TerminalArgs) :
-                                                   otherAsUs->_TerminalArgs == _TerminalArgs) &&
-                       otherAsUs->_SplitMode == _SplitMode;
-            }
-            return false;
-        };
-        static FromJsonResult FromJson(const Json::Value& json)
-        {
-            // LOAD BEARING: Not using make_self here _will_ break you in the future!
-            auto args = winrt::make_self<SplitPaneArgs>();
-            args->_TerminalArgs = NewTerminalArgs::FromJson(json);
-            if (auto jsonStyle{ json[JsonKey(SplitKey)] })
-            {
-                args->_SplitStyle = ParseSplitState(jsonStyle.asString());
-            }
-            if (auto jsonStyle{ json[JsonKey(SplitModeKey)] })
-            {
-                args->_SplitMode = ParseSplitModeState(jsonStyle.asString());
-            }
-            return { *args, {} };
-        }
-    };
-
-<<<<<<< HEAD
-    struct ExecuteCommandlineArgs : public ExecuteCommandlineArgsT<ExecuteCommandlineArgs>
-    {
-        ExecuteCommandlineArgs() = default;
-        GETSET_PROPERTY(winrt::hstring, Commandline, false);
-
-        static constexpr std::string_view CommandlineKey{ "commandline" };
-
-    public:
-        bool Equals(const IActionArgs& other)
-        {
-            auto otherAsUs = other.try_as<ExecuteCommandlineArgs>();
-            if (otherAsUs)
-            {
-                return otherAsUs->_Commandline == _Commandline;
-=======
-    // Possible SettingsTarget values
-    // TODO:GH#2550/#3475 - move these to a centralized deserializing place
-    static constexpr std::string_view SettingsFileString{ "settingsFile" };
-    static constexpr std::string_view DefaultsFileString{ "defaultsFile" };
-    static constexpr std::string_view AllFilesString{ "allFiles" };
-
-    // Function Description:
-    // - Helper function for parsing a SettingsTarget from a string
-    // Arguments:
-    // - targetString: the string to attempt to parse
-    // Return Value:
-    // - The encoded SettingsTarget value, or SettingsTarget::SettingsFile if it was an invalid string
-    static TerminalApp::SettingsTarget ParseSettingsTarget(const std::string& targetString)
-    {
-        if (targetString == SettingsFileString)
-        {
-            return TerminalApp::SettingsTarget::SettingsFile;
-        }
-        else if (targetString == DefaultsFileString)
-        {
-            return TerminalApp::SettingsTarget::DefaultsFile;
-        }
-        else if (targetString == AllFilesString)
-        {
-            return TerminalApp::SettingsTarget::AllFiles;
-        }
-        // default behavior for invalid data
-        return TerminalApp::SettingsTarget::SettingsFile;
-    };
-
-    struct OpenSettingsArgs : public OpenSettingsArgsT<OpenSettingsArgs>
-    {
-        OpenSettingsArgs() = default;
-        GETSET_PROPERTY(TerminalApp::SettingsTarget, Target, TerminalApp::SettingsTarget::SettingsFile);
-
-        static constexpr std::string_view TargetKey{ "target" };
-
-    public:
-        hstring GenerateName() const;
-
-        bool Equals(const IActionArgs& other)
-        {
-            auto otherAsUs = other.try_as<OpenSettingsArgs>();
-            if (otherAsUs)
-            {
-                return otherAsUs->_Target == _Target;
-            }
-            return false;
-        };
-        static FromJsonResult FromJson(const Json::Value& json)
-        {
-            // LOAD BEARING: Not using make_self here _will_ break you in the future!
-            auto args = winrt::make_self<OpenSettingsArgs>();
-            if (auto targetString{ json[JsonKey(TargetKey)] })
-            {
-                args->_Target = ParseSettingsTarget(targetString.asString());
-            }
-            return { *args, {} };
-        }
-    };
-
-    struct SetTabColorArgs : public SetTabColorArgsT<SetTabColorArgs>
-    {
-        SetTabColorArgs() = default;
-        GETSET_PROPERTY(Windows::Foundation::IReference<uint32_t>, TabColor, nullptr);
-
-        static constexpr std::string_view ColorKey{ "color" };
-
-    public:
-        hstring GenerateName() const;
-
-        bool Equals(const IActionArgs& other)
-        {
-            auto otherAsUs = other.try_as<SetTabColorArgs>();
-            if (otherAsUs)
-            {
-                return otherAsUs->_TabColor == _TabColor;
-            }
-            return false;
-        };
-        static FromJsonResult FromJson(const Json::Value& json)
-        {
-            // LOAD BEARING: Not using make_self here _will_ break you in the future!
-            auto args = winrt::make_self<SetTabColorArgs>();
-            std::optional<til::color> temp;
-            try
-            {
-                ::TerminalApp::JsonUtils::GetOptionalColor(json, ColorKey, temp);
-                if (temp.has_value())
-                {
-                    args->_TabColor = static_cast<uint32_t>(temp.value());
-                }
-            }
-            CATCH_LOG();
-            return { *args, {} };
-        }
-    };
-
-    struct RenameTabArgs : public RenameTabArgsT<RenameTabArgs>
-    {
-        RenameTabArgs() = default;
-        GETSET_PROPERTY(winrt::hstring, Title, L"");
-
-        static constexpr std::string_view TitleKey{ "title" };
-
-    public:
-        hstring GenerateName() const;
-
-        bool Equals(const IActionArgs& other)
-        {
-            auto otherAsUs = other.try_as<RenameTabArgs>();
-            if (otherAsUs)
-            {
-                return otherAsUs->_Title == _Title;
->>>>>>> 177cf1ca
-            }
-            return false;
-        };
-        static FromJsonResult FromJson(const Json::Value& json)
-        {
-            // LOAD BEARING: Not using make_self here _will_ break you in the future!
-<<<<<<< HEAD
-            auto args = winrt::make_self<ExecuteCommandlineArgs>();
-            if (auto commandline{ json[JsonKey(CommandlineKey)] })
-            {
-                args->_Commandline = winrt::to_hstring(commandline.asString());
-=======
-            auto args = winrt::make_self<RenameTabArgs>();
-            if (auto title{ json[JsonKey(TitleKey)] })
-            {
-                args->_Title = winrt::to_hstring(title.asString());
->>>>>>> 177cf1ca
-            }
-            return { *args, {} };
-        }
-    };
-}
-
-namespace winrt::TerminalApp::factory_implementation
-{
-    BASIC_FACTORY(ActionEventArgs);
-    BASIC_FACTORY(NewTerminalArgs);
-}
+// Copyright (c) Microsoft Corporation.
+// Licensed under the MIT license.
+
+#pragma once
+
+// HEY YOU: When adding ActionArgs types, make sure to add the corresponding
+//          *.g.cpp to ActionArgs.cpp!
+#include "ActionEventArgs.g.h"
+#include "NewTerminalArgs.g.h"
+#include "CopyTextArgs.g.h"
+#include "NewTabArgs.g.h"
+#include "SwitchToTabArgs.g.h"
+#include "ResizePaneArgs.g.h"
+#include "MoveFocusArgs.g.h"
+#include "AdjustFontSizeArgs.g.h"
+#include "SplitPaneArgs.g.h"
+#include "ExecuteCommandlineArgs.g.h"
+#include "OpenSettingsArgs.g.h"
+#include "SetTabColorArgs.g.h"
+#include "RenameTabArgs.g.h"
+
+#include "../../cascadia/inc/cppwinrt_utils.h"
+#include "Utils.h"
+#include "JsonUtils.h"
+#include "TerminalWarnings.h"
+
+// Notes on defining ActionArgs and ActionEventArgs:
+// * All properties specific to an action should be defined as an ActionArgs
+//   class that implements IActionArgs
+// * ActionEventArgs holds a single IActionArgs. For events that don't need
+//   additional args, this can be nullptr.
+
+namespace winrt::TerminalApp::implementation
+{
+    using FromJsonResult = std::tuple<winrt::TerminalApp::IActionArgs, std::vector<::TerminalApp::SettingsLoadWarnings>>;
+
+    struct ActionEventArgs : public ActionEventArgsT<ActionEventArgs>
+    {
+        ActionEventArgs() = default;
+
+        explicit ActionEventArgs(const TerminalApp::IActionArgs& args) :
+            _ActionArgs{ args } {};
+        GETSET_PROPERTY(IActionArgs, ActionArgs, nullptr);
+        GETSET_PROPERTY(bool, Handled, false);
+    };
+
+    struct NewTerminalArgs : public NewTerminalArgsT<NewTerminalArgs>
+    {
+        NewTerminalArgs() = default;
+        GETSET_PROPERTY(winrt::hstring, Commandline, L"");
+        GETSET_PROPERTY(winrt::hstring, StartingDirectory, L"");
+        GETSET_PROPERTY(winrt::hstring, TabTitle, L"");
+        GETSET_PROPERTY(Windows::Foundation::IReference<int32_t>, ProfileIndex, nullptr);
+        GETSET_PROPERTY(winrt::hstring, Profile, L"");
+
+        static constexpr std::string_view CommandlineKey{ "commandline" };
+        static constexpr std::string_view StartingDirectoryKey{ "startingDirectory" };
+        static constexpr std::string_view TabTitleKey{ "tabTitle" };
+        static constexpr std::string_view ProfileIndexKey{ "index" };
+        static constexpr std::string_view ProfileKey{ "profile" };
+
+    public:
+        hstring GenerateName() const;
+
+        bool Equals(const winrt::TerminalApp::NewTerminalArgs& other)
+        {
+            return other.Commandline() == _Commandline &&
+                   other.StartingDirectory() == _StartingDirectory &&
+                   other.TabTitle() == _TabTitle &&
+                   other.ProfileIndex() == _ProfileIndex &&
+                   other.Profile() == _Profile;
+        };
+        static winrt::TerminalApp::NewTerminalArgs FromJson(const Json::Value& json)
+        {
+            // LOAD BEARING: Not using make_self here _will_ break you in the future!
+            auto args = winrt::make_self<NewTerminalArgs>();
+            if (auto commandline{ json[JsonKey(CommandlineKey)] })
+            {
+                args->_Commandline = winrt::to_hstring(commandline.asString());
+            }
+            if (auto startingDirectory{ json[JsonKey(StartingDirectoryKey)] })
+            {
+                args->_StartingDirectory = winrt::to_hstring(startingDirectory.asString());
+            }
+            if (auto tabTitle{ json[JsonKey(TabTitleKey)] })
+            {
+                args->_TabTitle = winrt::to_hstring(tabTitle.asString());
+            }
+            if (auto index{ json[JsonKey(ProfileIndexKey)] })
+            {
+                args->_ProfileIndex = index.asInt();
+            }
+            if (auto profile{ json[JsonKey(ProfileKey)] })
+            {
+                args->_Profile = winrt::to_hstring(profile.asString());
+            }
+            return *args;
+        }
+    };
+
+    struct CopyTextArgs : public CopyTextArgsT<CopyTextArgs>
+    {
+        CopyTextArgs() = default;
+        GETSET_PROPERTY(bool, SingleLine, false);
+
+        static constexpr std::string_view SingleLineKey{ "singleLine" };
+
+    public:
+        hstring GenerateName() const;
+
+        bool Equals(const IActionArgs& other)
+        {
+            auto otherAsUs = other.try_as<CopyTextArgs>();
+            if (otherAsUs)
+            {
+                return otherAsUs->_SingleLine == _SingleLine;
+            }
+            return false;
+        };
+        static FromJsonResult FromJson(const Json::Value& json)
+        {
+            // LOAD BEARING: Not using make_self here _will_ break you in the future!
+            auto args = winrt::make_self<CopyTextArgs>();
+            if (auto singleLine{ json[JsonKey(SingleLineKey)] })
+            {
+                args->_SingleLine = singleLine.asBool();
+            }
+            return { *args, {} };
+        }
+    };
+
+    struct NewTabArgs : public NewTabArgsT<NewTabArgs>
+    {
+        NewTabArgs() = default;
+        GETSET_PROPERTY(winrt::TerminalApp::NewTerminalArgs, TerminalArgs, nullptr);
+
+    public:
+        hstring GenerateName() const;
+
+        bool Equals(const IActionArgs& other)
+        {
+            auto otherAsUs = other.try_as<NewTabArgs>();
+            if (otherAsUs)
+            {
+                return otherAsUs->_TerminalArgs.Equals(_TerminalArgs);
+            }
+            return false;
+        };
+        static FromJsonResult FromJson(const Json::Value& json)
+        {
+            // LOAD BEARING: Not using make_self here _will_ break you in the future!
+            auto args = winrt::make_self<NewTabArgs>();
+            args->_TerminalArgs = NewTerminalArgs::FromJson(json);
+            return { *args, {} };
+        }
+    };
+
+    struct SwitchToTabArgs : public SwitchToTabArgsT<SwitchToTabArgs>
+    {
+        SwitchToTabArgs() = default;
+        GETSET_PROPERTY(uint32_t, TabIndex, 0);
+
+        static constexpr std::string_view TabIndexKey{ "index" };
+
+    public:
+        hstring GenerateName() const;
+
+        bool Equals(const IActionArgs& other)
+        {
+            auto otherAsUs = other.try_as<SwitchToTabArgs>();
+            if (otherAsUs)
+            {
+                return otherAsUs->_TabIndex == _TabIndex;
+            }
+            return false;
+        };
+        static FromJsonResult FromJson(const Json::Value& json)
+        {
+            // LOAD BEARING: Not using make_self here _will_ break you in the future!
+            auto args = winrt::make_self<SwitchToTabArgs>();
+            if (auto tabIndex{ json[JsonKey(TabIndexKey)] })
+            {
+                args->_TabIndex = tabIndex.asUInt();
+            }
+            return { *args, {} };
+        }
+    };
+
+    // Possible Direction values
+    // TODO:GH#2550/#3475 - move these to a centralized deserializing place
+    static constexpr std::string_view LeftString{ "left" };
+    static constexpr std::string_view RightString{ "right" };
+    static constexpr std::string_view UpString{ "up" };
+    static constexpr std::string_view DownString{ "down" };
+
+    // Function Description:
+    // - Helper function for parsing a Direction from a string
+    // Arguments:
+    // - directionString: the string to attempt to parse
+    // Return Value:
+    // - The encoded Direction value, or Direction::None if it was an invalid string
+    static TerminalApp::Direction ParseDirection(const std::string& directionString)
+    {
+        if (directionString == LeftString)
+        {
+            return TerminalApp::Direction::Left;
+        }
+        else if (directionString == RightString)
+        {
+            return TerminalApp::Direction::Right;
+        }
+        else if (directionString == UpString)
+        {
+            return TerminalApp::Direction::Up;
+        }
+        else if (directionString == DownString)
+        {
+            return TerminalApp::Direction::Down;
+        }
+        // default behavior for invalid data
+        return TerminalApp::Direction::None;
+    };
+
+    struct ResizePaneArgs : public ResizePaneArgsT<ResizePaneArgs>
+    {
+        ResizePaneArgs() = default;
+        GETSET_PROPERTY(TerminalApp::Direction, Direction, TerminalApp::Direction::None);
+
+        static constexpr std::string_view DirectionKey{ "direction" };
+
+    public:
+        hstring GenerateName() const;
+
+        bool Equals(const IActionArgs& other)
+        {
+            auto otherAsUs = other.try_as<ResizePaneArgs>();
+            if (otherAsUs)
+            {
+                return otherAsUs->_Direction == _Direction;
+            }
+            return false;
+        };
+        static FromJsonResult FromJson(const Json::Value& json)
+        {
+            // LOAD BEARING: Not using make_self here _will_ break you in the future!
+            auto args = winrt::make_self<ResizePaneArgs>();
+            if (auto directionString{ json[JsonKey(DirectionKey)] })
+            {
+                args->_Direction = ParseDirection(directionString.asString());
+            }
+            if (args->_Direction == TerminalApp::Direction::None)
+            {
+                return { nullptr, { ::TerminalApp::SettingsLoadWarnings::MissingRequiredParameter } };
+            }
+            else
+            {
+                return { *args, {} };
+            }
+        }
+    };
+
+    struct MoveFocusArgs : public MoveFocusArgsT<MoveFocusArgs>
+    {
+        MoveFocusArgs() = default;
+        GETSET_PROPERTY(TerminalApp::Direction, Direction, TerminalApp::Direction::None);
+
+        static constexpr std::string_view DirectionKey{ "direction" };
+
+    public:
+        hstring GenerateName() const;
+
+        bool Equals(const IActionArgs& other)
+        {
+            auto otherAsUs = other.try_as<MoveFocusArgs>();
+            if (otherAsUs)
+            {
+                return otherAsUs->_Direction == _Direction;
+            }
+            return false;
+        };
+        static FromJsonResult FromJson(const Json::Value& json)
+        {
+            // LOAD BEARING: Not using make_self here _will_ break you in the future!
+            auto args = winrt::make_self<MoveFocusArgs>();
+            if (auto directionString{ json[JsonKey(DirectionKey)] })
+            {
+                args->_Direction = ParseDirection(directionString.asString());
+            }
+            if (args->_Direction == TerminalApp::Direction::None)
+            {
+                return { nullptr, { ::TerminalApp::SettingsLoadWarnings::MissingRequiredParameter } };
+            }
+            else
+            {
+                return { *args, {} };
+            }
+        }
+    };
+
+    struct AdjustFontSizeArgs : public AdjustFontSizeArgsT<AdjustFontSizeArgs>
+    {
+        AdjustFontSizeArgs() = default;
+        GETSET_PROPERTY(int32_t, Delta, 0);
+
+        static constexpr std::string_view AdjustFontSizeDelta{ "delta" };
+
+    public:
+        hstring GenerateName() const;
+
+        bool Equals(const IActionArgs& other)
+        {
+            auto otherAsUs = other.try_as<AdjustFontSizeArgs>();
+            if (otherAsUs)
+            {
+                return otherAsUs->_Delta == _Delta;
+            }
+            return false;
+        };
+        static FromJsonResult FromJson(const Json::Value& json)
+        {
+            // LOAD BEARING: Not using make_self here _will_ break you in the future!
+            auto args = winrt::make_self<AdjustFontSizeArgs>();
+            if (auto jsonDelta{ json[JsonKey(AdjustFontSizeDelta)] })
+            {
+                args->_Delta = jsonDelta.asInt();
+            }
+            return { *args, {} };
+        }
+    };
+
+    // Possible SplitState values
+    // TODO:GH#2550/#3475 - move these to a centralized deserializing place
+    static constexpr std::string_view VerticalKey{ "vertical" };
+    static constexpr std::string_view HorizontalKey{ "horizontal" };
+    static constexpr std::string_view AutomaticKey{ "auto" };
+    static TerminalApp::SplitState ParseSplitState(const std::string& stateString)
+    {
+        if (stateString == VerticalKey)
+        {
+            return TerminalApp::SplitState::Vertical;
+        }
+        else if (stateString == HorizontalKey)
+        {
+            return TerminalApp::SplitState::Horizontal;
+        }
+        else if (stateString == AutomaticKey)
+        {
+            return TerminalApp::SplitState::Automatic;
+        }
+        // default behavior for invalid data
+        return TerminalApp::SplitState::Automatic;
+    };
+
+    // Possible SplitType values
+    static constexpr std::string_view DuplicateKey{ "duplicate" };
+    static TerminalApp::SplitType ParseSplitModeState(const std::string& stateString)
+    {
+        if (stateString == DuplicateKey)
+        {
+            return TerminalApp::SplitType::Duplicate;
+        }
+        return TerminalApp::SplitType::Manual;
+    }
+
+    struct SplitPaneArgs : public SplitPaneArgsT<SplitPaneArgs>
+    {
+        SplitPaneArgs() = default;
+        GETSET_PROPERTY(winrt::TerminalApp::SplitState, SplitStyle, winrt::TerminalApp::SplitState::Automatic);
+        GETSET_PROPERTY(winrt::TerminalApp::NewTerminalArgs, TerminalArgs, nullptr);
+        GETSET_PROPERTY(winrt::TerminalApp::SplitType, SplitMode, winrt::TerminalApp::SplitType::Manual);
+
+        static constexpr std::string_view SplitKey{ "split" };
+        static constexpr std::string_view SplitModeKey{ "splitMode" };
+
+    public:
+        hstring GenerateName() const;
+
+        bool Equals(const IActionArgs& other)
+        {
+            auto otherAsUs = other.try_as<SplitPaneArgs>();
+            if (otherAsUs)
+            {
+                return otherAsUs->_SplitStyle == _SplitStyle &&
+                       (otherAsUs->_TerminalArgs ? otherAsUs->_TerminalArgs.Equals(_TerminalArgs) :
+                                                   otherAsUs->_TerminalArgs == _TerminalArgs) &&
+                       otherAsUs->_SplitMode == _SplitMode;
+            }
+            return false;
+        };
+        static FromJsonResult FromJson(const Json::Value& json)
+        {
+            // LOAD BEARING: Not using make_self here _will_ break you in the future!
+            auto args = winrt::make_self<SplitPaneArgs>();
+            args->_TerminalArgs = NewTerminalArgs::FromJson(json);
+            if (auto jsonStyle{ json[JsonKey(SplitKey)] })
+            {
+                args->_SplitStyle = ParseSplitState(jsonStyle.asString());
+            }
+            if (auto jsonStyle{ json[JsonKey(SplitModeKey)] })
+            {
+                args->_SplitMode = ParseSplitModeState(jsonStyle.asString());
+            }
+            return { *args, {} };
+        }
+    };
+
+    struct ExecuteCommandlineArgs : public ExecuteCommandlineArgsT<ExecuteCommandlineArgs>
+    {
+        ExecuteCommandlineArgs() = default;
+        GETSET_PROPERTY(winrt::hstring, Commandline, false);
+
+        static constexpr std::string_view CommandlineKey{ "commandline" };
+
+    public:
+        hstring GenerateName() const;
+
+        bool Equals(const IActionArgs& other)
+        {
+            auto otherAsUs = other.try_as<ExecuteCommandlineArgs>();
+            if (otherAsUs)
+            {
+                return otherAsUs->_Commandline == _Commandline;
+            }
+            return false;
+        };
+        static FromJsonResult FromJson(const Json::Value& json)
+        {
+            // LOAD BEARING: Not using make_self here _will_ break you in the future!
+            auto args = winrt::make_self<ExecuteCommandlineArgs>();
+            if (auto commandline{ json[JsonKey(CommandlineKey)] })
+            {
+                args->_Commandline = winrt::to_hstring(commandline.asString());
+            }
+            return { *args, {} };
+        }
+    };
+
+    // Possible SettingsTarget values
+    // TODO:GH#2550/#3475 - move these to a centralized deserializing place
+    static constexpr std::string_view SettingsFileString{ "settingsFile" };
+    static constexpr std::string_view DefaultsFileString{ "defaultsFile" };
+    static constexpr std::string_view AllFilesString{ "allFiles" };
+
+    // Function Description:
+    // - Helper function for parsing a SettingsTarget from a string
+    // Arguments:
+    // - targetString: the string to attempt to parse
+    // Return Value:
+    // - The encoded SettingsTarget value, or SettingsTarget::SettingsFile if it was an invalid string
+    static TerminalApp::SettingsTarget ParseSettingsTarget(const std::string& targetString)
+    {
+        if (targetString == SettingsFileString)
+        {
+            return TerminalApp::SettingsTarget::SettingsFile;
+        }
+        else if (targetString == DefaultsFileString)
+        {
+            return TerminalApp::SettingsTarget::DefaultsFile;
+        }
+        else if (targetString == AllFilesString)
+        {
+            return TerminalApp::SettingsTarget::AllFiles;
+        }
+        // default behavior for invalid data
+        return TerminalApp::SettingsTarget::SettingsFile;
+    };
+
+    struct OpenSettingsArgs : public OpenSettingsArgsT<OpenSettingsArgs>
+    {
+        OpenSettingsArgs() = default;
+        GETSET_PROPERTY(TerminalApp::SettingsTarget, Target, TerminalApp::SettingsTarget::SettingsFile);
+
+        static constexpr std::string_view TargetKey{ "target" };
+
+    public:
+        hstring GenerateName() const;
+
+        bool Equals(const IActionArgs& other)
+        {
+            auto otherAsUs = other.try_as<OpenSettingsArgs>();
+            if (otherAsUs)
+            {
+                return otherAsUs->_Target == _Target;
+            }
+            return false;
+        };
+        static FromJsonResult FromJson(const Json::Value& json)
+        {
+            // LOAD BEARING: Not using make_self here _will_ break you in the future!
+            auto args = winrt::make_self<OpenSettingsArgs>();
+            if (auto targetString{ json[JsonKey(TargetKey)] })
+            {
+                args->_Target = ParseSettingsTarget(targetString.asString());
+            }
+            return { *args, {} };
+        }
+    };
+
+    struct SetTabColorArgs : public SetTabColorArgsT<SetTabColorArgs>
+    {
+        SetTabColorArgs() = default;
+        GETSET_PROPERTY(Windows::Foundation::IReference<uint32_t>, TabColor, nullptr);
+
+        static constexpr std::string_view ColorKey{ "color" };
+
+    public:
+        hstring GenerateName() const;
+
+        bool Equals(const IActionArgs& other)
+        {
+            auto otherAsUs = other.try_as<SetTabColorArgs>();
+            if (otherAsUs)
+            {
+                return otherAsUs->_TabColor == _TabColor;
+            }
+            return false;
+        };
+        static FromJsonResult FromJson(const Json::Value& json)
+        {
+            // LOAD BEARING: Not using make_self here _will_ break you in the future!
+            auto args = winrt::make_self<SetTabColorArgs>();
+            std::optional<til::color> temp;
+            try
+            {
+                ::TerminalApp::JsonUtils::GetOptionalColor(json, ColorKey, temp);
+                if (temp.has_value())
+                {
+                    args->_TabColor = static_cast<uint32_t>(temp.value());
+                }
+            }
+            CATCH_LOG();
+            return { *args, {} };
+        }
+    };
+
+    struct RenameTabArgs : public RenameTabArgsT<RenameTabArgs>
+    {
+        RenameTabArgs() = default;
+        GETSET_PROPERTY(winrt::hstring, Title, L"");
+
+        static constexpr std::string_view TitleKey{ "title" };
+
+    public:
+        hstring GenerateName() const;
+
+        bool Equals(const IActionArgs& other)
+        {
+            auto otherAsUs = other.try_as<RenameTabArgs>();
+            if (otherAsUs)
+            {
+                return otherAsUs->_Title == _Title;
+            }
+            return false;
+        };
+        static FromJsonResult FromJson(const Json::Value& json)
+        {
+            // LOAD BEARING: Not using make_self here _will_ break you in the future!
+            auto args = winrt::make_self<RenameTabArgs>();
+            if (auto title{ json[JsonKey(TitleKey)] })
+            {
+                args->_Title = winrt::to_hstring(title.asString());
+            }
+            return { *args, {} };
+        }
+    };
+}
+
+namespace winrt::TerminalApp::factory_implementation
+{
+    BASIC_FACTORY(ActionEventArgs);
+    BASIC_FACTORY(NewTerminalArgs);
+}