
// Copyright (c) Microsoft Corporation.
// Licensed under the MIT license.

#include "pch.h"
#include "TerminalPage.h"
#include "TerminalPage.g.cpp"
#include "LastTabClosedEventArgs.g.cpp"
#include "RenameWindowRequestedArgs.g.cpp"
#include "RequestMoveContentArgs.g.cpp"
#include "RequestReceiveContentArgs.g.cpp"

#include <filesystem>

#include <inc/WindowingBehavior.h>
#include <LibraryResources.h>
#include <WtExeUtils.h>
#include <TerminalCore/ControlKeyStates.hpp>
#include <til/latch.h>

#include "../../types/inc/utils.hpp"
#include "App.h"
#include "ColorHelper.h"
#include "DebugTapConnection.h"
#include "SettingsTab.h"
#include "TabRowControl.h"
#include "Utils.h"

using namespace winrt;
using namespace winrt::Microsoft::Terminal::Control;
using namespace winrt::Microsoft::Terminal::Settings::Model;
using namespace winrt::Microsoft::Terminal::TerminalConnection;
using namespace winrt::Microsoft::Terminal;
using namespace winrt::Windows::ApplicationModel::DataTransfer;
using namespace winrt::Windows::Foundation::Collections;
using namespace winrt::Windows::System;
using namespace winrt::Windows::System;
using namespace winrt::Windows::UI;
using namespace winrt::Windows::UI::Core;
using namespace winrt::Windows::UI::Text;
using namespace winrt::Windows::UI::Xaml::Controls;
using namespace winrt::Windows::UI::Xaml;
using namespace winrt::Windows::UI::Xaml::Media;
using namespace ::TerminalApp;
using namespace ::Microsoft::Console;
using namespace ::Microsoft::Terminal::Core;
using namespace std::chrono_literals;

using namespace winrt::Windows::UI::Notifications;
using namespace winrt::Windows::Data::Xml::Dom;

#define HOOKUP_ACTION(action) _actionDispatch->action({ this, &TerminalPage::_Handle##action });

namespace winrt
{
    namespace MUX = Microsoft::UI::Xaml;
    namespace WUX = Windows::UI::Xaml;
    using IInspectable = Windows::Foundation::IInspectable;
    using VirtualKeyModifiers = Windows::System::VirtualKeyModifiers;
}

namespace winrt::TerminalApp::implementation
{
    TerminalPage::TerminalPage(TerminalApp::WindowProperties properties, const TerminalApp::ContentManager& manager) :
        _tabs{ winrt::single_threaded_observable_vector<TerminalApp::TabBase>() },
        _mruTabs{ winrt::single_threaded_observable_vector<TerminalApp::TabBase>() },
        _startupActions{ winrt::single_threaded_vector<ActionAndArgs>() },
        _manager{ manager },
        _hostingHwnd{},
        _WindowProperties{ std::move(properties) }
    {
        InitializeComponent();

        _WindowProperties.PropertyChanged({ get_weak(), &TerminalPage::_windowPropertyChanged });
    }

    // Method Description:
    // - implements the IInitializeWithWindow interface from shobjidl_core.
    // - We're going to use this HWND as the owner for the ConPTY windows, via
    //   ConptyConnection::ReparentWindow. We need this for applications that
    //   call GetConsoleWindow, and attempt to open a MessageBox for the
    //   console. By marking the conpty windows as owned by the Terminal HWND,
    //   the message box will be owned by the Terminal window as well.
    //   - see GH#2988
    HRESULT TerminalPage::Initialize(HWND hwnd)
    {
        if (!_hostingHwnd.has_value())
        {
            // GH#13211 - if we haven't yet set the owning hwnd, reparent all the controls now.
            for (const auto& tab : _tabs)
            {
                if (auto terminalTab{ _GetTerminalTabImpl(tab) })
                {
                    terminalTab->GetRootPane()->WalkTree([&](auto&& pane) {
                        if (const auto& term{ pane->GetTerminalControl() })
                        {
                            term.OwningHwnd(reinterpret_cast<uint64_t>(hwnd));
                        }
                    });
                }
                // We don't need to worry about resetting the owning hwnd for the
                // SUI here. GH#13211 only repros for a defterm connection, where
                // the tab is spawned before the window is created. It's not
                // possible to make a SUI tab like that, before the window is
                // created. The SUI could be spawned as a part of a window restore,
                // but that would still work fine. The window would be created
                // before restoring previous tabs in that scenario.
            }
        }
        _hostingHwnd = hwnd;
        return S_OK;
    }

    // INVARIANT: This needs to be called on OUR UI thread!
    void TerminalPage::SetSettings(CascadiaSettings settings, bool needRefreshUI)
    {
        assert(Dispatcher().HasThreadAccess());

        _settings = settings;

        // Make sure to call SetCommands before _RefreshUIForSettingsReload.
        // SetCommands will make sure the KeyChordText of Commands is updated, which needs
        // to happen before the Settings UI is reloaded and tries to re-read those values.
        if (const auto p = CommandPaletteElement())
        {
            p.SetCommands(_settings.GlobalSettings().ActionMap().ExpandedCommands());
            p.SetActionMap(_settings.ActionMap());
        }

        if (needRefreshUI)
        {
            _RefreshUIForSettingsReload();
        }

        // Upon settings update we reload the system settings for scrolling as well.
        // TODO: consider reloading this value periodically.
        _systemRowsToScroll = _ReadSystemRowsToScroll();
    }

    bool TerminalPage::IsRunningElevated() const noexcept
    {
        // GH#2455 - Make sure to try/catch calls to Application::Current,
        // because that _won't_ be an instance of TerminalApp::App in the
        // LocalTests
        try
        {
            return Application::Current().as<TerminalApp::App>().Logic().IsRunningElevated();
        }
        CATCH_LOG();
        return false;
    }
    bool TerminalPage::CanDragDrop() const noexcept
    {
        try
        {
            return Application::Current().as<TerminalApp::App>().Logic().CanDragDrop();
        }
        CATCH_LOG();
        return true;
    }

    void TerminalPage::Create()
    {
        // Hookup the key bindings
        _HookupKeyBindings(_settings.ActionMap());

        _tabContent = this->TabContent();
        _tabRow = this->TabRow();
        _tabView = _tabRow.TabView();
        _rearranging = false;

        const auto canDragDrop = CanDragDrop();

        _tabRow.PointerMoved({ get_weak(), &TerminalPage::_RestorePointerCursorHandler });
        _tabView.CanReorderTabs(canDragDrop);
        _tabView.CanDragTabs(canDragDrop);
        _tabView.TabDragStarting({ get_weak(), &TerminalPage::_TabDragStarted });
        _tabView.TabDragCompleted({ get_weak(), &TerminalPage::_TabDragCompleted });

        auto tabRowImpl = winrt::get_self<implementation::TabRowControl>(_tabRow);
        _newTabButton = tabRowImpl->NewTabButton();

        if (_settings.GlobalSettings().ShowTabsInTitlebar())
        {
            // Remove the TabView from the page. We'll hang on to it, we need to
            // put it in the titlebar.
            uint32_t index = 0;
            if (this->Root().Children().IndexOf(_tabRow, index))
            {
                this->Root().Children().RemoveAt(index);
            }

            // Inform the host that our titlebar content has changed.
            _SetTitleBarContentHandlers(*this, _tabRow);

            // GH#13143 Manually set the tab row's background to transparent here.
            //
            // We're doing it this way because ThemeResources are tricky. We
            // default in XAML to using the appropriate ThemeResource background
            // color for our TabRow. When tabs in the titlebar are _disabled_,
            // this will ensure that the tab row has the correct theme-dependent
            // value. When tabs in the titlebar are _enabled_ (the default),
            // we'll switch the BG to Transparent, to let the Titlebar Control's
            // background be used as the BG for the tab row.
            //
            // We can't do it the other way around (default to Transparent, only
            // switch to a color when disabling tabs in the titlebar), because
            // looking up the correct ThemeResource from and App dictionary is a
            // capital-H Hard problem.
            const auto transparent = Media::SolidColorBrush();
            transparent.Color(Windows::UI::Colors::Transparent());
            _tabRow.Background(transparent);
        }
        _updateThemeColors();

        // Initialize the state of the CloseButtonOverlayMode property of
        // our TabView, to match the tab.showCloseButton property in the theme.
        if (const auto theme = _settings.GlobalSettings().CurrentTheme())
        {
            const auto visibility = theme.Tab() ? theme.Tab().ShowCloseButton() : Settings::Model::TabCloseButtonVisibility::Always;

            switch (visibility)
            {
            case Settings::Model::TabCloseButtonVisibility::Never:
                _tabView.CloseButtonOverlayMode(MUX::Controls::TabViewCloseButtonOverlayMode::Auto);
                break;
            case Settings::Model::TabCloseButtonVisibility::Hover:
                _tabView.CloseButtonOverlayMode(MUX::Controls::TabViewCloseButtonOverlayMode::OnPointerOver);
                break;
            default:
                _tabView.CloseButtonOverlayMode(MUX::Controls::TabViewCloseButtonOverlayMode::Always);
                break;
            }
        }

        // Hookup our event handlers to the ShortcutActionDispatch
        _RegisterActionCallbacks();

        //Event Bindings (Early)
        _newTabButton.Click([weakThis{ get_weak() }](auto&&, auto&&) {
            if (auto page{ weakThis.get() })
            {
                page->_OpenNewTerminalViaDropdown(NewTerminalArgs());
            }
        });
        _newTabButton.Drop({ get_weak(), &TerminalPage::_NewTerminalByDrop });
        _tabView.SelectionChanged({ this, &TerminalPage::_OnTabSelectionChanged });
        _tabView.TabCloseRequested({ this, &TerminalPage::_OnTabCloseRequested });
        _tabView.TabItemsChanged({ this, &TerminalPage::_OnTabItemsChanged });

        _tabView.TabDragStarting({ this, &TerminalPage::_onTabDragStarting });
        _tabView.TabStripDragOver({ this, &TerminalPage::_onTabStripDragOver });
        _tabView.TabStripDrop({ this, &TerminalPage::_onTabStripDrop });
        _tabView.TabDroppedOutside({ this, &TerminalPage::_onTabDroppedOutside });

        _CreateNewTabFlyout();

        _UpdateTabWidthMode();

        // Settings AllowDependentAnimations will affect whether animations are
        // enabled application-wide, so we don't need to check it each time we
        // want to create an animation.
        WUX::Media::Animation::Timeline::AllowDependentAnimations(!_settings.GlobalSettings().DisableAnimations());

        // Once the page is actually laid out on the screen, trigger all our
        // startup actions. Things like Panes need to know at least how big the
        // window will be, so they can subdivide that space.
        //
        // _OnFirstLayout will remove this handler so it doesn't get called more than once.
        _layoutUpdatedRevoker = _tabContent.LayoutUpdated(winrt::auto_revoke, { this, &TerminalPage::_OnFirstLayout });

        _isAlwaysOnTop = _settings.GlobalSettings().AlwaysOnTop();

        // DON'T set up Toasts/TeachingTips here. They should be loaded and
        // initialized the first time they're opened, in whatever method opens
        // them.

        // Setup mouse vanish attributes
        SystemParametersInfoW(SPI_GETMOUSEVANISH, 0, &_shouldMouseVanish, false);

        _tabRow.ShowElevationShield(IsRunningElevated() && _settings.GlobalSettings().ShowAdminShield());

        // Store cursor, so we can restore it, e.g., after mouse vanishing
        // (we'll need to adapt this logic once we make cursor context aware)
        try
        {
            _defaultPointerCursor = CoreWindow::GetForCurrentThread().PointerCursor();
        }
        CATCH_LOG();

        ShowSetAsDefaultInfoBar();
    }

    Windows::UI::Xaml::Automation::Peers::AutomationPeer TerminalPage::OnCreateAutomationPeer()
    {
        return Automation::Peers::FrameworkElementAutomationPeer(*this);
    }

    // Method Description:
    // - This is a bit of trickiness: If we're running unelevated, and the user
    //   passed in only --elevate actions, the we don't _actually_ want to
    //   restore the layouts here. We're not _actually_ about to create the
    //   window. We're simply going to toss the commandlines
    // Arguments:
    // - <none>
    // Return Value:
    // - true if we're not elevated but all relevant pane-spawning actions are elevated
    bool TerminalPage::ShouldImmediatelyHandoffToElevated(const CascadiaSettings& settings) const
    {
        // GH#12267: Don't forget about defterm handoff here. If we're being
        // created for embedding, then _yea_, we don't need to handoff to an
        // elevated window.
        if (!_startupActions || IsRunningElevated() || _shouldStartInboundListener || _startupActions.Size() == 0)
        {
            // there aren't startup actions, or we're elevated. In that case, go for it.
            return false;
        }

        // Check that there's at least one action that's not just an elevated newTab action.
        for (const auto& action : _startupActions)
        {
            NewTerminalArgs newTerminalArgs{ nullptr };

            if (action.Action() == ShortcutAction::NewTab)
            {
                const auto& args{ action.Args().try_as<NewTabArgs>() };
                if (args)
                {
                    newTerminalArgs = args.TerminalArgs();
                }
                else
                {
                    // This was a nt action that didn't have any args. The default
                    // profile may want to be elevated, so don't just early return.
                }
            }
            else if (action.Action() == ShortcutAction::SplitPane)
            {
                const auto& args{ action.Args().try_as<SplitPaneArgs>() };
                if (args)
                {
                    newTerminalArgs = args.TerminalArgs();
                }
                else
                {
                    // This was a nt action that didn't have any args. The default
                    // profile may want to be elevated, so don't just early return.
                }
            }
            else
            {
                // This was not a new tab or split pane action.
                // This doesn't affect the outcome
                continue;
            }

            // It's possible that newTerminalArgs is null here.
            // GetProfileForArgs should be resilient to that.
            const auto profile{ settings.GetProfileForArgs(newTerminalArgs) };
            if (profile.Elevate())
            {
                continue;
            }

            // The profile didn't want to be elevated, and we aren't elevated.
            // We're going to open at least one tab, so return false.
            return false;
        }
        return true;
    }

    // Method Description:
    // - Escape hatch for immediately dispatching requests to elevated windows
    //   when first launched. At this point in startup, the window doesn't exist
    //   yet, XAML hasn't been started, but we need to dispatch these actions.
    //   We can't just go through ProcessStartupActions, because that processes
    //   the actions async using the XAML dispatcher (which doesn't exist yet)
    // - DON'T CALL THIS if you haven't already checked
    //   ShouldImmediatelyHandoffToElevated. If you're thinking about calling
    //   this outside of the one place it's used, that's probably the wrong
    //   solution.
    // Arguments:
    // - settings: the settings we should use for dispatching these actions. At
    //   this point in startup, we hadn't otherwise been initialized with these,
    //   so use them now.
    // Return Value:
    // - <none>
    void TerminalPage::HandoffToElevated(const CascadiaSettings& settings)
    {
        if (!_startupActions)
        {
            return;
        }

        // Hookup our event handlers to the ShortcutActionDispatch
        _settings = settings;
        _HookupKeyBindings(_settings.ActionMap());
        _RegisterActionCallbacks();

        for (const auto& action : _startupActions)
        {
            // only process new tabs and split panes. They're all going to the elevated window anyways.
            if (action.Action() == ShortcutAction::NewTab || action.Action() == ShortcutAction::SplitPane)
            {
                _actionDispatch->DoAction(action);
            }
        }
    }

    winrt::fire_and_forget TerminalPage::_NewTerminalByDrop(const Windows::Foundation::IInspectable&, winrt::Windows::UI::Xaml::DragEventArgs e)
    try
    {
        const auto data = e.DataView();
        if (!data.Contains(StandardDataFormats::StorageItems()))
        {
            co_return;
        }

        const auto weakThis = get_weak();
        const auto items = co_await data.GetStorageItemsAsync();
        const auto strongThis = weakThis.get();
        if (!strongThis)
        {
            co_return;
        }

        TraceLoggingWrite(
            g_hTerminalAppProvider,
            "NewTabByDragDrop",
            TraceLoggingDescription("Event emitted when the user drag&drops onto the new tab button"),
            TraceLoggingKeyword(MICROSOFT_KEYWORD_MEASURES),
            TelemetryPrivacyDataTag(PDT_ProductAndServiceUsage));

        for (const auto& item : items)
        {
            auto directory = item.Path();

            std::filesystem::path path(std::wstring_view{ directory });
            if (!std::filesystem::is_directory(path))
            {
                directory = winrt::hstring{ path.parent_path().native() };
            }

            NewTerminalArgs args;
            args.StartingDirectory(directory);
            _OpenNewTerminalViaDropdown(args);
        }
    }
    CATCH_LOG()

    // Method Description:
    // - This method is called once command palette action was chosen for dispatching
    //   We'll use this event to dispatch this command.
    // Arguments:
    // - command - command to dispatch
    // Return Value:
    // - <none>
    void TerminalPage::_OnDispatchCommandRequested(const IInspectable& /*sender*/, const Microsoft::Terminal::Settings::Model::Command& command)
    {
        const auto& actionAndArgs = command.ActionAndArgs();
        _actionDispatch->DoAction(actionAndArgs);
    }

    // Method Description:
    // - This method is called once command palette command line was chosen for execution
    //   We'll use this event to create a command line execution command and dispatch it.
    // Arguments:
    // - command - command to dispatch
    // Return Value:
    // - <none>
    void TerminalPage::_OnCommandLineExecutionRequested(const IInspectable& /*sender*/, const winrt::hstring& commandLine)
    {
        ExecuteCommandlineArgs args{ commandLine };
        ActionAndArgs actionAndArgs{ ShortcutAction::ExecuteCommandline, args };
        _actionDispatch->DoAction(actionAndArgs);
    }

    // Method Description:
    // - This method is called once on startup, on the first LayoutUpdated event.
    //   We'll use this event to know that we have an ActualWidth and
    //   ActualHeight, so we can now attempt to process our list of startup
    //   actions.
    // - We'll remove this event handler when the event is first handled.
    // - If there are no startup actions, we'll open a single tab with the
    //   default profile.
    // Arguments:
    // - <unused>
    // Return Value:
    // - <none>
    void TerminalPage::_OnFirstLayout(const IInspectable& /*sender*/, const IInspectable& /*eventArgs*/)
    {
        // Only let this succeed once.
        _layoutUpdatedRevoker.revoke();

        // This event fires every time the layout changes, but it is always the
        // last one to fire in any layout change chain. That gives us great
        // flexibility in finding the right point at which to initialize our
        // renderer (and our terminal). Any earlier than the last layout update
        // and we may not know the terminal's starting size.
        if (_startupState == StartupState::NotInitialized)
        {
            _startupState = StartupState::InStartup;

            ProcessStartupActions(_startupActions, true);

            // If we were told that the COM server needs to be started to listen for incoming
            // default application connections, start it now.
            // This MUST be done after we've registered the event listener for the new connections
            // or the COM server might start receiving requests on another thread and dispatch
            // them to nowhere.
            _StartInboundListener();
        }
    }

    // Routine Description:
    // - Will start the listener for inbound console handoffs if we have already determined
    //   that we should do so.
    // NOTE: Must be after TerminalPage::_OnNewConnection has been connected up.
    // Arguments:
    // - <unused> - Looks at _shouldStartInboundListener
    // Return Value:
    // - <none> - May fail fast if setup fails as that would leave us in a weird state.
    void TerminalPage::_StartInboundListener()
    {
        if (_shouldStartInboundListener)
        {
            _shouldStartInboundListener = false;

            // Hook up inbound connection event handler
            _newConnectionRevoker = ConptyConnection::NewConnection(winrt::auto_revoke, { this, &TerminalPage::_OnNewConnection });

            try
            {
                winrt::Microsoft::Terminal::TerminalConnection::ConptyConnection::StartInboundListener();
            }
            // If we failed to start the listener, it will throw.
            // We don't want to fail fast here because if a peasant has some trouble with
            // starting the listener, we don't want it to crash and take all its tabs down
            // with it.
            catch (...)
            {
                LOG_CAUGHT_EXCEPTION();
            }
        }
    }

    // Method Description:
    // - Process all the startup actions in the provided list of startup
    //   actions. We'll do this all at once here.
    // Arguments:
    // - actions: a winrt vector of actions to process. Note that this must NOT
    //   be an IVector&, because we need the collection to be accessible on the
    //   other side of the co_await.
    // - initial: if true, we're parsing these args during startup, and we
    //   should fire an Initialized event.
    // - cwd: If not empty, we should try switching to this provided directory
    //   while processing these actions. This will allow something like `wt -w 0
    //   nt -d .` from inside another directory to work as expected.
    // Return Value:
    // - <none>
    winrt::fire_and_forget TerminalPage::ProcessStartupActions(Windows::Foundation::Collections::IVector<ActionAndArgs> actions,
                                                               const bool initial,
                                                               const winrt::hstring cwd,
                                                               const winrt::hstring env)
    {
        auto weakThis{ get_weak() };

        // Handle it on a subsequent pass of the UI thread.
        co_await wil::resume_foreground(Dispatcher(), CoreDispatcherPriority::Normal);

        // If the caller provided a CWD, "switch" to that directory, then switch
        // back once we're done. This looks weird though, because we have to set
        // up the scope_exit _first_. We'll release the scope_exit if we don't
        // actually need it.

        auto originalVirtualCwd{ _WindowProperties.VirtualWorkingDirectory() };
        auto restoreCwd = wil::scope_exit([&originalVirtualCwd, this]() {
            // ignore errors, we'll just power on through. We'd rather do
            // something rather than fail silently if the directory doesn't
            // actually exist.
            _WindowProperties.VirtualWorkingDirectory(originalVirtualCwd);
        });

        // Literally the same thing with env vars too
        auto originalVirtualEnv{ _WindowProperties.VirtualEnvVars() };
        auto restoreEnv = wil::scope_exit([&originalVirtualEnv, this]() {
            _WindowProperties.VirtualEnvVars(originalVirtualEnv);
        });

        if (cwd.empty())
        {
            // We didn't actually need to change the virtual CWD, so we don't
            // need to restore it
            restoreCwd.release();
        }
        else
        {
            _WindowProperties.VirtualWorkingDirectory(cwd);
        }

        if (env.empty())
        {
            restoreEnv.release();
        }
        else
        {
            _WindowProperties.VirtualEnvVars(env);
        }

        if (auto page{ weakThis.get() })
        {
            for (const auto& action : actions)
            {
                if (auto page{ weakThis.get() })
                {
                    _actionDispatch->DoAction(action);
                }
                else
                {
                    co_return;
                }
            }

            // GH#6586: now that we're done processing all startup commands,
            // focus the active control. This will work as expected for both
            // commandline invocations and for `wt` action invocations.
            if (const auto control = _GetActiveControl())
            {
                control.Focus(FocusState::Programmatic);
            }
        }
        if (initial)
        {
            _CompleteInitialization();
        }
    }

    // Method Description:
    // - Perform and steps that need to be done once our initial state is all
    //   set up. This includes entering fullscreen mode and firing our
    //   Initialized event.
    // Arguments:
    // - <none>
    // Return Value:
    // - <none>
    winrt::fire_and_forget TerminalPage::_CompleteInitialization()
    {
        _startupState = StartupState::Initialized;

        // GH#632 - It's possible that the user tried to create the terminal
        // with only one tab, with only an elevated profile. If that happens,
        // we'll create _another_ process to host the elevated version of that
        // profile. This can happen from the jumplist, or if the default profile
        // is `elevate:true`, or from the commandline.
        //
        // However, we need to make sure to close this window in that scenario.
        // Since there aren't any _tabs_ in this window, we won't ever get a
        // closed event. So do it manually.
        //
        // GH#12267: Make sure that we don't instantly close ourselves when
        // we're readying to accept a defterm connection. In that case, we don't
        // have a tab yet, but will once we're initialized.
        if (_tabs.Size() == 0 && !(_shouldStartInboundListener || _isEmbeddingInboundListener))
        {
            _LastTabClosedHandlers(*this, winrt::make<LastTabClosedEventArgs>(false));
            co_return;
        }
        else
        {
            // GH#11561: When we start up, our window is initially just a frame
            // with a transparent content area. We're gonna do all this startup
            // init on the UI thread, so the UI won't actually paint till it's
            // all done. This results in a few frames where the frame is
            // visible, before the page paints for the first time, before any
            // tabs appears, etc.
            //
            // To mitigate this, we're gonna wait for the UI thread to finish
            // everything it's gotta do for the initial init, and _then_ fire
            // our Initialized event. By waiting for everything else to finish
            // (CoreDispatcherPriority::Low), we let all the tabs and panes
            // actually get created. In the window layer, we're gonna cloak the
            // window till this event is fired, so we don't actually see this
            // frame until we're actually all ready to go.
            //
            // This will result in the window seemingly not loading as fast, but
            // it will actually take exactly the same amount of time before it's
            // usable.
            //
            // We also experimented with drawing a solid BG color before the
            // initialization is finished. However, there are still a few frames
            // after the frame is displayed before the XAML content first draws,
            // so that didn't actually resolve any issues.
            Dispatcher().RunAsync(CoreDispatcherPriority::Low, [weak = get_weak()]() {
                if (auto self{ weak.get() })
                {
                    self->_InitializedHandlers(*self, nullptr);
                }
            });
        }
    }

    // Method Description:
    // - Show a dialog with "About" information. Displays the app's Display
    //   Name, version, getting started link, source code link, documentation link, release
    //   Notes link, send feedback link and privacy policy link.
    void TerminalPage::_ShowAboutDialog()
    {
        _ShowDialogHelper(L"AboutDialog");
    }

    winrt::hstring TerminalPage::ApplicationDisplayName()
    {
        return CascadiaSettings::ApplicationDisplayName();
    }

    winrt::hstring TerminalPage::ApplicationVersion()
    {
        return CascadiaSettings::ApplicationVersion();
    }

    // Method Description:
    // - Helper to show a content dialog
    // - We only open a content dialog if there isn't one open already
    winrt::Windows::Foundation::IAsyncOperation<ContentDialogResult> TerminalPage::_ShowDialogHelper(const std::wstring_view& name)
    {
        if (auto presenter{ _dialogPresenter.get() })
        {
            co_return co_await presenter.ShowDialog(FindName(name).try_as<WUX::Controls::ContentDialog>());
        }
        co_return ContentDialogResult::None;
    }

    // Method Description:
    // - Displays a dialog to warn the user that they are about to close all open windows.
    //   Once the user clicks the OK button, shut down the application.
    //   If cancel is clicked, the dialog will close.
    // - Only one dialog can be visible at a time. If another dialog is visible
    //   when this is called, nothing happens. See _ShowDialog for details
    winrt::Windows::Foundation::IAsyncOperation<ContentDialogResult> TerminalPage::_ShowQuitDialog()
    {
        return _ShowDialogHelper(L"QuitDialog");
    }

    // Method Description:
    // - Displays a dialog for warnings found while closing the terminal app using
    //   key binding with multiple tabs opened. Display messages to warn user
    //   that more than 1 tab is opened, and once the user clicks the OK button, remove
    //   all the tabs and shut down and app. If cancel is clicked, the dialog will close
    // - Only one dialog can be visible at a time. If another dialog is visible
    //   when this is called, nothing happens. See _ShowDialog for details
    winrt::Windows::Foundation::IAsyncOperation<ContentDialogResult> TerminalPage::_ShowCloseWarningDialog()
    {
        return _ShowDialogHelper(L"CloseAllDialog");
    }

    // Method Description:
    // - Displays a dialog for warnings found while closing the terminal tab marked as read-only
    winrt::Windows::Foundation::IAsyncOperation<ContentDialogResult> TerminalPage::_ShowCloseReadOnlyDialog()
    {
        return _ShowDialogHelper(L"CloseReadOnlyDialog");
    }

    // Method Description:
    // - Displays a dialog to warn the user about the fact that the text that
    //   they are trying to paste contains the "new line" character which can
    //   have the effect of starting commands without the user's knowledge if
    //   it is pasted on a shell where the "new line" character marks the end
    //   of a command.
    // - Only one dialog can be visible at a time. If another dialog is visible
    //   when this is called, nothing happens. See _ShowDialog for details
    winrt::Windows::Foundation::IAsyncOperation<ContentDialogResult> TerminalPage::_ShowMultiLinePasteWarningDialog()
    {
        return _ShowDialogHelper(L"MultiLinePasteDialog");
    }

    // Method Description:
    // - Displays a dialog to warn the user about the fact that the text that
    //   they are trying to paste is very long, in case they did not mean to
    //   paste it but pressed the paste shortcut by accident.
    // - Only one dialog can be visible at a time. If another dialog is visible
    //   when this is called, nothing happens. See _ShowDialog for details
    winrt::Windows::Foundation::IAsyncOperation<ContentDialogResult> TerminalPage::_ShowLargePasteWarningDialog()
    {
        return _ShowDialogHelper(L"LargePasteDialog");
    }

    // Method Description:
    // - Builds the flyout (dropdown) attached to the new tab button, and
    //   attaches it to the button. Populates the flyout with one entry per
    //   Profile, displaying the profile's name. Clicking each flyout item will
    //   open a new tab with that profile.
    //   Below the profiles are the static menu items: settings, command palette
    void TerminalPage::_CreateNewTabFlyout()
    {
        auto newTabFlyout = WUX::Controls::MenuFlyout{};
        newTabFlyout.Placement(WUX::Controls::Primitives::FlyoutPlacementMode::BottomEdgeAlignedLeft);

        // Create profile entries from the NewTabMenu configuration using a
        // recursive helper function. This returns a std::vector of FlyoutItemBases,
        // that we then add to our Flyout.
        auto entries = _settings.GlobalSettings().NewTabMenu();
        auto items = _CreateNewTabFlyoutItems(entries);
        for (const auto& item : items)
        {
            newTabFlyout.Items().Append(item);
        }

        // add menu separator
        auto separatorItem = WUX::Controls::MenuFlyoutSeparator{};
        newTabFlyout.Items().Append(separatorItem);

        // add static items
        {
            // Create the settings button.
            auto settingsItem = WUX::Controls::MenuFlyoutItem{};
            settingsItem.Text(RS_(L"SettingsMenuItem"));
            const auto settingsToolTip = RS_(L"SettingsToolTip");

            WUX::Controls::ToolTipService::SetToolTip(settingsItem, box_value(settingsToolTip));
            Automation::AutomationProperties::SetHelpText(settingsItem, settingsToolTip);

            WUX::Controls::SymbolIcon ico{};
            ico.Symbol(WUX::Controls::Symbol::Setting);
            settingsItem.Icon(ico);

            settingsItem.Click({ this, &TerminalPage::_SettingsButtonOnClick });
            newTabFlyout.Items().Append(settingsItem);

            auto actionMap = _settings.ActionMap();
            const auto settingsKeyChord{ actionMap.GetKeyBindingForAction(ShortcutAction::OpenSettings, OpenSettingsArgs{ SettingsTarget::SettingsUI }) };
            if (settingsKeyChord)
            {
                _SetAcceleratorForMenuItem(settingsItem, settingsKeyChord);
            }

            // Create the command palette button.
            auto commandPaletteFlyout = WUX::Controls::MenuFlyoutItem{};
            commandPaletteFlyout.Text(RS_(L"CommandPaletteMenuItem"));
            const auto commandPaletteToolTip = RS_(L"CommandPaletteToolTip");

            WUX::Controls::ToolTipService::SetToolTip(commandPaletteFlyout, box_value(commandPaletteToolTip));
            Automation::AutomationProperties::SetHelpText(commandPaletteFlyout, commandPaletteToolTip);

            WUX::Controls::FontIcon commandPaletteIcon{};
            commandPaletteIcon.Glyph(L"\xE945");
            commandPaletteIcon.FontFamily(Media::FontFamily{ L"Segoe Fluent Icons, Segoe MDL2 Assets" });
            commandPaletteFlyout.Icon(commandPaletteIcon);

            commandPaletteFlyout.Click({ this, &TerminalPage::_CommandPaletteButtonOnClick });
            newTabFlyout.Items().Append(commandPaletteFlyout);

            const auto commandPaletteKeyChord{ actionMap.GetKeyBindingForAction(ShortcutAction::ToggleCommandPalette) };
            if (commandPaletteKeyChord)
            {
                _SetAcceleratorForMenuItem(commandPaletteFlyout, commandPaletteKeyChord);
            }

            // Create the about button.
            auto aboutFlyout = WUX::Controls::MenuFlyoutItem{};
            aboutFlyout.Text(RS_(L"AboutMenuItem"));
            const auto aboutToolTip = RS_(L"AboutToolTip");

            WUX::Controls::ToolTipService::SetToolTip(aboutFlyout, box_value(aboutToolTip));
            Automation::AutomationProperties::SetHelpText(aboutFlyout, aboutToolTip);

            WUX::Controls::SymbolIcon aboutIcon{};
            aboutIcon.Symbol(WUX::Controls::Symbol::Help);
            aboutFlyout.Icon(aboutIcon);

            aboutFlyout.Click({ this, &TerminalPage::_AboutButtonOnClick });
            newTabFlyout.Items().Append(aboutFlyout);
        }

        // Before opening the fly-out set focus on the current tab
        // so no matter how fly-out is closed later on the focus will return to some tab.
        // We cannot do it on closing because if the window loses focus (alt+tab)
        // the closing event is not fired.
        // It is important to set the focus on the tab
        // Since the previous focus location might be discarded in the background,
        // e.g., the command palette will be dismissed by the menu,
        // and then closing the fly-out will move the focus to wrong location.
        newTabFlyout.Opening([this](auto&&, auto&&) {
            _FocusCurrentTab(true);
        });
        // Necessary for fly-out sub items to get focus on a tab before collapsing. Related to #15049
        newTabFlyout.Closing([this](auto&&, auto&&) {
            if (!_commandPaletteIs(Visibility::Visible))
            {
                _FocusCurrentTab(true);
            }
        });
        _newTabButton.Flyout(newTabFlyout);
    }

    // Method Description:
    // - For a given list of tab menu entries, this method will create the corresponding
    //   list of flyout items. This is a recursive method that calls itself when it comes
    //   across a folder entry.
    std::vector<WUX::Controls::MenuFlyoutItemBase> TerminalPage::_CreateNewTabFlyoutItems(IVector<NewTabMenuEntry> entries)
    {
        std::vector<WUX::Controls::MenuFlyoutItemBase> items;

        if (entries == nullptr || entries.Size() == 0)
        {
            return items;
        }

        for (const auto& entry : entries)
        {
            if (entry == nullptr)
            {
                continue;
            }

            switch (entry.Type())
            {
            case NewTabMenuEntryType::Separator:
            {
                items.push_back(WUX::Controls::MenuFlyoutSeparator{});
                break;
            }
            // A folder has a custom name and icon, and has a number of entries that require
            // us to call this method recursively.
            case NewTabMenuEntryType::Folder:
            {
                const auto folderEntry = entry.as<FolderEntry>();
                const auto folderEntries = folderEntry.Entries();

                // If the folder is empty, we should skip the entry if AllowEmpty is false, or
                // when the folder should inline.
                // The IsEmpty check includes semantics for nested (empty) folders
                if (folderEntries.Size() == 0 && (!folderEntry.AllowEmpty() || folderEntry.Inlining() == FolderEntryInlining::Auto))
                {
                    break;
                }

                // Recursively generate flyout items
                auto folderEntryItems = _CreateNewTabFlyoutItems(folderEntries);

                // If the folder should auto-inline and there is only one item, do so.
                if (folderEntry.Inlining() == FolderEntryInlining::Auto && folderEntries.Size() == 1)
                {
                    for (auto const& folderEntryItem : folderEntryItems)
                    {
                        items.push_back(folderEntryItem);
                    }

                    break;
                }

                // Otherwise, create a flyout
                auto folderItem = WUX::Controls::MenuFlyoutSubItem{};
                folderItem.Text(folderEntry.Name());

                auto icon = _CreateNewTabFlyoutIcon(folderEntry.Icon());
                folderItem.Icon(icon);

                for (const auto& folderEntryItem : folderEntryItems)
                {
                    folderItem.Items().Append(folderEntryItem);
                }

                // If the folder is empty, and by now we know we set AllowEmpty to true,
                // create a placeholder item here
                if (folderEntries.Size() == 0)
                {
                    auto placeholder = WUX::Controls::MenuFlyoutItem{};
                    placeholder.Text(RS_(L"NewTabMenuFolderEmpty"));
                    placeholder.IsEnabled(false);

                    folderItem.Items().Append(placeholder);
                }

                items.push_back(folderItem);
                break;
            }
            // Any "collection entry" will simply make us add each profile in the collection
            // separately. This collection is stored as a map <int, Profile>, so the correct
            // profile index is already known.
            case NewTabMenuEntryType::RemainingProfiles:
            case NewTabMenuEntryType::MatchProfiles:
            {
                const auto remainingProfilesEntry = entry.as<ProfileCollectionEntry>();
                if (remainingProfilesEntry.Profiles() == nullptr)
                {
                    break;
                }

                for (auto&& [profileIndex, remainingProfile] : remainingProfilesEntry.Profiles())
                {
                    items.push_back(_CreateNewTabFlyoutProfile(remainingProfile, profileIndex));
                }

                break;
            }
            // A single profile, the profile index is also given in the entry
            case NewTabMenuEntryType::Profile:
            {
                const auto profileEntry = entry.as<ProfileEntry>();
                if (profileEntry.Profile() == nullptr)
                {
                    break;
                }

                auto profileItem = _CreateNewTabFlyoutProfile(profileEntry.Profile(), profileEntry.ProfileIndex());
                items.push_back(profileItem);
                break;
            }
            }
        }

        return items;
    }

    // Method Description:
    // - This method creates a flyout menu item for a given profile with the given index.
    //   It makes sure to set the correct icon, keybinding, and click-action.
    WUX::Controls::MenuFlyoutItem TerminalPage::_CreateNewTabFlyoutProfile(const Profile profile, int profileIndex)
    {
        auto profileMenuItem = WUX::Controls::MenuFlyoutItem{};

        // Add the keyboard shortcuts based on the number of profiles defined
        // Look for a keychord that is bound to the equivalent
        // NewTab(ProfileIndex=N) action
        NewTerminalArgs newTerminalArgs{ profileIndex };
        NewTabArgs newTabArgs{ newTerminalArgs };
        auto profileKeyChord{ _settings.ActionMap().GetKeyBindingForAction(ShortcutAction::NewTab, newTabArgs) };

        // make sure we find one to display
        if (profileKeyChord)
        {
            _SetAcceleratorForMenuItem(profileMenuItem, profileKeyChord);
        }

        auto profileName = profile.Name();
        profileMenuItem.Text(profileName);

        // If there's an icon set for this profile, set it as the icon for
        // this flyout item
        if (!profile.Icon().empty())
        {
            const auto icon = _CreateNewTabFlyoutIcon(profile.Icon());
            profileMenuItem.Icon(icon);
        }

        if (profile.Guid() == _settings.GlobalSettings().DefaultProfile())
        {
            // Contrast the default profile with others in font weight.
            profileMenuItem.FontWeight(FontWeights::Bold());
        }

        auto newTabRun = WUX::Documents::Run();
        newTabRun.Text(RS_(L"NewTabRun/Text"));
        auto newPaneRun = WUX::Documents::Run();
        newPaneRun.Text(RS_(L"NewPaneRun/Text"));
        newPaneRun.FontStyle(FontStyle::Italic);
        auto newWindowRun = WUX::Documents::Run();
        newWindowRun.Text(RS_(L"NewWindowRun/Text"));
        newWindowRun.FontStyle(FontStyle::Italic);
        auto elevatedRun = WUX::Documents::Run();
        elevatedRun.Text(RS_(L"ElevatedRun/Text"));
        elevatedRun.FontStyle(FontStyle::Italic);

        auto textBlock = WUX::Controls::TextBlock{};
        textBlock.Inlines().Append(newTabRun);
        textBlock.Inlines().Append(WUX::Documents::LineBreak{});
        textBlock.Inlines().Append(newPaneRun);
        textBlock.Inlines().Append(WUX::Documents::LineBreak{});
        textBlock.Inlines().Append(newWindowRun);
        textBlock.Inlines().Append(WUX::Documents::LineBreak{});
        textBlock.Inlines().Append(elevatedRun);

        auto toolTip = WUX::Controls::ToolTip{};
        toolTip.Content(textBlock);
        WUX::Controls::ToolTipService::SetToolTip(profileMenuItem, toolTip);

        profileMenuItem.Click([profileIndex, weakThis{ get_weak() }](auto&&, auto&&) {
            if (auto page{ weakThis.get() })
            {
                NewTerminalArgs newTerminalArgs{ profileIndex };
                page->_OpenNewTerminalViaDropdown(newTerminalArgs);
            }
        });

        // Using the static method on the base class seems to do what we want in terms of placement.
        WUX::Controls::Primitives::FlyoutBase::SetAttachedFlyout(profileMenuItem, _CreateRunAsAdminFlyout(profileIndex));

        // Since we are not setting the ContextFlyout property of the item we have to handle the ContextRequested event
        // and rely on the base class to show our menu.
        profileMenuItem.ContextRequested([profileMenuItem](auto&&, auto&&) {
            WUX::Controls::Primitives::FlyoutBase::ShowAttachedFlyout(profileMenuItem);
        });

        return profileMenuItem;
    }

    // Method Description:
    // - Helper method to create an IconElement that can be passed to MenuFlyoutItems and
    //   MenuFlyoutSubItems
    IconElement TerminalPage::_CreateNewTabFlyoutIcon(const winrt::hstring& iconSource)
    {
        if (iconSource.empty())
        {
            return nullptr;
        }

        auto icon = IconPathConverter::IconWUX(iconSource);
        Automation::AutomationProperties::SetAccessibilityView(icon, Automation::Peers::AccessibilityView::Raw);

        return icon;
    }

    // Function Description:
    // Called when the openNewTabDropdown keybinding is used.
    // Shows the dropdown flyout.
    void TerminalPage::_OpenNewTabDropdown()
    {
        _newTabButton.Flyout().ShowAt(_newTabButton);
    }

    void TerminalPage::_OpenNewTerminalViaDropdown(const NewTerminalArgs newTerminalArgs)
    {
        // if alt is pressed, open a pane
        const auto window = CoreWindow::GetForCurrentThread();
        const auto rAltState = window.GetKeyState(VirtualKey::RightMenu);
        const auto lAltState = window.GetKeyState(VirtualKey::LeftMenu);
        const auto altPressed = WI_IsFlagSet(lAltState, CoreVirtualKeyStates::Down) ||
                                WI_IsFlagSet(rAltState, CoreVirtualKeyStates::Down);

        const auto shiftState{ window.GetKeyState(VirtualKey::Shift) };
        const auto rShiftState = window.GetKeyState(VirtualKey::RightShift);
        const auto lShiftState = window.GetKeyState(VirtualKey::LeftShift);
        const auto shiftPressed{ WI_IsFlagSet(shiftState, CoreVirtualKeyStates::Down) ||
                                 WI_IsFlagSet(lShiftState, CoreVirtualKeyStates::Down) ||
                                 WI_IsFlagSet(rShiftState, CoreVirtualKeyStates::Down) };

        const auto ctrlState{ window.GetKeyState(VirtualKey::Control) };
        const auto rCtrlState = window.GetKeyState(VirtualKey::RightControl);
        const auto lCtrlState = window.GetKeyState(VirtualKey::LeftControl);
        const auto ctrlPressed{ WI_IsFlagSet(ctrlState, CoreVirtualKeyStates::Down) ||
                                WI_IsFlagSet(rCtrlState, CoreVirtualKeyStates::Down) ||
                                WI_IsFlagSet(lCtrlState, CoreVirtualKeyStates::Down) };

        // Check for DebugTap
        auto debugTap = this->_settings.GlobalSettings().DebugFeaturesEnabled() &&
                        WI_IsFlagSet(lAltState, CoreVirtualKeyStates::Down) &&
                        WI_IsFlagSet(rAltState, CoreVirtualKeyStates::Down);

        const auto dispatchToElevatedWindow = ctrlPressed && !IsRunningElevated();

        if ((shiftPressed || dispatchToElevatedWindow) && !debugTap)
        {
            // Manually fill in the evaluated profile.
            if (newTerminalArgs.ProfileIndex() != nullptr)
            {
                // We want to promote the index to a GUID because there is no "launch to profile index" command.
                const auto profile = _settings.GetProfileForArgs(newTerminalArgs);
                if (profile)
                {
                    newTerminalArgs.Profile(::Microsoft::Console::Utils::GuidToString(profile.Guid()));
                    newTerminalArgs.StartingDirectory(_evaluatePathForCwd(profile.EvaluatedStartingDirectory()));
                }
            }

            if (dispatchToElevatedWindow)
            {
                _OpenElevatedWT(newTerminalArgs);
            }
            else
            {
                _OpenNewWindow(newTerminalArgs);
            }
        }
        else
        {
            const auto newPane = _MakePane(newTerminalArgs);
            // If the newTerminalArgs caused us to open an elevated window
            // instead of creating a pane, it may have returned nullptr. Just do
            // nothing then.
            if (!newPane)
            {
                return;
            }
            if (altPressed && !debugTap)
            {
                this->_SplitPane(_GetFocusedTabImpl(),
                                 SplitDirection::Automatic,
                                 0.5f,
                                 newPane);
            }
            else
            {
                _CreateNewTabFromPane(newPane);
            }
        }
    }

    std::wstring TerminalPage::_evaluatePathForCwd(const std::wstring_view path)
    {
        return Utils::EvaluateStartingDirectory(_WindowProperties.VirtualWorkingDirectory(), path);
    }

    // Method Description:
    // - Creates a new connection based on the profile settings
    // Arguments:
    // - the profile we want the settings from
    // - the terminal settings
    // Return value:
    // - the desired connection
    TerminalConnection::ITerminalConnection TerminalPage::_CreateConnectionFromSettings(Profile profile,
                                                                                        TerminalSettings settings,
                                                                                        const bool inheritCursor)
    {
        TerminalConnection::ITerminalConnection connection{ nullptr };

        auto connectionType = profile.ConnectionType();
        Windows::Foundation::Collections::ValueSet valueSet;

        if (connectionType == TerminalConnection::AzureConnection::ConnectionType() &&
            TerminalConnection::AzureConnection::IsAzureConnectionAvailable())
        {
            std::filesystem::path azBridgePath{ wil::GetModuleFileNameW<std::wstring>(nullptr) };
            azBridgePath.replace_filename(L"TerminalAzBridge.exe");
            if constexpr (Feature_AzureConnectionInProc::IsEnabled())
            {
                connection = TerminalConnection::AzureConnection{};
            }
            else
            {
                connection = TerminalConnection::ConptyConnection{};
            }

            valueSet = TerminalConnection::ConptyConnection::CreateSettings(azBridgePath.native(),
                                                                            L".",
                                                                            L"Azure",
                                                                            false,
                                                                            L"",
                                                                            nullptr,
                                                                            settings.InitialRows(),
                                                                            settings.InitialCols(),
                                                                            winrt::guid(),
                                                                            profile.Guid());
        }

        else
        {
            const auto environment = settings.EnvironmentVariables() != nullptr ?
                                         settings.EnvironmentVariables().GetView() :
                                         nullptr;

            // Update the path to be relative to whatever our CWD is.
            //
            // Refer to the examples in
            // https://en.cppreference.com/w/cpp/filesystem/path/append
            //
            // We need to do this here, to ensure we tell the ConptyConnection
            // the correct starting path. If we're being invoked from another
            // terminal instance (e.g. wt -w 0 -d .), then we have switched our
            // CWD to the provided path. We should treat the StartingDirectory
            // as relative to the current CWD.
            //
            // The connection must be informed of the current CWD on
            // construction, because the connection might not spawn the child
            // process until later, on another thread, after we've already
            // restored the CWD to its original value.
            auto newWorkingDirectory{ _evaluatePathForCwd(settings.StartingDirectory()) };
            connection = TerminalConnection::ConptyConnection{};
            valueSet = TerminalConnection::ConptyConnection::CreateSettings(settings.Commandline(),
                                                                            newWorkingDirectory,
                                                                            settings.StartingTitle(),
                                                                            settings.ReloadEnvironmentVariables(),
                                                                            _WindowProperties.VirtualEnvVars(),
                                                                            environment,
                                                                            settings.InitialRows(),
                                                                            settings.InitialCols(),
                                                                            winrt::guid(),
                                                                            profile.Guid());

            if (inheritCursor)
            {
                valueSet.Insert(L"inheritCursor", Windows::Foundation::PropertyValue::CreateBoolean(true));
            }
        }

        if constexpr (Feature_VtPassthroughMode::IsEnabled())
        {
            valueSet.Insert(L"passthroughMode", Windows::Foundation::PropertyValue::CreateBoolean(settings.VtPassthrough()));
        }

        connection.Initialize(valueSet);

        TraceLoggingWrite(
            g_hTerminalAppProvider,
            "ConnectionCreated",
            TraceLoggingDescription("Event emitted upon the creation of a connection"),
            TraceLoggingGuid(connectionType, "ConnectionTypeGuid", "The type of the connection"),
            TraceLoggingGuid(profile.Guid(), "ProfileGuid", "The profile's GUID"),
            TraceLoggingGuid(connection.SessionId(), "SessionGuid", "The WT_SESSION's GUID"),
            TraceLoggingKeyword(MICROSOFT_KEYWORD_MEASURES),
            TelemetryPrivacyDataTag(PDT_ProductAndServiceUsage));

        return connection;
    }

    TerminalConnection::ITerminalConnection TerminalPage::_duplicateConnectionForRestart(std::shared_ptr<Pane> pane)
    {
        const auto& control{ pane->GetTerminalControl() };
        if (control == nullptr)
        {
            return nullptr;
        }
        const auto& connection = control.Connection();
        auto profile{ pane->GetProfile() };

        TerminalSettingsCreateResult controlSettings{ nullptr };

        if (profile)
        {
            // TODO GH#5047 If we cache the NewTerminalArgs, we no longer need to do this.
            profile = GetClosestProfileForDuplicationOfProfile(profile);
            controlSettings = TerminalSettings::CreateWithProfile(_settings, profile, *_bindings);

            // Replace the Starting directory with the CWD, if given
            const auto workingDirectory = control.WorkingDirectory();
            const auto validWorkingDirectory = !workingDirectory.empty();
            if (validWorkingDirectory)
            {
                controlSettings.DefaultSettings().StartingDirectory(workingDirectory);
            }

            // To facilitate restarting defterm connections: grab the original
            // commandline out of the connection and shove that back into the
            // settings.
            if (const auto& conpty{ connection.try_as<TerminalConnection::ConptyConnection>() })
            {
                controlSettings.DefaultSettings().Commandline(conpty.Commandline());
            }
        }

        return _CreateConnectionFromSettings(profile, controlSettings.DefaultSettings(), true);
    }

    // Method Description:
    // - Called when the settings button is clicked. Launches a background
    //   thread to open the settings file in the default JSON editor.
    // Arguments:
    // - <none>
    // Return Value:
    // - <none>
    void TerminalPage::_SettingsButtonOnClick(const IInspectable&,
                                              const RoutedEventArgs&)
    {
        const auto window = CoreWindow::GetForCurrentThread();

        // check alt state
        const auto rAltState{ window.GetKeyState(VirtualKey::RightMenu) };
        const auto lAltState{ window.GetKeyState(VirtualKey::LeftMenu) };
        const auto altPressed{ WI_IsFlagSet(lAltState, CoreVirtualKeyStates::Down) ||
                               WI_IsFlagSet(rAltState, CoreVirtualKeyStates::Down) };

        // check shift state
        const auto shiftState{ window.GetKeyState(VirtualKey::Shift) };
        const auto lShiftState{ window.GetKeyState(VirtualKey::LeftShift) };
        const auto rShiftState{ window.GetKeyState(VirtualKey::RightShift) };
        const auto shiftPressed{ WI_IsFlagSet(shiftState, CoreVirtualKeyStates::Down) ||
                                 WI_IsFlagSet(lShiftState, CoreVirtualKeyStates::Down) ||
                                 WI_IsFlagSet(rShiftState, CoreVirtualKeyStates::Down) };

        auto target{ SettingsTarget::SettingsUI };
        if (shiftPressed)
        {
            target = SettingsTarget::SettingsFile;
        }
        else if (altPressed)
        {
            target = SettingsTarget::DefaultsFile;
        }
        _LaunchSettings(target);
    }

    // Method Description:
    // - Called when the command palette button is clicked. Opens the command palette.
    void TerminalPage::_CommandPaletteButtonOnClick(const IInspectable&,
                                                    const RoutedEventArgs&)
    {
        auto p = LoadCommandPalette();
        p.EnableCommandPaletteMode(CommandPaletteLaunchMode::Action);
        p.Visibility(Visibility::Visible);
    }

    // Method Description:
    // - Called when the about button is clicked. See _ShowAboutDialog for more info.
    // Arguments:
    // - <unused>
    // Return Value:
    // - <none>
    void TerminalPage::_AboutButtonOnClick(const IInspectable&,
                                           const RoutedEventArgs&)
    {
        _ShowAboutDialog();
    }

    // Method Description:
    // - Called when the users pressed keyBindings while CommandPaletteElement is open.
    // - As of GH#8480, this is also bound to the TabRowControl's KeyUp event.
    //   That should only fire when focus is in the tab row, which is hard to
    //   do. Notably, that's possible:
    //   - When you have enough tabs to make the little scroll arrows appear,
    //     click one, then hit tab
    //   - When Narrator is in Scan mode (which is the a11y bug we're fixing here)
    // - This method is effectively an extract of TermControl::_KeyHandler and TermControl::_TryHandleKeyBinding.
    // Arguments:
    // - e: the KeyRoutedEventArgs containing info about the keystroke.
    // Return Value:
    // - <none>
    void TerminalPage::_KeyDownHandler(const Windows::Foundation::IInspectable& /*sender*/, const Windows::UI::Xaml::Input::KeyRoutedEventArgs& e)
    {
        const auto keyStatus = e.KeyStatus();
        const auto vkey = gsl::narrow_cast<WORD>(e.OriginalKey());
        const auto scanCode = gsl::narrow_cast<WORD>(keyStatus.ScanCode);
        const auto modifiers = _GetPressedModifierKeys();

        // GH#11076:
        // For some weird reason we sometimes receive a WM_KEYDOWN
        // message without vkey or scanCode if a user drags a tab.
        // The KeyChord constructor has a debug assertion ensuring that all KeyChord
        // either have a valid vkey/scanCode. This is important, because this prevents
        // accidental insertion of invalid KeyChords into classes like ActionMap.
        if (!vkey && !scanCode)
        {
            return;
        }

        // Alt-Numpad# input will send us a character once the user releases
        // Alt, so we should be ignoring the individual keydowns. The character
        // will be sent through the TSFInputControl. See GH#1401 for more
        // details
        if (modifiers.IsAltPressed() && (vkey >= VK_NUMPAD0 && vkey <= VK_NUMPAD9))
        {
            return;
        }

        // GH#2235: Terminal::Settings hasn't been modified to differentiate
        // between AltGr and Ctrl+Alt yet.
        // -> Don't check for key bindings if this is an AltGr key combination.
        if (modifiers.IsAltGrPressed())
        {
            return;
        }

        const auto actionMap = _settings.ActionMap();
        if (!actionMap)
        {
            return;
        }

        const auto cmd = actionMap.GetActionByKeyChord({
            modifiers.IsCtrlPressed(),
            modifiers.IsAltPressed(),
            modifiers.IsShiftPressed(),
            modifiers.IsWinPressed(),
            vkey,
            scanCode,
        });
        if (!cmd)
        {
            return;
        }

        if (!_actionDispatch->DoAction(cmd.ActionAndArgs()))
        {
            return;
        }

        if (_commandPaletteIs(Visibility::Visible) &&
            cmd.ActionAndArgs().Action() != ShortcutAction::ToggleCommandPalette)
        {
            CommandPaletteElement().Visibility(Visibility::Collapsed);
        }
        if (_suggestionsControlIs(Visibility::Visible) &&
            cmd.ActionAndArgs().Action() != ShortcutAction::ToggleCommandPalette)
        {
            SuggestionsElement().Visibility(Visibility::Collapsed);
        }

        // Let's assume the user has bound the dead key "^" to a sendInput command that sends "b".
        // If the user presses the two keys "^a" it'll produce "bâ", despite us marking the key event as handled.
        // The following is used to manually "consume" such dead keys and clear them from the keyboard state.
        _ClearKeyboardState(vkey, scanCode);
        e.Handled(true);
    }

    bool TerminalPage::OnDirectKeyEvent(const uint32_t vkey, const uint8_t scanCode, const bool down)
    {
        const auto modifiers = _GetPressedModifierKeys();
        if (vkey == VK_SPACE && modifiers.IsAltPressed() && down)
        {
            if (const auto actionMap = _settings.ActionMap())
            {
                if (const auto cmd = actionMap.GetActionByKeyChord({
                        modifiers.IsCtrlPressed(),
                        modifiers.IsAltPressed(),
                        modifiers.IsShiftPressed(),
                        modifiers.IsWinPressed(),
                        gsl::narrow_cast<int32_t>(vkey),
                        scanCode,
                    }))
                {
                    return _actionDispatch->DoAction(cmd.ActionAndArgs());
                }
            }
        }
        return false;
    }

    // Method Description:
    // - Get the modifier keys that are currently pressed. This can be used to
    //   find out which modifiers (ctrl, alt, shift) are pressed in events that
    //   don't necessarily include that state.
    // - This is a copy of TermControl::_GetPressedModifierKeys.
    // Return Value:
    // - The Microsoft::Terminal::Core::ControlKeyStates representing the modifier key states.
    ControlKeyStates TerminalPage::_GetPressedModifierKeys() noexcept
    {
        const auto window = CoreWindow::GetForCurrentThread();
        // DONT USE
        //      != CoreVirtualKeyStates::None
        // OR
        //      == CoreVirtualKeyStates::Down
        // Sometimes with the key down, the state is Down | Locked.
        // Sometimes with the key up, the state is Locked.
        // IsFlagSet(Down) is the only correct solution.

        struct KeyModifier
        {
            VirtualKey vkey;
            ControlKeyStates flags;
        };

        constexpr std::array<KeyModifier, 7> modifiers{ {
            { VirtualKey::RightMenu, ControlKeyStates::RightAltPressed },
            { VirtualKey::LeftMenu, ControlKeyStates::LeftAltPressed },
            { VirtualKey::RightControl, ControlKeyStates::RightCtrlPressed },
            { VirtualKey::LeftControl, ControlKeyStates::LeftCtrlPressed },
            { VirtualKey::Shift, ControlKeyStates::ShiftPressed },
            { VirtualKey::RightWindows, ControlKeyStates::RightWinPressed },
            { VirtualKey::LeftWindows, ControlKeyStates::LeftWinPressed },
        } };

        ControlKeyStates flags;

        for (const auto& mod : modifiers)
        {
            const auto state = window.GetKeyState(mod.vkey);
            const auto isDown = WI_IsFlagSet(state, CoreVirtualKeyStates::Down);

            if (isDown)
            {
                flags |= mod.flags;
            }
        }

        return flags;
    }

    // Method Description:
    // - Discards currently pressed dead keys.
    // - This is a copy of TermControl::_ClearKeyboardState.
    // Arguments:
    // - vkey: The vkey of the key pressed.
    // - scanCode: The scan code of the key pressed.
    void TerminalPage::_ClearKeyboardState(const WORD vkey, const WORD scanCode) noexcept
    {
        std::array<BYTE, 256> keyState;
        if (!GetKeyboardState(keyState.data()))
        {
            return;
        }

        // As described in "Sometimes you *want* to interfere with the keyboard's state buffer":
        //   http://archives.miloush.net/michkap/archive/2006/09/10/748775.html
        // > "The key here is to keep trying to pass stuff to ToUnicode until -1 is not returned."
        std::array<wchar_t, 16> buffer;
        while (ToUnicodeEx(vkey, scanCode, keyState.data(), buffer.data(), gsl::narrow_cast<int>(buffer.size()), 0b1, nullptr) < 0)
        {
        }
    }

    // Method Description:
    // - Configure the AppKeyBindings to use our ShortcutActionDispatch and the updated ActionMap
    //    as the object to handle dispatching ShortcutAction events.
    // Arguments:
    // - bindings: An IActionMapView object to wire up with our event handlers
    void TerminalPage::_HookupKeyBindings(const IActionMapView& actionMap) noexcept
    {
        _bindings->SetDispatch(*_actionDispatch);
        _bindings->SetActionMap(actionMap);
    }

    // Method Description:
    // - Register our event handlers with our ShortcutActionDispatch. The
    //   ShortcutActionDispatch is responsible for raising the appropriate
    //   events for an ActionAndArgs. WE'll handle each possible event in our
    //   own way.
    // Arguments:
    // - <none>
    void TerminalPage::_RegisterActionCallbacks()
    {
        // Hook up the ShortcutActionDispatch object's events to our handlers.
        // They should all be hooked up here, regardless of whether or not
        // there's an actual keychord for them.
#define ON_ALL_ACTIONS(action) HOOKUP_ACTION(action);
        ALL_SHORTCUT_ACTIONS
#undef ON_ALL_ACTIONS
    }

    // Method Description:
    // - Get the title of the currently focused terminal control. If this tab is
    //   the focused tab, then also bubble this title to any listeners of our
    //   TitleChanged event.
    // Arguments:
    // - tab: the Tab to update the title for.
    void TerminalPage::_UpdateTitle(const TerminalTab& tab)
    {
        auto newTabTitle = tab.Title();

        if (tab == _GetFocusedTab())
        {
            _TitleChangedHandlers(*this, newTabTitle);
        }
    }

    // Method Description:
    // - Connects event handlers to the TermControl for events that we want to
    //   handle. This includes:
    //    * the Copy and Paste events, for setting and retrieving clipboard data
    //      on the right thread
    // Arguments:
    // - term: The newly created TermControl to connect the events for
    void TerminalPage::_RegisterTerminalEvents(TermControl term)
    {
        term.RaiseNotice({ this, &TerminalPage::_ControlNoticeRaisedHandler });

        // Add an event handler when the terminal's selection wants to be copied.
        // When the text buffer data is retrieved, we'll copy the data into the Clipboard
        term.CopyToClipboard({ this, &TerminalPage::_CopyToClipboardHandler });

        // Add an event handler when the terminal wants to paste data from the Clipboard.
        term.PasteFromClipboard({ this, &TerminalPage::_PasteFromClipboardHandler });

        term.OpenHyperlink({ this, &TerminalPage::_OpenHyperlinkHandler });

        term.HidePointerCursor({ get_weak(), &TerminalPage::_HidePointerCursorHandler });
        term.RestorePointerCursor({ get_weak(), &TerminalPage::_RestorePointerCursorHandler });
        // Add an event handler for when the terminal or tab wants to set a
        // progress indicator on the taskbar
        term.SetTaskbarProgress({ get_weak(), &TerminalPage::_SetTaskbarProgressHandler });

        term.ConnectionStateChanged({ get_weak(), &TerminalPage::_ConnectionStateChangedHandler });

        term.PropertyChanged([weakThis = get_weak()](auto& /*sender*/, auto& e) {
            if (auto page{ weakThis.get() })
            {
                if (e.PropertyName() == L"BackgroundBrush")
                {
                    page->_updateThemeColors();
                }
            }
        });

        term.ShowWindowChanged({ get_weak(), &TerminalPage::_ShowWindowChangedHandler });

        // Don't even register for the event if the feature is compiled off.
        if constexpr (Feature_ShellCompletions::IsEnabled())
        {
            term.CompletionsChanged({ get_weak(), &TerminalPage::_ControlCompletionsChangedHandler });
        }
<<<<<<< HEAD

        term.ContextMenu().Opening({ this, &TerminalPage::_ContextMenuOpened });
        term.SelectionContextMenu().Opening({ this, &TerminalPage::_SelectionMenuOpened });

        term.SendNotification({ get_weak(), &TerminalPage::_SendNotificationHandler });
=======
        winrt::weak_ref<TermControl> weakTerm{ term };
        term.ContextMenu().Opening([weak = get_weak(), weakTerm](auto&& sender, auto&& /*args*/) {
            if (const auto& page{ weak.get() })
            {
                page->_PopulateContextMenu(weakTerm.get(), sender.try_as<MUX::Controls::CommandBarFlyout>(), false);
            }
        });
        term.SelectionContextMenu().Opening([weak = get_weak(), weakTerm](auto&& sender, auto&& /*args*/) {
            if (const auto& page{ weak.get() })
            {
                page->_PopulateContextMenu(weakTerm.get(), sender.try_as<MUX::Controls::CommandBarFlyout>(), true);
            }
        });
>>>>>>> 71efdcb2
    }

    // Method Description:
    // - Connects event handlers to the TerminalTab for events that we want to
    //   handle. This includes:
    //    * the TitleChanged event, for changing the text of the tab
    //    * the Color{Selected,Cleared} events to change the color of a tab.
    // Arguments:
    // - hostingTab: The Tab that's hosting this TermControl instance
    void TerminalPage::_RegisterTabEvents(TerminalTab& hostingTab)
    {
        auto weakTab{ hostingTab.get_weak() };
        auto weakThis{ get_weak() };
        // PropertyChanged is the generic mechanism by which the Tab
        // communicates changes to any of its observable properties, including
        // the Title
        hostingTab.PropertyChanged([weakTab, weakThis](auto&&, const WUX::Data::PropertyChangedEventArgs& args) {
            auto page{ weakThis.get() };
            auto tab{ weakTab.get() };
            if (page && tab)
            {
                if (args.PropertyName() == L"Title")
                {
                    page->_UpdateTitle(*tab);
                }
                else if (args.PropertyName() == L"Content")
                {
                    if (*tab == page->_GetFocusedTab())
                    {
                        page->_tabContent.Children().Clear();
                        page->_tabContent.Children().Append(tab->Content());

                        tab->Focus(FocusState::Programmatic);
                    }
                }
            }
        });

        // Add an event handler for when the terminal or tab wants to set a
        // progress indicator on the taskbar
        hostingTab.TaskbarProgressChanged({ get_weak(), &TerminalPage::_SetTaskbarProgressHandler });
    }

    void TerminalPage::_RegisterPaneEvents(std::shared_ptr<Pane>& pane)
    {
        pane->RestartTerminalRequested({ get_weak(), &TerminalPage::_restartPaneConnection });
    }

    // Method Description:
    // - Helper to manually exit "zoom" when certain actions take place.
    //   Anything that modifies the state of the pane tree should probably
    //   un-zoom the focused pane first, so that the user can see the full pane
    //   tree again. These actions include:
    //   * Splitting a new pane
    //   * Closing a pane
    //   * Moving focus between panes
    //   * Resizing a pane
    // Arguments:
    // - <none>
    // Return Value:
    // - <none>
    void TerminalPage::_UnZoomIfNeeded()
    {
        if (const auto activeTab{ _GetFocusedTabImpl() })
        {
            if (activeTab->IsZoomed())
            {
                // Remove the content from the tab first, so Pane::UnZoom can
                // re-attach the content to the tree w/in the pane
                _tabContent.Children().Clear();
                // In ExitZoom, we'll change the Tab's Content(), triggering the
                // content changed event, which will re-attach the tab's new content
                // root to the tree.
                activeTab->ExitZoom();
            }
        }
    }

    // Method Description:
    // - Attempt to move focus between panes, as to focus the child on
    //   the other side of the separator. See Pane::NavigateFocus for details.
    // - Moves the focus of the currently focused tab.
    // Arguments:
    // - direction: The direction to move the focus in.
    // Return Value:
    // - Whether changing the focus succeeded. This allows a keychord to propagate
    //   to the terminal when no other panes are present (GH#6219)
    bool TerminalPage::_MoveFocus(const FocusDirection& direction)
    {
        if (const auto terminalTab{ _GetFocusedTabImpl() })
        {
            return terminalTab->NavigateFocus(direction);
        }
        return false;
    }

    // Method Description:
    // - Attempt to swap the positions of the focused pane with another pane.
    //   See Pane::SwapPane for details.
    // Arguments:
    // - direction: The direction to move the focused pane in.
    // Return Value:
    // - true if panes were swapped.
    bool TerminalPage::_SwapPane(const FocusDirection& direction)
    {
        if (const auto terminalTab{ _GetFocusedTabImpl() })
        {
            _UnZoomIfNeeded();
            return terminalTab->SwapPane(direction);
        }
        return false;
    }

    TermControl TerminalPage::_GetActiveControl()
    {
        if (const auto terminalTab{ _GetFocusedTabImpl() })
        {
            return terminalTab->GetActiveTerminalControl();
        }
        return nullptr;
    }

    CommandPalette TerminalPage::LoadCommandPalette()
    {
        if (const auto p = CommandPaletteElement())
        {
            return p;
        }

        return _loadCommandPaletteSlowPath();
    }
    bool TerminalPage::_commandPaletteIs(WUX::Visibility visibility)
    {
        const auto p = CommandPaletteElement();
        return p && p.Visibility() == visibility;
    }

    CommandPalette TerminalPage::_loadCommandPaletteSlowPath()
    {
        const auto p = FindName(L"CommandPaletteElement").as<CommandPalette>();

        p.SetCommands(_settings.GlobalSettings().ActionMap().ExpandedCommands());
        p.SetActionMap(_settings.ActionMap());

        // When the visibility of the command palette changes to "collapsed",
        // the palette has been closed. Toss focus back to the currently active control.
        p.RegisterPropertyChangedCallback(UIElement::VisibilityProperty(), [this](auto&&, auto&&) {
            if (_commandPaletteIs(Visibility::Collapsed))
            {
                _FocusActiveControl(nullptr, nullptr);
            }
        });
        p.DispatchCommandRequested({ this, &TerminalPage::_OnDispatchCommandRequested });
        p.CommandLineExecutionRequested({ this, &TerminalPage::_OnCommandLineExecutionRequested });
        p.SwitchToTabRequested({ this, &TerminalPage::_OnSwitchToTabRequested });
        p.PreviewAction({ this, &TerminalPage::_PreviewActionHandler });

        return p;
    }

    SuggestionsControl TerminalPage::LoadSuggestionsUI()
    {
        if (const auto p = SuggestionsElement())
        {
            return p;
        }

        return _loadSuggestionsElementSlowPath();
    }
    bool TerminalPage::_suggestionsControlIs(WUX::Visibility visibility)
    {
        const auto p = SuggestionsElement();
        return p && p.Visibility() == visibility;
    }

    SuggestionsControl TerminalPage::_loadSuggestionsElementSlowPath()
    {
        const auto p = FindName(L"SuggestionsElement").as<SuggestionsControl>();

        p.RegisterPropertyChangedCallback(UIElement::VisibilityProperty(), [this](auto&&, auto&&) {
            if (SuggestionsElement().Visibility() == Visibility::Collapsed)
            {
                _FocusActiveControl(nullptr, nullptr);
            }
        });
        p.DispatchCommandRequested({ this, &TerminalPage::_OnDispatchCommandRequested });
        p.PreviewAction({ this, &TerminalPage::_PreviewActionHandler });

        return p;
    }

    // Method Description:
    // - Warn the user that they are about to close all open windows, then
    //   signal that we want to close everything.
    fire_and_forget TerminalPage::RequestQuit()
    {
        if (!_displayingCloseDialog)
        {
            _displayingCloseDialog = true;
            auto warningResult = co_await _ShowQuitDialog();
            _displayingCloseDialog = false;

            if (warningResult != ContentDialogResult::Primary)
            {
                co_return;
            }

            _QuitRequestedHandlers(nullptr, nullptr);
        }
    }

    // Method Description:
    // - Saves the window position and tab layout to the application state
    // - This does not create the InitialPosition field, that needs to be
    //   added externally.
    // Arguments:
    // - <none>
    // Return Value:
    // - the window layout
    WindowLayout TerminalPage::GetWindowLayout()
    {
        if (_startupState != StartupState::Initialized)
        {
            return nullptr;
        }

        std::vector<ActionAndArgs> actions;

        for (auto tab : _tabs)
        {
            auto t = winrt::get_self<implementation::TabBase>(tab);
            auto tabActions = t->BuildStartupActions();
            actions.insert(actions.end(), std::make_move_iterator(tabActions.begin()), std::make_move_iterator(tabActions.end()));
        }

        // if the focused tab was not the last tab, restore that
        auto idx = _GetFocusedTabIndex();
        if (idx && idx != _tabs.Size() - 1)
        {
            ActionAndArgs action;
            action.Action(ShortcutAction::SwitchToTab);
            SwitchToTabArgs switchToTabArgs{ idx.value() };
            action.Args(switchToTabArgs);

            actions.emplace_back(std::move(action));
        }

        // If the user set a custom name, save it
        if (const auto& windowName{ _WindowProperties.WindowName() }; !windowName.empty())
        {
            ActionAndArgs action;
            action.Action(ShortcutAction::RenameWindow);
            RenameWindowArgs args{ windowName };
            action.Args(args);

            actions.emplace_back(std::move(action));
        }

        WindowLayout layout{};
        layout.TabLayout(winrt::single_threaded_vector<ActionAndArgs>(std::move(actions)));

        auto mode = LaunchMode::DefaultMode;
        WI_SetFlagIf(mode, LaunchMode::FullscreenMode, _isFullscreen);
        WI_SetFlagIf(mode, LaunchMode::FocusMode, _isInFocusMode);
        WI_SetFlagIf(mode, LaunchMode::MaximizedMode, _isMaximized);

        layout.LaunchMode({ mode });

        // Only save the content size because the tab size will be added on load.
        const auto contentWidth = ::base::saturated_cast<float>(_tabContent.ActualWidth());
        const auto contentHeight = ::base::saturated_cast<float>(_tabContent.ActualHeight());
        const winrt::Windows::Foundation::Size windowSize{ contentWidth, contentHeight };

        layout.InitialSize(windowSize);

        return layout;
    }

    // Method Description:
    // - Close the terminal app. If there is more
    //   than one tab opened, show a warning dialog.
    // Arguments:
    // - bypassDialog: if true a dialog won't be shown even if the user would
    //   normally get confirmation. This is used in the case where the user
    //   has already been prompted by the Quit action.
    fire_and_forget TerminalPage::CloseWindow(bool bypassDialog)
    {
        if (!bypassDialog &&
            _HasMultipleTabs() &&
            _settings.GlobalSettings().ConfirmCloseAllTabs() &&
            !_displayingCloseDialog)
        {
            if (_newTabButton && _newTabButton.Flyout())
            {
                _newTabButton.Flyout().Hide();
            }
            _DismissTabContextMenus();
            _displayingCloseDialog = true;
            auto warningResult = co_await _ShowCloseWarningDialog();
            _displayingCloseDialog = false;

            if (warningResult != ContentDialogResult::Primary)
            {
                co_return;
            }
        }

        if (_settings.GlobalSettings().ShouldUsePersistedLayout())
        {
            // Don't delete the ApplicationState when all of the tabs are removed.
            // If there is still a monarch living they will get the event that
            // a window closed and trigger a new save without this window.
            _maintainStateOnTabClose = true;
        }

        _RemoveAllTabs();
    }

    // Method Description:
    // - Move the viewport of the terminal of the currently focused tab up or
    //      down a number of lines.
    // Arguments:
    // - scrollDirection: ScrollUp will move the viewport up, ScrollDown will move the viewport down
    // - rowsToScroll: a number of lines to move the viewport. If not provided we will use a system default.
    void TerminalPage::_Scroll(ScrollDirection scrollDirection, const Windows::Foundation::IReference<uint32_t>& rowsToScroll)
    {
        if (const auto terminalTab{ _GetFocusedTabImpl() })
        {
            uint32_t realRowsToScroll;
            if (rowsToScroll == nullptr)
            {
                // The magic value of WHEEL_PAGESCROLL indicates that we need to scroll the entire page
                realRowsToScroll = _systemRowsToScroll == WHEEL_PAGESCROLL ?
                                       terminalTab->GetActiveTerminalControl().ViewHeight() :
                                       _systemRowsToScroll;
            }
            else
            {
                // use the custom value specified in the command
                realRowsToScroll = rowsToScroll.Value();
            }
            auto scrollDelta = _ComputeScrollDelta(scrollDirection, realRowsToScroll);
            terminalTab->Scroll(scrollDelta);
        }
    }

    // Method Description:
    // - Moves the currently active pane on the currently active tab to the
    //   specified tab. If the tab index is greater than the number of
    //   tabs, then a new tab will be created for the pane. Similarly, if a pane
    //   is the last remaining pane on a tab, that tab will be closed upon moving.
    // - No move will occur if the tabIdx is the same as the current tab, or if
    //   the specified tab is not a host of terminals (such as the settings tab).
    // - If the Window is specified, the pane will instead be detached and moved
    //   to the window with the given name/id.
    // Return Value:
    // - true if the pane was successfully moved to the new tab.
    bool TerminalPage::_MovePane(MovePaneArgs args)
    {
        const auto tabIdx{ args.TabIndex() };
        const auto windowId{ args.Window() };

        auto focusedTab{ _GetFocusedTabImpl() };

        if (!focusedTab)
        {
            return false;
        }

        // If there was a windowId in the action, try to move it to the
        // specified window instead of moving it in our tab row.
        if (!windowId.empty())
        {
            if (const auto terminalTab{ _GetFocusedTabImpl() })
            {
                if (const auto pane{ terminalTab->GetActivePane() })
                {
                    auto startupActions = pane->BuildStartupActions(0, 1, true, true);
                    _DetachPaneFromWindow(pane);
                    _MoveContent(std::move(startupActions.args), windowId, tabIdx);
                    focusedTab->DetachPane();

                    if (auto autoPeer = Automation::Peers::FrameworkElementAutomationPeer::FromElement(*this))
                    {
                        if (windowId == L"new")
                        {
                            autoPeer.RaiseNotificationEvent(Automation::Peers::AutomationNotificationKind::ActionCompleted,
                                                            Automation::Peers::AutomationNotificationProcessing::ImportantMostRecent,
                                                            RS_(L"TerminalPage_PaneMovedAnnouncement_NewWindow"),
                                                            L"TerminalPageMovePaneToNewWindow" /* unique name for this notification category */);
                        }
                        else
                        {
                            autoPeer.RaiseNotificationEvent(Automation::Peers::AutomationNotificationKind::ActionCompleted,
                                                            Automation::Peers::AutomationNotificationProcessing::ImportantMostRecent,
                                                            fmt::format(std::wstring_view{ RS_(L"TerminalPage_PaneMovedAnnouncement_ExistingWindow2") }, windowId),
                                                            L"TerminalPageMovePaneToExistingWindow" /* unique name for this notification category */);
                        }
                    }
                    return true;
                }
            }
        }

        // If we are trying to move from the current tab to the current tab do nothing.
        if (_GetFocusedTabIndex() == tabIdx)
        {
            return false;
        }

        // Moving the pane from the current tab might close it, so get the next
        // tab before its index changes.
        if (tabIdx < _tabs.Size())
        {
            auto targetTab = _GetTerminalTabImpl(_tabs.GetAt(tabIdx));
            // if the selected tab is not a host of terminals (e.g. settings)
            // don't attempt to add a pane to it.
            if (!targetTab)
            {
                return false;
            }
            auto pane = focusedTab->DetachPane();
            targetTab->AttachPane(pane);
            _SetFocusedTab(*targetTab);

            if (auto autoPeer = Automation::Peers::FrameworkElementAutomationPeer::FromElement(*this))
            {
                const auto tabTitle = targetTab->Title();
                autoPeer.RaiseNotificationEvent(Automation::Peers::AutomationNotificationKind::ActionCompleted,
                                                Automation::Peers::AutomationNotificationProcessing::ImportantMostRecent,
                                                fmt::format(std::wstring_view{ RS_(L"TerminalPage_PaneMovedAnnouncement_ExistingTab") }, tabTitle),
                                                L"TerminalPageMovePaneToExistingTab" /* unique name for this notification category */);
            }
        }
        else
        {
            auto pane = focusedTab->DetachPane();
            _CreateNewTabFromPane(pane);
            if (auto autoPeer = Automation::Peers::FrameworkElementAutomationPeer::FromElement(*this))
            {
                autoPeer.RaiseNotificationEvent(Automation::Peers::AutomationNotificationKind::ActionCompleted,
                                                Automation::Peers::AutomationNotificationProcessing::ImportantMostRecent,
                                                RS_(L"TerminalPage_PaneMovedAnnouncement_NewTab"),
                                                L"TerminalPageMovePaneToNewTab" /* unique name for this notification category */);
            }
        }

        return true;
    }

    // Detach a tree of panes from this terminal. Helper used for moving panes
    // and tabs to other windows.
    void TerminalPage::_DetachPaneFromWindow(std::shared_ptr<Pane> pane)
    {
        pane->WalkTree([&](auto p) {
            if (const auto& control{ p->GetTerminalControl() })
            {
                _manager.Detach(control);
            }
        });
    }

    void TerminalPage::_DetachTabFromWindow(const winrt::com_ptr<TabBase>& tab)
    {
        if (const auto terminalTab = tab.try_as<TerminalTab>())
        {
            // Detach the root pane, which will act like the whole tab got detached.
            if (const auto rootPane = terminalTab->GetRootPane())
            {
                _DetachPaneFromWindow(rootPane);
            }
        }
    }

    // Method Description:
    // - Serialize these actions to json, and raise them as a RequestMoveContent
    //   event. Our Window will raise that to the window manager / monarch, who
    //   will dispatch this blob of json back to the window that should handle
    //   this.
    // - `actions` will be emptied into a winrt IVector as a part of this method
    //   and should be expected to be empty after this call.
    void TerminalPage::_MoveContent(std::vector<Settings::Model::ActionAndArgs>&& actions,
                                    const winrt::hstring& windowName,
                                    const uint32_t tabIndex,
                                    const std::optional<til::point>& dragPoint)
    {
        const auto winRtActions{ winrt::single_threaded_vector<ActionAndArgs>(std::move(actions)) };
        const auto str{ ActionAndArgs::Serialize(winRtActions) };
        const auto request = winrt::make_self<RequestMoveContentArgs>(windowName,
                                                                      str,
                                                                      tabIndex);
        if (dragPoint.has_value())
        {
            request->WindowPosition(dragPoint->to_winrt_point());
        }
        _RequestMoveContentHandlers(*this, *request);
    }

    bool TerminalPage::_MoveTab(winrt::com_ptr<TerminalTab> tab, MoveTabArgs args)
    {
        if (!tab)
        {
            return false;
        }

        // If there was a windowId in the action, try to move it to the
        // specified window instead of moving it in our tab row.
        const auto windowId{ args.Window() };
        if (!windowId.empty())
        {
            // if the windowId is the same as our name, do nothing
            if (windowId == WindowProperties().WindowName() ||
                windowId == winrt::to_hstring(WindowProperties().WindowId()))
            {
                return true;
            }

            if (tab)
            {
                auto startupActions = tab->BuildStartupActions(true);
                _DetachTabFromWindow(tab);
                _MoveContent(std::move(startupActions), windowId, 0);
                _RemoveTab(*tab);
                if (auto autoPeer = Automation::Peers::FrameworkElementAutomationPeer::FromElement(*this))
                {
                    const auto tabTitle = tab->Title();
                    if (windowId == L"new")
                    {
                        autoPeer.RaiseNotificationEvent(Automation::Peers::AutomationNotificationKind::ActionCompleted,
                                                        Automation::Peers::AutomationNotificationProcessing::ImportantMostRecent,
                                                        fmt::format(std::wstring_view{ RS_(L"TerminalPage_TabMovedAnnouncement_NewWindow") }, tabTitle),
                                                        L"TerminalPageMoveTabToNewWindow" /* unique name for this notification category */);
                    }
                    else
                    {
                        autoPeer.RaiseNotificationEvent(Automation::Peers::AutomationNotificationKind::ActionCompleted,
                                                        Automation::Peers::AutomationNotificationProcessing::ImportantMostRecent,
                                                        fmt::format(std::wstring_view{ RS_(L"TerminalPage_TabMovedAnnouncement_Default") }, tabTitle, windowId),
                                                        L"TerminalPageMoveTabToExistingWindow" /* unique name for this notification category */);
                    }
                }
                return true;
            }
        }

        const auto direction = args.Direction();
        if (direction != MoveTabDirection::None)
        {
            // Use the requested tab, if provided. Otherwise, use the currently
            // focused tab.
            const auto tabIndex = til::coalesce(_GetTabIndex(*tab),
                                                _GetFocusedTabIndex());
            if (tabIndex)
            {
                const auto currentTabIndex = tabIndex.value();
                const auto delta = direction == MoveTabDirection::Forward ? 1 : -1;
                _TryMoveTab(currentTabIndex, currentTabIndex + delta);
            }
        }

        return true;
    }

    uint32_t TerminalPage::NumberOfTabs() const
    {
        return _tabs.Size();
    }

    // Method Description:
    // - Called when it is determined that an existing tab or pane should be
    //   attached to our window. content represents a blob of JSON describing
    //   some startup actions for rebuilding the specified panes. They will
    //   include `__content` properties with the GUID of the existing
    //   ControlInteractivity's we should use, rather than starting new ones.
    // - _MakePane is already enlightened to use the ContentId property to
    //   reattach instead of create new content, so this method simply needs to
    //   parse the JSON and pump it into our action handler. Almost the same as
    //   doing something like `wt -w 0 nt`.
    winrt::fire_and_forget TerminalPage::AttachContent(IVector<Settings::Model::ActionAndArgs> args,
                                                       uint32_t tabIndex)
    {
        if (args == nullptr ||
            args.Size() == 0)
        {
            co_return;
        }

        // Switch to the UI thread before selecting a tab or dispatching actions.
        co_await wil::resume_foreground(Dispatcher(), CoreDispatcherPriority::High);

        const auto& firstAction = args.GetAt(0);
        const bool firstIsSplitPane{ firstAction.Action() == ShortcutAction::SplitPane };

        // `splitPane` allows the user to specify which tab to split. In that
        // case, split specifically the requested pane.
        //
        // If there's not enough tabs, then just turn this pane into a new tab.
        //
        // If the first action is `newTab`, the index is always going to be 0,
        // so don't do anything in that case.
        if (firstIsSplitPane && tabIndex < _tabs.Size())
        {
            _SelectTab(tabIndex);
        }

        for (const auto& action : args)
        {
            _actionDispatch->DoAction(action);
        }

        // After handling all the actions, then re-check the tabIndex. We might
        // have been called as a part of a tab drag/drop. In that case, the
        // tabIndex is actually relevant, and we need to move the tab we just
        // made into position.
        if (!firstIsSplitPane && tabIndex != -1)
        {
            // Move the currently active tab to the requested index Use the
            // currently focused tab index, because we don't know if the new tab
            // opened at the end of the list, or adjacent to the previously
            // active tab. This is affected by the user's "newTabPosition"
            // setting.
            if (const auto focusedTabIndex = _GetFocusedTabIndex())
            {
                const auto source = *focusedTabIndex;
                _TryMoveTab(source, tabIndex);
            }
            // else: This shouldn't really be possible, because the tab we _just_ opened should be active.
        }
    }

    // Method Description:
    // - Split the focused pane of the given tab, either horizontally or vertically, and place the
    //   given pane accordingly
    // Arguments:
    // - tab: The tab that is going to be split.
    // - newPane: the pane to add to our tree of panes
    // - splitDirection: one value from the TerminalApp::SplitDirection enum, indicating how the
    //   new pane should be split from its parent.
    // - splitSize: the size of the split
    void TerminalPage::_SplitPane(const winrt::com_ptr<TerminalTab>& tab,
                                  const SplitDirection splitDirection,
                                  const float splitSize,
                                  std::shared_ptr<Pane> newPane)
    {
        auto activeTab = tab;
        // Clever hack for a crash in startup, with multiple sub-commands. Say
        // you have the following commandline:
        //
        //   wtd nt -p "elevated cmd" ; sp -p "elevated cmd" ; sp -p "Command Prompt"
        //
        // Where "elevated cmd" is an elevated profile.
        //
        // In that scenario, we won't dump off the commandline immediately to an
        // elevated window, because it's got the final unelevated split in it.
        // However, when we get to that command, there won't be a tab yet. So
        // we'd crash right about here.
        //
        // Instead, let's just promote this first split to be a tab instead.
        // Crash avoided, and we don't need to worry about inserting a new-tab
        // command in at the start.
        if (!tab)
        {
            if (_tabs.Size() == 0)
            {
                _CreateNewTabFromPane(newPane);
                return;
            }
            else
            {
                activeTab = _GetFocusedTabImpl();
            }
        }

        // If the caller is calling us with the return value of _MakePane
        // directly, it's possible that nullptr was returned, if the connections
        // was supposed to be launched in an elevated window. In that case, do
        // nothing here. We don't have a pane with which to create the split.
        if (!newPane)
        {
            return;
        }
        const auto contentWidth = ::base::saturated_cast<float>(_tabContent.ActualWidth());
        const auto contentHeight = ::base::saturated_cast<float>(_tabContent.ActualHeight());
        const winrt::Windows::Foundation::Size availableSpace{ contentWidth, contentHeight };

        const auto realSplitType = activeTab->PreCalculateCanSplit(splitDirection, splitSize, availableSpace);
        if (!realSplitType)
        {
            return;
        }

        _UnZoomIfNeeded();
        auto [original, _] = activeTab->SplitPane(*realSplitType, splitSize, newPane);

        // When we split the pane, the Pane itself will create a _new_ Pane
        // instance for the original content. We need to make sure we also
        // re-add our event handler to that newly created pane.
        //
        // _MakePane will already call this for the newly created pane.
        _RegisterPaneEvents(original);

        // After GH#6586, the control will no longer focus itself
        // automatically when it's finished being laid out. Manually focus
        // the control here instead.
        if (_startupState == StartupState::Initialized)
        {
            if (const auto control = _GetActiveControl())
            {
                control.Focus(FocusState::Programmatic);
            }
        }
    }

    // Method Description:
    // - Switches the split orientation of the currently focused pane.
    // Arguments:
    // - <none>
    // Return Value:
    // - <none>
    void TerminalPage::_ToggleSplitOrientation()
    {
        if (const auto terminalTab{ _GetFocusedTabImpl() })
        {
            _UnZoomIfNeeded();
            terminalTab->ToggleSplitOrientation();
        }
    }

    // Method Description:
    // - Attempt to move a separator between panes, as to resize each child on
    //   either size of the separator. See Pane::ResizePane for details.
    // - Moves a separator on the currently focused tab.
    // Arguments:
    // - direction: The direction to move the separator in.
    // Return Value:
    // - <none>
    void TerminalPage::_ResizePane(const ResizeDirection& direction)
    {
        if (const auto terminalTab{ _GetFocusedTabImpl() })
        {
            _UnZoomIfNeeded();
            terminalTab->ResizePane(direction);
        }
    }

    // Method Description:
    // - Move the viewport of the terminal of the currently focused tab up or
    //      down a page. The page length will be dependent on the terminal view height.
    // Arguments:
    // - scrollDirection: ScrollUp will move the viewport up, ScrollDown will move the viewport down
    void TerminalPage::_ScrollPage(ScrollDirection scrollDirection)
    {
        // Do nothing if for some reason, there's no terminal tab in focus. We don't want to crash.
        if (const auto terminalTab{ _GetFocusedTabImpl() })
        {
            if (const auto& control{ _GetActiveControl() })
            {
                const auto termHeight = control.ViewHeight();
                auto scrollDelta = _ComputeScrollDelta(scrollDirection, termHeight);
                terminalTab->Scroll(scrollDelta);
            }
        }
    }

    void TerminalPage::_ScrollToBufferEdge(ScrollDirection scrollDirection)
    {
        if (const auto terminalTab{ _GetFocusedTabImpl() })
        {
            auto scrollDelta = _ComputeScrollDelta(scrollDirection, INT_MAX);
            terminalTab->Scroll(scrollDelta);
        }
    }

    // Method Description:
    // - Gets the title of the currently focused terminal control. If there
    //   isn't a control selected for any reason, returns "Terminal"
    // Arguments:
    // - <none>
    // Return Value:
    // - the title of the focused control if there is one, else "Terminal"
    hstring TerminalPage::Title()
    {
        if (_settings.GlobalSettings().ShowTitleInTitlebar())
        {
            auto selectedIndex = _tabView.SelectedIndex();
            if (selectedIndex >= 0)
            {
                try
                {
                    if (auto focusedControl{ _GetActiveControl() })
                    {
                        return focusedControl.Title();
                    }
                }
                CATCH_LOG();
            }
        }
        return { L"Terminal" };
    }

    // Method Description:
    // - Handles the special case of providing a text override for the UI shortcut due to VK_OEM issue.
    //      Looks at the flags from the KeyChord modifiers and provides a concatenated string value of all
    //      in the same order that XAML would put them as well.
    // Return Value:
    // - a string representation of the key modifiers for the shortcut
    //NOTE: This needs to be localized with https://github.com/microsoft/terminal/issues/794 if XAML framework issue not resolved before then
    static std::wstring _FormatOverrideShortcutText(VirtualKeyModifiers modifiers)
    {
        std::wstring buffer{ L"" };

        if (WI_IsFlagSet(modifiers, VirtualKeyModifiers::Control))
        {
            buffer += L"Ctrl+";
        }

        if (WI_IsFlagSet(modifiers, VirtualKeyModifiers::Shift))
        {
            buffer += L"Shift+";
        }

        if (WI_IsFlagSet(modifiers, VirtualKeyModifiers::Menu))
        {
            buffer += L"Alt+";
        }

        if (WI_IsFlagSet(modifiers, VirtualKeyModifiers::Windows))
        {
            buffer += L"Win+";
        }

        return buffer;
    }

    // Method Description:
    // - Takes a MenuFlyoutItem and a corresponding KeyChord value and creates the accelerator for UI display.
    //   Takes into account a special case for an error condition for a comma
    // Arguments:
    // - MenuFlyoutItem that will be displayed, and a KeyChord to map an accelerator
    void TerminalPage::_SetAcceleratorForMenuItem(WUX::Controls::MenuFlyoutItem& menuItem,
                                                  const KeyChord& keyChord)
    {
#ifdef DEP_MICROSOFT_UI_XAML_708_FIXED
        // work around https://github.com/microsoft/microsoft-ui-xaml/issues/708 in case of VK_OEM_COMMA
        if (keyChord.Vkey() != VK_OEM_COMMA)
        {
            // use the XAML shortcut to give us the automatic capabilities
            auto menuShortcut = Windows::UI::Xaml::Input::KeyboardAccelerator{};

            // TODO: Modify this when https://github.com/microsoft/terminal/issues/877 is resolved
            menuShortcut.Key(static_cast<Windows::System::VirtualKey>(keyChord.Vkey()));

            // add the modifiers to the shortcut
            menuShortcut.Modifiers(keyChord.Modifiers());

            // add to the menu
            menuItem.KeyboardAccelerators().Append(menuShortcut);
        }
        else // we've got a comma, so need to just use the alternate method
#endif
        {
            // extract the modifier and key to a nice format
            auto overrideString = _FormatOverrideShortcutText(keyChord.Modifiers());
            auto mappedCh = MapVirtualKeyW(keyChord.Vkey(), MAPVK_VK_TO_CHAR);
            if (mappedCh != 0)
            {
                menuItem.KeyboardAcceleratorTextOverride(overrideString + gsl::narrow_cast<wchar_t>(mappedCh));
            }
        }
    }

    // Method Description:
    // - Calculates the appropriate size to snap to in the given direction, for
    //   the given dimension. If the global setting `snapToGridOnResize` is set
    //   to `false`, this will just immediately return the provided dimension,
    //   effectively disabling snapping.
    // - See Pane::CalcSnappedDimension
    float TerminalPage::CalcSnappedDimension(const bool widthOrHeight, const float dimension) const
    {
        if (_settings && _settings.GlobalSettings().SnapToGridOnResize())
        {
            if (const auto terminalTab{ _GetFocusedTabImpl() })
            {
                return terminalTab->CalcSnappedDimension(widthOrHeight, dimension);
            }
        }
        return dimension;
    }

    // Method Description:
    // - Place `copiedData` into the clipboard as text. Triggered when a
    //   terminal control raises its CopyToClipboard event.
    // Arguments:
    // - copiedData: the new string content to place on the clipboard.
    winrt::fire_and_forget TerminalPage::_CopyToClipboardHandler(const IInspectable /*sender*/,
                                                                 const CopyToClipboardEventArgs copiedData)
    {
        co_await wil::resume_foreground(Dispatcher(), CoreDispatcherPriority::High);

        auto dataPack = DataPackage();
        dataPack.RequestedOperation(DataPackageOperation::Copy);

        const auto copyFormats = copiedData.Formats() != nullptr ?
                                     copiedData.Formats().Value() :
                                     static_cast<CopyFormat>(0);

        // copy text to dataPack
        dataPack.SetText(copiedData.Text());

        if (WI_IsFlagSet(copyFormats, CopyFormat::HTML))
        {
            // copy html to dataPack
            const auto htmlData = copiedData.Html();
            if (!htmlData.empty())
            {
                dataPack.SetHtmlFormat(htmlData);
            }
        }

        if (WI_IsFlagSet(copyFormats, CopyFormat::RTF))
        {
            // copy rtf data to dataPack
            const auto rtfData = copiedData.Rtf();
            if (!rtfData.empty())
            {
                dataPack.SetRtf(rtfData);
            }
        }

        try
        {
            Clipboard::SetContent(dataPack);
            Clipboard::Flush();
        }
        CATCH_LOG();
    }

    static wil::unique_close_clipboard_call _openClipboard(HWND hwnd)
    {
        bool success = false;

        // OpenClipboard may fail to acquire the internal lock --> retry.
        for (DWORD sleep = 10;; sleep *= 2)
        {
            if (OpenClipboard(hwnd))
            {
                success = true;
                break;
            }
            // 10 iterations
            if (sleep > 10000)
            {
                break;
            }
            Sleep(sleep);
        }

        return wil::unique_close_clipboard_call{ success };
    }

    static winrt::hstring _extractClipboard()
    {
        // This handles most cases of pasting text as the OS converts most formats to CF_UNICODETEXT automatically.
        if (const auto handle = GetClipboardData(CF_UNICODETEXT))
        {
            const wil::unique_hglobal_locked lock{ handle };
            const auto str = static_cast<const wchar_t*>(lock.get());
            if (!str)
            {
                return {};
            }

            const auto maxLen = GlobalSize(handle) / sizeof(wchar_t);
            const auto len = wcsnlen(str, maxLen);
            return winrt::hstring{ str, gsl::narrow_cast<uint32_t>(len) };
        }

        // We get CF_HDROP when a user copied a file with Ctrl+C in Explorer and pastes that into the terminal (among others).
        if (const auto handle = GetClipboardData(CF_HDROP))
        {
            const wil::unique_hglobal_locked lock{ handle };
            const auto drop = static_cast<HDROP>(lock.get());
            if (!drop)
            {
                return {};
            }

            const auto cap = DragQueryFileW(drop, 0, nullptr, 0);
            if (cap == 0)
            {
                return {};
            }

            auto buffer = winrt::impl::hstring_builder{ cap };
            const auto len = DragQueryFileW(drop, 0, buffer.data(), cap + 1);
            if (len == 0)
            {
                return {};
            }

            return buffer.to_hstring();
        }

        return {};
    }

    // Function Description:
    // - This function is called when the `TermControl` requests that we send
    //   it the clipboard's content.
    // - Retrieves the data from the Windows Clipboard and converts it to text.
    // - Shows warnings if the clipboard is too big or contains multiple lines
    //   of text.
    // - Sends the text back to the TermControl through the event's
    //   `HandleClipboardData` member function.
    // - Does some of this in a background thread, as to not hang/crash the UI thread.
    // Arguments:
    // - eventArgs: the PasteFromClipboard event sent from the TermControl
    fire_and_forget TerminalPage::_PasteFromClipboardHandler(const IInspectable /*sender*/, const PasteFromClipboardEventArgs eventArgs)
    try
    {
        // The old Win32 clipboard API as used below is somewhere in the order of 300-1000x faster than
        // the WinRT one on average, depending on CPU load. Don't use the WinRT clipboard API if you can.
        const auto weakThis = get_weak();
        const auto dispatcher = Dispatcher();
        const auto globalSettings = _settings.GlobalSettings();

        // GetClipboardData might block for up to 30s for delay-rendered contents.
        co_await winrt::resume_background();

        winrt::hstring text;
        if (const auto clipboard = _openClipboard(nullptr))
        {
            text = _extractClipboard();
        }

        if (globalSettings.TrimPaste())
        {
            text = { Utils::TrimPaste(text) };
            if (text.empty())
            {
                // Text is all white space, nothing to paste
                co_return;
            }
        }

        // If the requesting terminal is in bracketed paste mode, then we don't need to warn about a multi-line paste.
        auto warnMultiLine = globalSettings.WarnAboutMultiLinePaste() && !eventArgs.BracketedPasteEnabled();
        if (warnMultiLine)
        {
            const auto isNewLineLambda = [](auto c) { return c == L'\n' || c == L'\r'; };
            const auto hasNewLine = std::find_if(text.cbegin(), text.cend(), isNewLineLambda) != text.cend();
            warnMultiLine = hasNewLine;
        }

        constexpr const std::size_t minimumSizeForWarning = 1024 * 5; // 5 KiB
        const auto warnLargeText = text.size() > minimumSizeForWarning && globalSettings.WarnAboutLargePaste();

        if (warnMultiLine || warnLargeText)
        {
            co_await wil::resume_foreground(dispatcher);

            if (const auto strongThis = weakThis.get())
            {
                // We have to initialize the dialog here to be able to change the text of the text block within it
                FindName(L"MultiLinePasteDialog").try_as<WUX::Controls::ContentDialog>();
                ClipboardText().Text(text);

                // The vertical offset on the scrollbar does not reset automatically, so reset it manually
                ClipboardContentScrollViewer().ScrollToVerticalOffset(0);

                auto warningResult = ContentDialogResult::Primary;
                if (warnMultiLine)
                {
                    warningResult = co_await _ShowMultiLinePasteWarningDialog();
                }
                else if (warnLargeText)
                {
                    warningResult = co_await _ShowLargePasteWarningDialog();
                }

                // Clear the clipboard text so it doesn't lie around in memory
                ClipboardText().Text(L"");

                if (warningResult != ContentDialogResult::Primary)
                {
                    // user rejected the paste
                    co_return;
                }
            }

            co_await winrt::resume_background();
        }

        // This will end up calling ConptyConnection::WriteInput which calls WriteFile which may block for
        // an indefinite amount of time. Avoid freezes and deadlocks by running this on a background thread.
        assert(!dispatcher.HasThreadAccess());
        eventArgs.HandleClipboardData(std::move(text));
    }
    CATCH_LOG();

    void TerminalPage::_OpenHyperlinkHandler(const IInspectable /*sender*/, const Microsoft::Terminal::Control::OpenHyperlinkEventArgs eventArgs)
    {
        try
        {
            auto parsed = winrt::Windows::Foundation::Uri(eventArgs.Uri().c_str());
            if (_IsUriSupported(parsed))
            {
                ShellExecute(nullptr, L"open", eventArgs.Uri().c_str(), nullptr, nullptr, SW_SHOWNORMAL);
            }
            else
            {
                _ShowCouldNotOpenDialog(RS_(L"UnsupportedSchemeText"), eventArgs.Uri());
            }
        }
        catch (...)
        {
            LOG_CAUGHT_EXCEPTION();
            _ShowCouldNotOpenDialog(RS_(L"InvalidUriText"), eventArgs.Uri());
        }
    }

    // Method Description:
    // - Opens up a dialog box explaining why we could not open a URI
    // Arguments:
    // - The reason (unsupported scheme, invalid uri, potentially more in the future)
    // - The uri
    void TerminalPage::_ShowCouldNotOpenDialog(winrt::hstring reason, winrt::hstring uri)
    {
        if (auto presenter{ _dialogPresenter.get() })
        {
            // FindName needs to be called first to actually load the xaml object
            auto unopenedUriDialog = FindName(L"CouldNotOpenUriDialog").try_as<WUX::Controls::ContentDialog>();

            // Insert the reason and the URI
            CouldNotOpenUriReason().Text(reason);
            UnopenedUri().Text(uri);

            // Show the dialog
            presenter.ShowDialog(unopenedUriDialog);
        }
    }

    // Method Description:
    // - Determines if the given URI is currently supported
    // Arguments:
    // - The parsed URI
    // Return value:
    // - True if we support it, false otherwise
    bool TerminalPage::_IsUriSupported(const winrt::Windows::Foundation::Uri& parsedUri)
    {
        if (parsedUri.SchemeName() == L"http" || parsedUri.SchemeName() == L"https")
        {
            return true;
        }
        if (parsedUri.SchemeName() == L"file")
        {
            const auto host = parsedUri.Host();
            // If no hostname was provided or if the hostname was "localhost", Host() will return an empty string
            // and we allow it
            if (host == L"")
            {
                return true;
            }

            // GH#10188: WSL paths are okay. We'll let those through.
            if (host == L"wsl$" || host == L"wsl.localhost")
            {
                return true;
            }

            // TODO: by the OSC 8 spec, if a hostname (other than localhost) is provided, we _should_ be
            // comparing that value against what is returned by GetComputerNameExW and making sure they match.
            // However, ShellExecute does not seem to be happy with file URIs of the form
            //          file://{hostname}/path/to/file.ext
            // and so while we could do the hostname matching, we do not know how to actually open the URI
            // if its given in that form. So for now we ignore all hostnames other than localhost
            return false;
        }

        // In this case, the app manually output a URI other than file:// or
        // http(s)://. We'll trust the user knows what they're doing when
        // clicking on those sorts of links.
        // See discussion in GH#7562 for more details.
        return true;
    }

    // Important! Don't take this eventArgs by reference, we need to extend the
    // lifetime of it to the other side of the co_await!
    winrt::fire_and_forget TerminalPage::_ControlNoticeRaisedHandler(const IInspectable /*sender*/,
                                                                     const Microsoft::Terminal::Control::NoticeEventArgs eventArgs)
    {
        auto weakThis = get_weak();
        co_await wil::resume_foreground(Dispatcher());
        if (auto page = weakThis.get())
        {
            auto message = eventArgs.Message();

            winrt::hstring title;

            switch (eventArgs.Level())
            {
            case NoticeLevel::Debug:
                title = RS_(L"NoticeDebug"); //\xebe8
                break;
            case NoticeLevel::Info:
                title = RS_(L"NoticeInfo"); // \xe946
                break;
            case NoticeLevel::Warning:
                title = RS_(L"NoticeWarning"); //\xe7ba
                break;
            case NoticeLevel::Error:
                title = RS_(L"NoticeError"); //\xe783
                break;
            }

            page->_ShowControlNoticeDialog(title, message);
        }
    }

    void TerminalPage::_ShowControlNoticeDialog(const winrt::hstring& title, const winrt::hstring& message)
    {
        if (auto presenter{ _dialogPresenter.get() })
        {
            // FindName needs to be called first to actually load the xaml object
            auto controlNoticeDialog = FindName(L"ControlNoticeDialog").try_as<WUX::Controls::ContentDialog>();

            ControlNoticeDialog().Title(winrt::box_value(title));

            // Insert the message
            NoticeMessage().Text(message);

            // Show the dialog
            presenter.ShowDialog(controlNoticeDialog);
        }
    }

    // Method Description:
    // - Copy text from the focused terminal to the Windows Clipboard
    // Arguments:
    // - dismissSelection: if not enabled, copying text doesn't dismiss the selection
    // - singleLine: if enabled, copy contents as a single line of text
    // - formats: dictate which formats need to be copied
    // Return Value:
    // - true iff we we able to copy text (if a selection was active)
    bool TerminalPage::_CopyText(const bool dismissSelection, const bool singleLine, const Windows::Foundation::IReference<CopyFormat>& formats)
    {
        if (const auto& control{ _GetActiveControl() })
        {
            return control.CopySelectionToClipboard(dismissSelection, singleLine, formats);
        }
        return false;
    }

    // Method Description:
    // - Send an event (which will be caught by AppHost) to set the progress indicator on the taskbar
    // Arguments:
    // - sender (not used)
    // - eventArgs: the arguments specifying how to set the progress indicator
    winrt::fire_and_forget TerminalPage::_SetTaskbarProgressHandler(const IInspectable /*sender*/, const IInspectable /*eventArgs*/)
    {
        co_await wil::resume_foreground(Dispatcher());
        _SetTaskbarProgressHandlers(*this, nullptr);
    }

    // Method Description:
    // - Send an event (which will be caught by AppHost) to change the show window state of the entire hosting window
    // Arguments:
    // - sender (not used)
    // - args: the arguments specifying how to set the display status to ShowWindow for our window handle
    void TerminalPage::_ShowWindowChangedHandler(const IInspectable /*sender*/, const Microsoft::Terminal::Control::ShowWindowArgs args)
    {
        _ShowWindowChangedHandlers(*this, args);
    }

    // Method Description:
    // - Handler for a control's SendNotification event. `args` will contain the
    //   title and body of the notification requested by the client application.
    // - This will only actually send a notification when the sender is
    //   - in an inactive window OR
    //   - in an inactive tab.
    winrt::fire_and_forget TerminalPage::_SendNotificationHandler(const IInspectable sender,
                                                                  const Microsoft::Terminal::Control::SendNotificationArgs args)
    {
        // This never works as expected when we're an elevated instance. The
        // notification will end up launching an unelevated instance to handle
        // it, and there's no good way to get back to the elevated one.
        // Possibly revisit after GH #13276.
        //
        // We're using CanDragDrop, because TODO! I bet this works with UAC disabled
        if (!CanDragDrop())
        {
            co_return;
        }

        auto weakThis = get_weak();

        co_await resume_foreground(Dispatcher());
        auto page{ weakThis.get() };
        if (page)
        {
            // If the window is inactive, we always want to send the notification.
            //
            // Otherwise, we only want to send the notification for panes in inactive tabs.
            if (_activated)
            {
                auto foundControl = false;
                if (const auto activeTab{ _GetFocusedTabImpl() })
                {
                    activeTab->GetRootPane()->WalkTree([&](auto&& pane) {
                        if (const auto& term{ pane->GetTerminalControl() })
                        {
                            if (term == sender)
                            {
                                foundControl = true;
                                return;
                            }
                        }
                    });
                }

                // The control that sent this is in the active tab. We
                // should only send the notification if the window was
                // inactive.
                if (foundControl)
                {
                    co_return;
                }
            }

            _sendNotification(args.Title(), args.Body());
        }
    }

    // Actually write the payload to a XML doc and load it into a ToastNotification.
    void TerminalPage::_sendNotification(const std::wstring_view title,
                                         const std::wstring_view body)
    {
        // ToastNotificationManager::CreateToastNotifier doesn't work in
        // unpackaged scenarios without an AUMID. We probably don't have one if
        // we're unpackaged. Unpackaged isn't a wholly supported scenario
        // anyways, so let's just bail.

        if (!IsPackaged())
        {
            return;
        }

        static winrt::hstring xmlTemplate{ L"\
    <toast>\
        <visual>\
            <binding template=\"ToastGeneric\">\
                <text></text>\
                <text></text>\
            </binding>\
        </visual>\
    </toast>" };

        XmlDocument doc;
        doc.LoadXml(xmlTemplate);
        // Populate with text and values
        auto payload{ fmt::format(L"window={}&tabIndex=0", WindowProperties().WindowId()) };
        doc.DocumentElement().SetAttribute(L"launch", payload);
        doc.SelectSingleNode(L"//text[1]").InnerText(title);
        doc.SelectSingleNode(L"//text[2]").InnerText(body);

        // Construct the notification
        ToastNotification notif{ doc };

        // lazy-init
        if (!_toastNotifier)
        {
            _toastNotifier = ToastNotificationManager::CreateToastNotifier();
        }

        // And show it!
        _toastNotifier.Show(notif);
    }

    // Method Description:
    // - Paste text from the Windows Clipboard to the focused terminal
    void TerminalPage::_PasteText()
    {
        // First, check if we're in broadcast input mode. If so, let's tell all
        // the controls to paste.
        if (const auto& tab{ _GetFocusedTabImpl() })
        {
            if (tab->TabStatus().IsInputBroadcastActive())
            {
                tab->GetRootPane()->WalkTree([](auto&& pane) {
                    if (auto control = pane->GetTerminalControl())
                    {
                        control.PasteTextFromClipboard();
                    }
                });
                return;
            }
        }

        // The focused tab wasn't in broadcast mode. No matter. Just ask the
        // current one to paste.
        if (const auto& control{ _GetActiveControl() })
        {
            control.PasteTextFromClipboard();
        }
    }

    // Function Description:
    // - Called when the settings button is clicked. ShellExecutes the settings
    //   file, as to open it in the default editor for .json files. Does this in
    //   a background thread, as to not hang/crash the UI thread.
    fire_and_forget TerminalPage::_LaunchSettings(const SettingsTarget target)
    {
        if (target == SettingsTarget::SettingsUI)
        {
            OpenSettingsUI();
        }
        else
        {
            // This will switch the execution of the function to a background (not
            // UI) thread. This is IMPORTANT, because the Windows.Storage API's
            // (used for retrieving the path to the file) will crash on the UI
            // thread, because the main thread is a STA.
            co_await winrt::resume_background();

            auto openFile = [](const auto& filePath) {
                HINSTANCE res = ShellExecute(nullptr, nullptr, filePath.c_str(), nullptr, nullptr, SW_SHOW);
                if (static_cast<int>(reinterpret_cast<uintptr_t>(res)) <= 32)
                {
                    ShellExecute(nullptr, nullptr, L"notepad", filePath.c_str(), nullptr, SW_SHOW);
                }
            };

            switch (target)
            {
            case SettingsTarget::DefaultsFile:
                openFile(CascadiaSettings::DefaultSettingsPath());
                break;
            case SettingsTarget::SettingsFile:
                openFile(CascadiaSettings::SettingsPath());
                break;
            case SettingsTarget::AllFiles:
                openFile(CascadiaSettings::DefaultSettingsPath());
                openFile(CascadiaSettings::SettingsPath());
                break;
            }
        }
    }

    // Method Description:
    // - Responds to the TabView control's Tab Closing event by removing
    //      the indicated tab from the set and focusing another one.
    //      The event is cancelled so App maintains control over the
    //      items in the tabview.
    // Arguments:
    // - sender: the control that originated this event
    // - eventArgs: the event's constituent arguments
    void TerminalPage::_OnTabCloseRequested(const IInspectable& /*sender*/, const MUX::Controls::TabViewTabCloseRequestedEventArgs& eventArgs)
    {
        const auto tabViewItem = eventArgs.Tab();
        if (auto tab{ _GetTabByTabViewItem(tabViewItem) })
        {
            _HandleCloseTabRequested(tab);
        }
    }

    TermControl TerminalPage::_CreateNewControlAndContent(const TerminalSettingsCreateResult& settings, const ITerminalConnection& connection)
    {
        // Do any initialization that needs to apply to _every_ TermControl we
        // create here.
        // TermControl will copy the settings out of the settings passed to it.

        const auto content = _manager.CreateCore(settings.DefaultSettings(), settings.UnfocusedSettings(), connection);
        return _SetupControl(TermControl{ content });
    }

    TermControl TerminalPage::_AttachControlToContent(const uint64_t& contentId)
    {
        if (const auto& content{ _manager.TryLookupCore(contentId) })
        {
            // We have to pass in our current keybindings, because that's an
            // object that belongs to this TerminalPage, on this thread. If we
            // don't, then when we move the content to another thread, and it
            // tries to handle a key, it'll callback on the original page's
            // stack, inevitably resulting in a wrong_thread
            return _SetupControl(TermControl::NewControlByAttachingContent(content, *_bindings));
        }
        return nullptr;
    }

    TermControl TerminalPage::_SetupControl(const TermControl& term)
    {
        // GH#12515: ConPTY assumes it's hidden at the start. If we're not, let it know now.
        if (_visible)
        {
            term.WindowVisibilityChanged(_visible);
        }

        // Even in the case of re-attaching content from another window, this
        // will correctly update the control's owning HWND
        if (_hostingHwnd.has_value())
        {
            term.OwningHwnd(reinterpret_cast<uint64_t>(*_hostingHwnd));
        }

        _RegisterTerminalEvents(term);
        return term;
    }

    // Method Description:
    // - Creates a pane and returns a shared_ptr to it
    // - The caller should handle where the pane goes after creation,
    //   either to split an already existing pane or to create a new tab with it
    // Arguments:
    // - newTerminalArgs: an object that may contain a blob of parameters to
    //   control which profile is created and with possible other
    //   configurations. See CascadiaSettings::BuildSettings for more details.
    // - sourceTab: an optional tab reference that indicates that the created
    //   pane should be a duplicate of the tab's focused pane
    // - existingConnection: optionally receives a connection from the outside
    //   world instead of attempting to create one
    // Return Value:
    // - If the newTerminalArgs required us to open the pane as a new elevated
    //   connection, then we'll return nullptr. Otherwise, we'll return a new
    //   Pane for this connection.
    std::shared_ptr<Pane> TerminalPage::_MakePane(const NewTerminalArgs& newTerminalArgs,
                                                  const winrt::TerminalApp::TabBase& sourceTab,
                                                  TerminalConnection::ITerminalConnection existingConnection)
    {
        // First things first - Check for making a pane from content ID.
        if (newTerminalArgs &&
            newTerminalArgs.ContentId() != 0)
        {
            // Don't need to worry about duplicating or anything - we'll
            // serialize the actual profile's GUID along with the content guid.
            const auto& profile = _settings.GetProfileForArgs(newTerminalArgs);

            const auto control = _AttachControlToContent(newTerminalArgs.ContentId());

            return std::make_shared<Pane>(profile, control);
        }

        TerminalSettingsCreateResult controlSettings{ nullptr };
        Profile profile{ nullptr };

        if (const auto& terminalTab{ _GetTerminalTabImpl(sourceTab) })
        {
            profile = terminalTab->GetFocusedProfile();
            if (profile)
            {
                // TODO GH#5047 If we cache the NewTerminalArgs, we no longer need to do this.
                profile = GetClosestProfileForDuplicationOfProfile(profile);
                controlSettings = TerminalSettings::CreateWithProfile(_settings, profile, *_bindings);
                const auto workingDirectory = terminalTab->GetActiveTerminalControl().WorkingDirectory();
                const auto validWorkingDirectory = !workingDirectory.empty();
                if (validWorkingDirectory)
                {
                    controlSettings.DefaultSettings().StartingDirectory(workingDirectory);
                }
            }
        }
        if (!profile)
        {
            profile = _settings.GetProfileForArgs(newTerminalArgs);
            controlSettings = TerminalSettings::CreateWithNewTerminalArgs(_settings, newTerminalArgs, *_bindings);
        }

        // Try to handle auto-elevation
        if (_maybeElevate(newTerminalArgs, controlSettings, profile))
        {
            return nullptr;
        }

        auto connection = existingConnection ? existingConnection : _CreateConnectionFromSettings(profile, controlSettings.DefaultSettings(), false);
        if (existingConnection)
        {
            connection.Resize(controlSettings.DefaultSettings().InitialRows(), controlSettings.DefaultSettings().InitialCols());
        }

        TerminalConnection::ITerminalConnection debugConnection{ nullptr };
        if (_settings.GlobalSettings().DebugFeaturesEnabled())
        {
            const auto window = CoreWindow::GetForCurrentThread();
            const auto rAltState = window.GetKeyState(VirtualKey::RightMenu);
            const auto lAltState = window.GetKeyState(VirtualKey::LeftMenu);
            const auto bothAltsPressed = WI_IsFlagSet(lAltState, CoreVirtualKeyStates::Down) &&
                                         WI_IsFlagSet(rAltState, CoreVirtualKeyStates::Down);
            if (bothAltsPressed)
            {
                std::tie(connection, debugConnection) = OpenDebugTapConnection(connection);
            }
        }

        const auto control = _CreateNewControlAndContent(controlSettings, connection);

        auto resultPane = std::make_shared<Pane>(profile, control);

        if (debugConnection) // this will only be set if global debugging is on and tap is active
        {
            auto newControl = _CreateNewControlAndContent(controlSettings, debugConnection);
            // Split (auto) with the debug tap.
            auto debugPane = std::make_shared<Pane>(profile, newControl);

            // Since we're doing this split directly on the pane (instead of going through TerminalTab,
            // we need to handle the panes 'active' states

            // Set the pane we're splitting to active (otherwise Split will not do anything)
            resultPane->SetActive();
            auto [original, _] = resultPane->Split(SplitDirection::Automatic, 0.5f, debugPane);

            // Set the non-debug pane as active
            resultPane->ClearActive();
            original->SetActive();
        }

        _RegisterPaneEvents(resultPane);

        return resultPane;
    }

    void TerminalPage::_restartPaneConnection(const std::shared_ptr<Pane>& pane)
    {
        if (const auto& connection{ _duplicateConnectionForRestart(pane) })
        {
            pane->GetTerminalControl().Connection(connection);
            connection.Start();
        }
    }

    // Method Description:
    // - Sets background image and applies its settings (stretch, opacity and alignment)
    // - Checks path validity
    // Arguments:
    // - newAppearance
    // Return Value:
    // - <none>
    void TerminalPage::_SetBackgroundImage(const winrt::Microsoft::Terminal::Settings::Model::IAppearanceConfig& newAppearance)
    {
        if (!_settings.GlobalSettings().UseBackgroundImageForWindow())
        {
            _tabContent.Background(nullptr);
            return;
        }

        const auto path = newAppearance.ExpandedBackgroundImagePath();
        if (path.empty())
        {
            _tabContent.Background(nullptr);
            return;
        }

        Windows::Foundation::Uri imageUri{ nullptr };
        try
        {
            imageUri = Windows::Foundation::Uri{ path };
        }
        catch (...)
        {
            LOG_CAUGHT_EXCEPTION();
            _tabContent.Background(nullptr);
            return;
        }
        // Check if the image brush is already pointing to the image
        // in the modified settings; if it isn't (or isn't there),
        // set a new image source for the brush

        auto brush = _tabContent.Background().try_as<Media::ImageBrush>();
        Media::Imaging::BitmapImage imageSource = brush == nullptr ? nullptr : brush.ImageSource().try_as<Media::Imaging::BitmapImage>();

        if (imageSource == nullptr ||
            imageSource.UriSource() == nullptr ||
            !imageSource.UriSource().Equals(imageUri))
        {
            Media::ImageBrush b{};
            // Note that BitmapImage handles the image load asynchronously,
            // which is especially important since the image
            // may well be both large and somewhere out on the
            // internet.
            Media::Imaging::BitmapImage image(imageUri);
            b.ImageSource(image);
            _tabContent.Background(b);
        }

        // Pull this into a separate block. If the image didn't change, but the
        // properties of the image did, we should still update them.
        if (const auto newBrush{ _tabContent.Background().try_as<Media::ImageBrush>() })
        {
            newBrush.Stretch(newAppearance.BackgroundImageStretchMode());
            newBrush.Opacity(newAppearance.BackgroundImageOpacity());
        }
    }

    // Method Description:
    // - Hook up keybindings, and refresh the UI of the terminal.
    //   This includes update the settings of all the tabs according
    //   to their profiles, update the title and icon of each tab, and
    //   finally create the tab flyout
    void TerminalPage::_RefreshUIForSettingsReload()
    {
        // Re-wire the keybindings to their handlers, as we'll have created a
        // new AppKeyBindings object.
        _HookupKeyBindings(_settings.ActionMap());

        // Refresh UI elements

        // Mapping by GUID isn't _excellent_ because the defaults profile doesn't have a stable GUID; however,
        // when we stabilize its guid this will become fully safe.
        std::unordered_map<winrt::guid, std::pair<Profile, TerminalSettingsCreateResult>> profileGuidSettingsMap;
        const auto profileDefaults{ _settings.ProfileDefaults() };
        const auto allProfiles{ _settings.AllProfiles() };

        profileGuidSettingsMap.reserve(allProfiles.Size() + 1);

        // Include the Defaults profile for consideration
        profileGuidSettingsMap.insert_or_assign(profileDefaults.Guid(), std::pair{ profileDefaults, nullptr });
        for (const auto& newProfile : allProfiles)
        {
            // Avoid creating a TerminalSettings right now. They're not totally cheap, and we suspect that users with many
            // panes may not be using all of their profiles at the same time. Lazy evaluation is king!
            profileGuidSettingsMap.insert_or_assign(newProfile.Guid(), std::pair{ newProfile, nullptr });
        }

        for (const auto& tab : _tabs)
        {
            if (auto terminalTab{ _GetTerminalTabImpl(tab) })
            {
                terminalTab->UpdateSettings();

                // Manually enumerate the panes in each tab; this will let us recycle TerminalSettings
                // objects but only have to iterate one time.
                terminalTab->GetRootPane()->WalkTree([&](auto&& pane) {
                    if (const auto profile{ pane->GetProfile() })
                    {
                        const auto found{ profileGuidSettingsMap.find(profile.Guid()) };
                        // GH#2455: If there are any panes with controls that had been
                        // initialized with a Profile that no longer exists in our list of
                        // profiles, we'll leave it unmodified. The profile doesn't exist
                        // anymore, so we can't possibly update its settings.
                        if (found != profileGuidSettingsMap.cend())
                        {
                            auto& pair{ found->second };
                            if (!pair.second)
                            {
                                pair.second = TerminalSettings::CreateWithProfile(_settings, pair.first, *_bindings);
                            }
                            pane->UpdateSettings(pair.second, pair.first);
                        }
                    }
                });

                // Update the icon of the tab for the currently focused profile in that tab.
                // Only do this for TerminalTabs. Other types of tabs won't have multiple panes
                // and profiles so the Title and Icon will be set once and only once on init.
                _UpdateTabIcon(*terminalTab);

                // Force the TerminalTab to re-grab its currently active control's title.
                terminalTab->UpdateTitle();
            }
            else if (auto settingsTab = tab.try_as<TerminalApp::SettingsTab>())
            {
                settingsTab.UpdateSettings(_settings);
            }

            auto tabImpl{ winrt::get_self<TabBase>(tab) };
            tabImpl->SetActionMap(_settings.ActionMap());
        }

        if (const auto focusedTab{ _GetFocusedTabImpl() })
        {
            if (const auto profile{ focusedTab->GetFocusedProfile() })
            {
                _SetBackgroundImage(profile.DefaultAppearance());
            }
        }

        // repopulate the new tab button's flyout with entries for each
        // profile, which might have changed
        _UpdateTabWidthMode();
        _CreateNewTabFlyout();

        // Reload the current value of alwaysOnTop from the settings file. This
        // will let the user hot-reload this setting, but any runtime changes to
        // the alwaysOnTop setting will be lost.
        _isAlwaysOnTop = _settings.GlobalSettings().AlwaysOnTop();
        _AlwaysOnTopChangedHandlers(*this, nullptr);

        // Settings AllowDependentAnimations will affect whether animations are
        // enabled application-wide, so we don't need to check it each time we
        // want to create an animation.
        WUX::Media::Animation::Timeline::AllowDependentAnimations(!_settings.GlobalSettings().DisableAnimations());

        _tabRow.ShowElevationShield(IsRunningElevated() && _settings.GlobalSettings().ShowAdminShield());

        Media::SolidColorBrush transparent{ Windows::UI::Colors::Transparent() };
        _tabView.Background(transparent);

        ////////////////////////////////////////////////////////////////////////
        // Begin Theme handling
        _updateThemeColors();

        _updateAllTabCloseButtons();
    }

    void TerminalPage::_updateAllTabCloseButtons()
    {
        // Update the state of the CloseButtonOverlayMode property of
        // our TabView, to match the tab.showCloseButton property in the theme.
        //
        // Also update every tab's individual IsClosable to match the same property.
        const auto theme = _settings.GlobalSettings().CurrentTheme();
        const auto visibility = (theme && theme.Tab()) ?
                                    theme.Tab().ShowCloseButton() :
                                    Settings::Model::TabCloseButtonVisibility::Always;

        for (const auto& tab : _tabs)
        {
            tab.CloseButtonVisibility(visibility);
        }

        switch (visibility)
        {
        case Settings::Model::TabCloseButtonVisibility::Never:
            _tabView.CloseButtonOverlayMode(MUX::Controls::TabViewCloseButtonOverlayMode::Auto);
            break;
        case Settings::Model::TabCloseButtonVisibility::Hover:
            _tabView.CloseButtonOverlayMode(MUX::Controls::TabViewCloseButtonOverlayMode::OnPointerOver);
            break;
        case Settings::Model::TabCloseButtonVisibility::ActiveOnly:
        default:
            _tabView.CloseButtonOverlayMode(MUX::Controls::TabViewCloseButtonOverlayMode::Always);
            break;
        }
    }

    // Method Description:
    // - Sets the initial actions to process on startup. We'll make a copy of
    //   this list, and process these actions when we're loaded.
    // - This function will have no effective result after Create() is called.
    // Arguments:
    // - actions: a list of Actions to process on startup.
    // Return Value:
    // - <none>
    void TerminalPage::SetStartupActions(std::vector<ActionAndArgs>& actions)
    {
        // The fastest way to copy all the actions out of the std::vector and
        // put them into a winrt::IVector is by making a copy, then moving the
        // copy into the winrt vector ctor.
        auto listCopy = actions;
        _startupActions = winrt::single_threaded_vector<ActionAndArgs>(std::move(listCopy));
    }

    // Routine Description:
    // - Notifies this Terminal Page that it should start the incoming connection
    //   listener for command-line tools attempting to join this Terminal
    //   through the default application channel.
    // Arguments:
    // - isEmbedding - True if COM started us to be a server. False if we're doing it of our own accord.
    // Return Value:
    // - <none>
    void TerminalPage::SetInboundListener(bool isEmbedding)
    {
        _shouldStartInboundListener = true;
        _isEmbeddingInboundListener = isEmbedding;

        // If the page has already passed the NotInitialized state,
        // then it is ready-enough for us to just start this immediately.
        if (_startupState != StartupState::NotInitialized)
        {
            _StartInboundListener();
        }
    }

    winrt::TerminalApp::IDialogPresenter TerminalPage::DialogPresenter() const
    {
        return _dialogPresenter.get();
    }

    void TerminalPage::DialogPresenter(winrt::TerminalApp::IDialogPresenter dialogPresenter)
    {
        _dialogPresenter = dialogPresenter;
    }

    // Method Description:
    // - Get the combined taskbar state for the page. This is the combination of
    //   all the states of all the tabs, which are themselves a combination of
    //   all their panes. Taskbar states are given a priority based on the rules
    //   in:
    //   https://docs.microsoft.com/en-us/windows/win32/api/shobjidl_core/nf-shobjidl_core-itaskbarlist3-setprogressstate
    //   under "How the Taskbar Button Chooses the Progress Indicator for a Group"
    // Arguments:
    // - <none>
    // Return Value:
    // - A TaskbarState object representing the combined taskbar state and
    //   progress percentage of all our tabs.
    winrt::TerminalApp::TaskbarState TerminalPage::TaskbarState() const
    {
        auto state{ winrt::make<winrt::TerminalApp::implementation::TaskbarState>() };

        for (const auto& tab : _tabs)
        {
            if (auto tabImpl{ _GetTerminalTabImpl(tab) })
            {
                auto tabState{ tabImpl->GetCombinedTaskbarState() };
                // lowest priority wins
                if (tabState.Priority() < state.Priority())
                {
                    state = tabState;
                }
            }
        }

        return state;
    }

    // Method Description:
    // - This is the method that App will call when the titlebar
    //   has been clicked. It dismisses any open flyouts.
    // Arguments:
    // - <none>
    // Return Value:
    // - <none>
    void TerminalPage::TitlebarClicked()
    {
        if (_newTabButton && _newTabButton.Flyout())
        {
            _newTabButton.Flyout().Hide();
        }
        _DismissTabContextMenus();
    }

    // Method Description:
    // - Notifies all attached console controls that the visibility of the
    //   hosting window has changed. The underlying PTYs may need to know this
    //   for the proper response to `::GetConsoleWindow()` from a Win32 console app.
    // Arguments:
    // - showOrHide: Show is true; hide is false.
    // Return Value:
    // - <none>
    void TerminalPage::WindowVisibilityChanged(const bool showOrHide)
    {
        _visible = showOrHide;
        for (const auto& tab : _tabs)
        {
            if (auto terminalTab{ _GetTerminalTabImpl(tab) })
            {
                // Manually enumerate the panes in each tab; this will let us recycle TerminalSettings
                // objects but only have to iterate one time.
                terminalTab->GetRootPane()->WalkTree([&](auto&& pane) {
                    if (auto control = pane->GetTerminalControl())
                    {
                        control.WindowVisibilityChanged(showOrHide);
                    }
                });
            }
        }
    }

    // Method Description:
    // - Called when the user tries to do a search using keybindings.
    //   This will tell the active terminal control of the passed tab
    //   to create a search box and enable find process.
    // Arguments:
    // - tab: the tab where the search box should be created
    // Return Value:
    // - <none>
    void TerminalPage::_Find(const TerminalTab& tab)
    {
        if (const auto& control{ tab.GetActiveTerminalControl() })
        {
            control.CreateSearchBoxControl();
        }
    }

    // Method Description:
    // - Toggles borderless mode. Hides the tab row, and raises our
    //   FocusModeChanged event.
    // Arguments:
    // - <none>
    // Return Value:
    // - <none>
    void TerminalPage::ToggleFocusMode()
    {
        SetFocusMode(!_isInFocusMode);
    }

    void TerminalPage::SetFocusMode(const bool inFocusMode)
    {
        const auto newInFocusMode = inFocusMode;
        if (newInFocusMode != FocusMode())
        {
            _isInFocusMode = newInFocusMode;
            _UpdateTabView();
            _FocusModeChangedHandlers(*this, nullptr);
        }
    }

    // Method Description:
    // - Toggles fullscreen mode. Hides the tab row, and raises our
    //   FullscreenChanged event.
    // Arguments:
    // - <none>
    // Return Value:
    // - <none>
    void TerminalPage::ToggleFullscreen()
    {
        SetFullscreen(!_isFullscreen);
    }

    // Method Description:
    // - Toggles always on top mode. Raises our AlwaysOnTopChanged event.
    // Arguments:
    // - <none>
    // Return Value:
    // - <none>
    void TerminalPage::ToggleAlwaysOnTop()
    {
        _isAlwaysOnTop = !_isAlwaysOnTop;
        _AlwaysOnTopChangedHandlers(*this, nullptr);
    }

    // Method Description:
    // - Sets the tab split button color when a new tab color is selected
    // Arguments:
    // - color: The color of the newly selected tab, used to properly calculate
    //          the foreground color of the split button (to match the font
    //          color of the tab)
    // - accentColor: the actual color we are going to use to paint the tab row and
    //                split button, so that there is some contrast between the tab
    //                and the non-client are behind it
    // Return Value:
    // - <none>
    void TerminalPage::_SetNewTabButtonColor(const Windows::UI::Color& color, const Windows::UI::Color& accentColor)
    {
        // TODO GH#3327: Look at what to do with the tab button when we have XAML theming
        auto IsBrightColor = ColorHelper::IsBrightColor(color);
        auto isLightAccentColor = ColorHelper::IsBrightColor(accentColor);
        winrt::Windows::UI::Color pressedColor{};
        winrt::Windows::UI::Color hoverColor{};
        winrt::Windows::UI::Color foregroundColor{};
        const auto hoverColorAdjustment = 5.f;
        const auto pressedColorAdjustment = 7.f;

        if (IsBrightColor)
        {
            foregroundColor = winrt::Windows::UI::Colors::Black();
        }
        else
        {
            foregroundColor = winrt::Windows::UI::Colors::White();
        }

        if (isLightAccentColor)
        {
            hoverColor = ColorHelper::Darken(accentColor, hoverColorAdjustment);
            pressedColor = ColorHelper::Darken(accentColor, pressedColorAdjustment);
        }
        else
        {
            hoverColor = ColorHelper::Lighten(accentColor, hoverColorAdjustment);
            pressedColor = ColorHelper::Lighten(accentColor, pressedColorAdjustment);
        }

        Media::SolidColorBrush backgroundBrush{ accentColor };
        Media::SolidColorBrush backgroundHoverBrush{ hoverColor };
        Media::SolidColorBrush backgroundPressedBrush{ pressedColor };
        Media::SolidColorBrush foregroundBrush{ foregroundColor };

        _newTabButton.Resources().Insert(winrt::box_value(L"SplitButtonBackground"), backgroundBrush);
        _newTabButton.Resources().Insert(winrt::box_value(L"SplitButtonBackgroundPointerOver"), backgroundHoverBrush);
        _newTabButton.Resources().Insert(winrt::box_value(L"SplitButtonBackgroundPressed"), backgroundPressedBrush);

        // Load bearing: The SplitButton uses SplitButtonForegroundSecondary for
        // the secondary button, but {TemplateBinding Foreground} for the
        // primary button.
        _newTabButton.Resources().Insert(winrt::box_value(L"SplitButtonForeground"), foregroundBrush);
        _newTabButton.Resources().Insert(winrt::box_value(L"SplitButtonForegroundPointerOver"), foregroundBrush);
        _newTabButton.Resources().Insert(winrt::box_value(L"SplitButtonForegroundPressed"), foregroundBrush);
        _newTabButton.Resources().Insert(winrt::box_value(L"SplitButtonForegroundSecondary"), foregroundBrush);
        _newTabButton.Resources().Insert(winrt::box_value(L"SplitButtonForegroundSecondaryPressed"), foregroundBrush);

        _newTabButton.Background(backgroundBrush);
        _newTabButton.Foreground(foregroundBrush);

        // This is just like what we do in TabBase::_RefreshVisualState. We need
        // to manually toggle the visual state, so the setters in the visual
        // state group will re-apply, and set our currently selected colors in
        // the resources.
        VisualStateManager::GoToState(_newTabButton, L"FlyoutOpen", true);
        VisualStateManager::GoToState(_newTabButton, L"Normal", true);
    }

    // Method Description:
    // - Clears the tab split button color to a system color
    //   (or white if none is found) when the tab's color is cleared
    // - Clears the tab row color to a system color
    //   (or white if none is found) when the tab's color is cleared
    // Arguments:
    // - <none>
    // Return Value:
    // - <none>
    void TerminalPage::_ClearNewTabButtonColor()
    {
        // TODO GH#3327: Look at what to do with the tab button when we have XAML theming
        winrt::hstring keys[] = {
            L"SplitButtonBackground",
            L"SplitButtonBackgroundPointerOver",
            L"SplitButtonBackgroundPressed",
            L"SplitButtonForeground",
            L"SplitButtonForegroundSecondary",
            L"SplitButtonForegroundPointerOver",
            L"SplitButtonForegroundPressed",
            L"SplitButtonForegroundSecondaryPressed"
        };

        // simply clear any of the colors in the split button's dict
        for (auto keyString : keys)
        {
            auto key = winrt::box_value(keyString);
            if (_newTabButton.Resources().HasKey(key))
            {
                _newTabButton.Resources().Remove(key);
            }
        }

        const auto res = Application::Current().Resources();

        const auto defaultBackgroundKey = winrt::box_value(L"TabViewItemHeaderBackground");
        const auto defaultForegroundKey = winrt::box_value(L"SystemControlForegroundBaseHighBrush");
        winrt::Windows::UI::Xaml::Media::SolidColorBrush backgroundBrush;
        winrt::Windows::UI::Xaml::Media::SolidColorBrush foregroundBrush;

        // TODO: Related to GH#3917 - I think if the system is set to "Dark"
        // theme, but the app is set to light theme, then this lookup still
        // returns to us the dark theme brushes. There's gotta be a way to get
        // the right brushes...
        // See also GH#5741
        if (res.HasKey(defaultBackgroundKey))
        {
            auto obj = res.Lookup(defaultBackgroundKey);
            backgroundBrush = obj.try_as<winrt::Windows::UI::Xaml::Media::SolidColorBrush>();
        }
        else
        {
            backgroundBrush = winrt::Windows::UI::Xaml::Media::SolidColorBrush{ winrt::Windows::UI::Colors::Black() };
        }

        if (res.HasKey(defaultForegroundKey))
        {
            auto obj = res.Lookup(defaultForegroundKey);
            foregroundBrush = obj.try_as<winrt::Windows::UI::Xaml::Media::SolidColorBrush>();
        }
        else
        {
            foregroundBrush = winrt::Windows::UI::Xaml::Media::SolidColorBrush{ winrt::Windows::UI::Colors::White() };
        }

        _newTabButton.Background(backgroundBrush);
        _newTabButton.Foreground(foregroundBrush);
    }

    // Function Description:
    // - This is a helper method to get the commandline out of a
    //   ExecuteCommandline action, break it into subcommands, and attempt to
    //   parse it into actions. This is used by _HandleExecuteCommandline for
    //   processing commandlines in the current WT window.
    // Arguments:
    // - args: the ExecuteCommandlineArgs to synthesize a list of startup actions for.
    // Return Value:
    // - an empty list if we failed to parse, otherwise a list of actions to execute.
    std::vector<ActionAndArgs> TerminalPage::ConvertExecuteCommandlineToActions(const ExecuteCommandlineArgs& args)
    {
        ::TerminalApp::AppCommandlineArgs appArgs;
        if (appArgs.ParseArgs(args) == 0)
        {
            return appArgs.GetStartupActions();
        }

        return {};
    }

    void TerminalPage::_FocusActiveControl(IInspectable /*sender*/,
                                           IInspectable /*eventArgs*/)
    {
        _FocusCurrentTab(false);
    }

    bool TerminalPage::FocusMode() const
    {
        return _isInFocusMode;
    }

    bool TerminalPage::Fullscreen() const
    {
        return _isFullscreen;
    }

    // Method Description:
    // - Returns true if we're currently in "Always on top" mode. When we're in
    //   always on top mode, the window should be on top of all other windows.
    //   If multiple windows are all "always on top", they'll maintain their own
    //   z-order, with all the windows on top of all other non-topmost windows.
    // Arguments:
    // - <none>
    // Return Value:
    // - true if we should be in "always on top" mode
    bool TerminalPage::AlwaysOnTop() const
    {
        return _isAlwaysOnTop;
    }

    void TerminalPage::SetFullscreen(bool newFullscreen)
    {
        if (_isFullscreen == newFullscreen)
        {
            return;
        }
        _isFullscreen = newFullscreen;
        _UpdateTabView();
        _FullscreenChangedHandlers(*this, nullptr);
    }

    // Method Description:
    // - Updates the page's state for isMaximized when the window changes externally.
    void TerminalPage::Maximized(bool newMaximized)
    {
        _isMaximized = newMaximized;
    }

    // Method Description:
    // - Asks the window to change its maximized state.
    void TerminalPage::RequestSetMaximized(bool newMaximized)
    {
        if (_isMaximized == newMaximized)
        {
            return;
        }
        _isMaximized = newMaximized;
        _ChangeMaximizeRequestedHandlers(*this, nullptr);
    }

    HRESULT TerminalPage::_OnNewConnection(const ConptyConnection& connection)
    {
        _newConnectionRevoker.revoke();

        // We need to be on the UI thread in order for _OpenNewTab to run successfully.
        // HasThreadAccess will return true if we're currently on a UI thread and false otherwise.
        // When we're on a COM thread, we'll need to dispatch the calls to the UI thread
        // and wait on it hence the locking mechanism.
        if (!Dispatcher().HasThreadAccess())
        {
            til::latch latch{ 1 };
            auto finalVal = S_OK;

            Dispatcher().RunAsync(CoreDispatcherPriority::Normal, [&]() {
                finalVal = _OnNewConnection(connection);
                latch.count_down();
            });

            latch.wait();
            return finalVal;
        }

        try
        {
            NewTerminalArgs newTerminalArgs;
            newTerminalArgs.Commandline(connection.Commandline());
            newTerminalArgs.TabTitle(connection.StartingTitle());
            // GH #12370: We absolutely cannot allow a defterm connection to
            // auto-elevate. Defterm doesn't work for elevated scenarios in the
            // first place. If we try accepting the connection, the spawning an
            // elevated version of the Terminal with that profile... that's a
            // recipe for disaster. We won't ever open up a tab in this window.
            newTerminalArgs.Elevate(false);
            const auto newPane = _MakePane(newTerminalArgs, nullptr, connection);
            newPane->WalkTree([](auto pane) {
                pane->FinalizeConfigurationGivenDefault();
            });
            _CreateNewTabFromPane(newPane);

            // Request a summon of this window to the foreground
            _SummonWindowRequestedHandlers(*this, nullptr);

            const IInspectable unused{ nullptr };
            _SetAsDefaultDismissHandler(unused, unused);

            // TEMPORARY SOLUTION
            // If the connection has requested for the window to be maximized,
            // manually maximize it here. Ideally, we should be _initializing_
            // the session maximized, instead of manually maximizing it after initialization.
            // However, because of the current way our defterm handoff works,
            // we are unable to get the connection info before the terminal session
            // has already started.

            // Make sure that there were no other tabs already existing (in
            // the case that we are in glomming mode), because we don't want
            // to be maximizing other existing sessions that did not ask for it.
            if (_tabs.Size() == 1 && connection.ShowWindow() == SW_SHOWMAXIMIZED)
            {
                RequestSetMaximized(true);
            }
            return S_OK;
        }
        CATCH_RETURN()
    }

    // Method Description:
    // - Creates a settings UI tab and focuses it. If there's already a settings UI tab open,
    //   just focus the existing one.
    // Arguments:
    // - <none>
    // Return Value:
    // - <none>
    void TerminalPage::OpenSettingsUI()
    {
        // If we're holding the settings tab's switch command, don't create a new one, switch to the existing one.
        if (!_settingsTab)
        {
            if (auto app{ winrt::Windows::UI::Xaml::Application::Current().try_as<winrt::TerminalApp::App>() })
            {
                if (auto appPrivate{ winrt::get_self<implementation::App>(app) })
                {
                    // Lazily load the Settings UI components so that we don't do it on startup.
                    appPrivate->PrepareForSettingsUI();
                }
            }

            winrt::Microsoft::Terminal::Settings::Editor::MainPage sui{ _settings };
            if (_hostingHwnd)
            {
                sui.SetHostingWindow(reinterpret_cast<uint64_t>(*_hostingHwnd));
            }

            // GH#8767 - let unhandled keys in the SUI try to run commands too.
            sui.KeyDown({ this, &TerminalPage::_KeyDownHandler });

            sui.OpenJson([weakThis{ get_weak() }](auto&& /*s*/, winrt::Microsoft::Terminal::Settings::Model::SettingsTarget e) {
                if (auto page{ weakThis.get() })
                {
                    page->_LaunchSettings(e);
                }
            });

            auto newTabImpl = winrt::make_self<SettingsTab>(sui, _settings.GlobalSettings().CurrentTheme().RequestedTheme());

            // Add the new tab to the list of our tabs.
            _tabs.Append(*newTabImpl);
            _mruTabs.Append(*newTabImpl);

            newTabImpl->SetDispatch(*_actionDispatch);
            newTabImpl->SetActionMap(_settings.ActionMap());

            // Give the tab its index in the _tabs vector so it can manage its own SwitchToTab command.
            _UpdateTabIndices();

            // Don't capture a strong ref to the tab. If the tab is removed as this
            // is called, we don't really care anymore about handling the event.
            auto weakTab = make_weak(newTabImpl);

            auto tabViewItem = newTabImpl->TabViewItem();
            _tabView.TabItems().Append(tabViewItem);

            tabViewItem.PointerPressed({ this, &TerminalPage::_OnTabClick });

            // When the tab requests close, try to close it (prompt for approval, if required)
            newTabImpl->CloseRequested([weakTab, weakThis{ get_weak() }](auto&& /*s*/, auto&& /*e*/) {
                auto page{ weakThis.get() };
                auto tab{ weakTab.get() };

                if (page && tab)
                {
                    page->_HandleCloseTabRequested(*tab);
                }
            });

            // When the tab is closed, remove it from our list of tabs.
            newTabImpl->Closed([weakTab, weakThis{ get_weak() }](auto&& /*s*/, auto&& /*e*/) {
                const auto page = weakThis.get();
                const auto tab = weakTab.get();

                if (page && tab)
                {
                    page->_RemoveTab(*tab);
                }
            });

            _settingsTab = *newTabImpl;

            // This kicks off TabView::SelectionChanged, in response to which
            // we'll attach the terminal's Xaml control to the Xaml root.
            _tabView.SelectedItem(tabViewItem);
        }
        else
        {
            _tabView.SelectedItem(_settingsTab.TabViewItem());
        }
    }

    // Method Description:
    // - Returns a com_ptr to the implementation type of the given tab if it's a TerminalTab.
    //   If the tab is not a TerminalTab, returns nullptr.
    // Arguments:
    // - tab: the projected type of a Tab
    // Return Value:
    // - If the tab is a TerminalTab, a com_ptr to the implementation type.
    //   If the tab is not a TerminalTab, nullptr
    winrt::com_ptr<TerminalTab> TerminalPage::_GetTerminalTabImpl(const TerminalApp::TabBase& tab)
    {
        if (auto terminalTab = tab.try_as<TerminalApp::TerminalTab>())
        {
            winrt::com_ptr<TerminalTab> tabImpl;
            tabImpl.copy_from(winrt::get_self<TerminalTab>(terminalTab));
            return tabImpl;
        }
        else
        {
            return nullptr;
        }
    }

    // Method Description:
    // - Computes the delta for scrolling the tab's viewport.
    // Arguments:
    // - scrollDirection - direction (up / down) to scroll
    // - rowsToScroll - the number of rows to scroll
    // Return Value:
    // - delta - Signed delta, where a negative value means scrolling up.
    int TerminalPage::_ComputeScrollDelta(ScrollDirection scrollDirection, const uint32_t rowsToScroll)
    {
        return scrollDirection == ScrollUp ? -1 * rowsToScroll : rowsToScroll;
    }

    // Method Description:
    // - Reads system settings for scrolling (based on the step of the mouse scroll).
    // Upon failure fallbacks to default.
    // Return Value:
    // - The number of rows to scroll or a magic value of WHEEL_PAGESCROLL
    // indicating that we need to scroll an entire view height
    uint32_t TerminalPage::_ReadSystemRowsToScroll()
    {
        uint32_t systemRowsToScroll;
        if (!SystemParametersInfoW(SPI_GETWHEELSCROLLLINES, 0, &systemRowsToScroll, 0))
        {
            LOG_LAST_ERROR();

            // If SystemParametersInfoW fails, which it shouldn't, fall back to
            // Windows' default value.
            return DefaultRowsToScroll;
        }

        return systemRowsToScroll;
    }

    // Method Description:
    // - Displays a dialog stating the "Touch Keyboard and Handwriting Panel
    //   Service" is disabled.
    void TerminalPage::ShowKeyboardServiceWarning() const
    {
        if (!_IsMessageDismissed(InfoBarMessage::KeyboardServiceWarning))
        {
            if (const auto keyboardServiceWarningInfoBar = FindName(L"KeyboardServiceWarningInfoBar").try_as<MUX::Controls::InfoBar>())
            {
                keyboardServiceWarningInfoBar.IsOpen(true);
            }
        }
    }

    // Method Description:
    // - Displays a info popup guiding the user into setting their default terminal.
    void TerminalPage::ShowSetAsDefaultInfoBar() const
    {
        if (::winrt::Windows::UI::Xaml::Application::Current().try_as<::winrt::TerminalApp::App>() == nullptr)
        {
            // Just ignore this in the tests (where the Application::Current()
            // is not a TerminalApp::App)
            return;
        }
        if (!CascadiaSettings::IsDefaultTerminalAvailable() || _IsMessageDismissed(InfoBarMessage::SetAsDefault))
        {
            return;
        }

        // If the user has already configured any terminal for hand-off we
        // shouldn't inform them again about the possibility to do so.
        if (CascadiaSettings::IsDefaultTerminalSet())
        {
            _DismissMessage(InfoBarMessage::SetAsDefault);
            return;
        }

        if (const auto infoBar = FindName(L"SetAsDefaultInfoBar").try_as<MUX::Controls::InfoBar>())
        {
            infoBar.IsOpen(true);
        }
    }

    // Function Description:
    // - Helper function to get the OS-localized name for the "Touch Keyboard
    //   and Handwriting Panel Service". If we can't open up the service for any
    //   reason, then we'll just return the service's key, "TabletInputService".
    // Return Value:
    // - The OS-localized name for the TabletInputService
    winrt::hstring _getTabletServiceName()
    {
        wil::unique_schandle hManager{ OpenSCManagerW(nullptr, nullptr, 0) };

        if (LOG_LAST_ERROR_IF(!hManager.is_valid()))
        {
            return winrt::hstring{ TabletInputServiceKey };
        }

        DWORD cchBuffer = 0;
        const auto ok = GetServiceDisplayNameW(hManager.get(), TabletInputServiceKey.data(), nullptr, &cchBuffer);

        // Windows 11 doesn't have a TabletInputService.
        // (It was renamed to TextInputManagementService, because people kept thinking that a
        // service called "tablet-something" is system-irrelevant on PCs and can be disabled.)
        if (ok || GetLastError() != ERROR_INSUFFICIENT_BUFFER)
        {
            return winrt::hstring{ TabletInputServiceKey };
        }

        std::wstring buffer;
        cchBuffer += 1; // Add space for a null
        buffer.resize(cchBuffer);

        if (LOG_LAST_ERROR_IF(!GetServiceDisplayNameW(hManager.get(),
                                                      TabletInputServiceKey.data(),
                                                      buffer.data(),
                                                      &cchBuffer)))
        {
            return winrt::hstring{ TabletInputServiceKey };
        }
        return winrt::hstring{ buffer };
    }

    // Method Description:
    // - Return the fully-formed warning message for the
    //   "KeyboardServiceDisabled" InfoBar. This InfoBar is used to warn the user
    //   if the keyboard service is disabled, and uses the OS localization for
    //   the service's actual name. It's bound to the bar in XAML.
    // Return Value:
    // - The warning message, including the OS-localized service name.
    winrt::hstring TerminalPage::KeyboardServiceDisabledText()
    {
        const auto serviceName{ _getTabletServiceName() };
        const winrt::hstring text{ fmt::format(std::wstring_view(RS_(L"KeyboardServiceWarningText")), serviceName) };
        return text;
    }

    // Method Description:
    // - Hides cursor if required
    // Return Value:
    // - <none>
    void TerminalPage::_HidePointerCursorHandler(const IInspectable& /*sender*/, const IInspectable& /*eventArgs*/)
    {
        if (_shouldMouseVanish && !_isMouseHidden)
        {
            if (auto window{ CoreWindow::GetForCurrentThread() })
            {
                try
                {
                    window.PointerCursor(nullptr);
                    _isMouseHidden = true;
                }
                CATCH_LOG();
            }
        }
    }

    // Method Description:
    // - Restores cursor if required
    // Return Value:
    // - <none>
    void TerminalPage::_RestorePointerCursorHandler(const IInspectable& /*sender*/, const IInspectable& /*eventArgs*/)
    {
        if (_isMouseHidden)
        {
            if (auto window{ CoreWindow::GetForCurrentThread() })
            {
                try
                {
                    window.PointerCursor(_defaultPointerCursor);
                    _isMouseHidden = false;
                }
                CATCH_LOG();
            }
        }
    }

    // Method Description:
    // - Update the RequestedTheme of the specified FrameworkElement and all its
    //   Parent elements. We need to do this so that we can actually theme all
    //   of the elements of the TeachingTip. See GH#9717
    // Arguments:
    // - element: The TeachingTip to set the theme on.
    // Return Value:
    // - <none>
    void TerminalPage::_UpdateTeachingTipTheme(winrt::Windows::UI::Xaml::FrameworkElement element)
    {
        auto theme{ _settings.GlobalSettings().CurrentTheme() };
        auto requestedTheme{ theme.RequestedTheme() };
        while (element)
        {
            element.RequestedTheme(requestedTheme);
            element = element.Parent().try_as<winrt::Windows::UI::Xaml::FrameworkElement>();
        }
    }

    // Method Description:
    // - Display the name and ID of this window in a TeachingTip. If the window
    //   has no name, the name will be presented as "<unnamed-window>".
    // - This can be invoked by either:
    //   * An identifyWindow action, that displays the info only for the current
    //     window
    //   * An identifyWindows action, that displays the info for all windows.
    // Arguments:
    // - <none>
    // Return Value:
    // - <none>
    winrt::fire_and_forget TerminalPage::IdentifyWindow()
    {
        auto weakThis{ get_weak() };
        co_await wil::resume_foreground(Dispatcher());
        if (auto page{ weakThis.get() })
        {
            // If we haven't ever loaded the TeachingTip, then do so now and
            // create the toast for it.
            if (page->_windowIdToast == nullptr)
            {
                if (auto tip{ page->FindName(L"WindowIdToast").try_as<MUX::Controls::TeachingTip>() })
                {
                    page->_windowIdToast = std::make_shared<Toast>(tip);
                    // Make sure to use the weak ref when setting up this
                    // callback.
                    tip.Closed({ page->get_weak(), &TerminalPage::_FocusActiveControl });
                }
            }
            _UpdateTeachingTipTheme(WindowIdToast().try_as<winrt::Windows::UI::Xaml::FrameworkElement>());

            if (page->_windowIdToast != nullptr)
            {
                page->_windowIdToast->Open();
            }
        }
    }

    // Method Description:
    // - Called when an attempt to rename the window has failed. This will open
    //   the toast displaying a message to the user that the attempt to rename
    //   the window has failed.
    // - This will load the RenameFailedToast TeachingTip the first time it's called.
    // Arguments:
    // - <none>
    // Return Value:
    // - <none>
    winrt::fire_and_forget TerminalPage::RenameFailed()
    {
        auto weakThis{ get_weak() };
        co_await wil::resume_foreground(Dispatcher());
        if (auto page{ weakThis.get() })
        {
            // If we haven't ever loaded the TeachingTip, then do so now and
            // create the toast for it.
            if (page->_windowRenameFailedToast == nullptr)
            {
                if (auto tip{ page->FindName(L"RenameFailedToast").try_as<MUX::Controls::TeachingTip>() })
                {
                    page->_windowRenameFailedToast = std::make_shared<Toast>(tip);
                    // Make sure to use the weak ref when setting up this
                    // callback.
                    tip.Closed({ page->get_weak(), &TerminalPage::_FocusActiveControl });
                }
            }
            _UpdateTeachingTipTheme(RenameFailedToast().try_as<winrt::Windows::UI::Xaml::FrameworkElement>());

            if (page->_windowRenameFailedToast != nullptr)
            {
                page->_windowRenameFailedToast->Open();
            }
        }
    }

    winrt::fire_and_forget TerminalPage::ShowTerminalWorkingDirectory()
    {
        auto weakThis{ get_weak() };
        co_await wil::resume_foreground(Dispatcher());
        if (auto page{ weakThis.get() })
        {
            // If we haven't ever loaded the TeachingTip, then do so now and
            // create the toast for it.
            if (page->_windowCwdToast == nullptr)
            {
                if (auto tip{ page->FindName(L"WindowCwdToast").try_as<MUX::Controls::TeachingTip>() })
                {
                    page->_windowCwdToast = std::make_shared<Toast>(tip);
                    // Make sure to use the weak ref when setting up this
                    // callback.
                    tip.Closed({ page->get_weak(), &TerminalPage::_FocusActiveControl });
                }
            }
            _UpdateTeachingTipTheme(WindowCwdToast().try_as<winrt::Windows::UI::Xaml::FrameworkElement>());

            if (page->_windowCwdToast != nullptr)
            {
                page->_windowCwdToast->Open();
            }
        }
    }

    // Method Description:
    // - Called when the user hits the "Ok" button on the WindowRenamer TeachingTip.
    // - Will raise an event that will bubble up to the monarch, asking if this
    //   name is acceptable.
    //   - If it is, we'll eventually get called back in TerminalPage::WindowName(hstring).
    //   - If not, then TerminalPage::RenameFailed will get called.
    // Arguments:
    // - <unused>
    // Return Value:
    // - <none>
    void TerminalPage::_WindowRenamerActionClick(const IInspectable& /*sender*/,
                                                 const IInspectable& /*eventArgs*/)
    {
        auto newName = WindowRenamerTextBox().Text();
        _RequestWindowRename(newName);
    }

    void TerminalPage::_RequestWindowRename(const winrt::hstring& newName)
    {
        auto request = winrt::make<implementation::RenameWindowRequestedArgs>(newName);
        // The WindowRenamer is _not_ a Toast - we want it to stay open until
        // the user dismisses it.
        if (WindowRenamer())
        {
            WindowRenamer().IsOpen(false);
        }
        _RenameWindowRequestedHandlers(*this, request);
        // We can't just use request.Successful here, because the handler might
        // (will) be handling this asynchronously, so when control returns to
        // us, this hasn't actually been handled yet. We'll get called back in
        // RenameFailed if this fails.
        //
        // Theoretically we could do a IAsyncOperation<RenameWindowResult> kind
        // of thing with co_return winrt::make<RenameWindowResult>(false).
    }

    // Method Description:
    // - Used to track if the user pressed enter with the renamer open. If we
    //   immediately focus it after hitting Enter on the command palette, then
    //   the Enter keydown will dismiss the command palette and open the
    //   renamer, and then the enter keyup will go to the renamer. So we need to
    //   make sure both a down and up go to the renamer.
    // Arguments:
    // - e: the KeyRoutedEventArgs describing the key that was released
    // Return Value:
    // - <none>
    void TerminalPage::_WindowRenamerKeyDown(const IInspectable& /*sender*/,
                                             const winrt::Windows::UI::Xaml::Input::KeyRoutedEventArgs& e)
    {
        const auto key = e.OriginalKey();
        if (key == Windows::System::VirtualKey::Enter)
        {
            _renamerPressedEnter = true;
        }
    }

    // Method Description:
    // - Manually handle Enter and Escape for committing and dismissing a window
    //   rename. This is highly similar to the TabHeaderControl's KeyUp handler.
    // Arguments:
    // - e: the KeyRoutedEventArgs describing the key that was released
    // Return Value:
    // - <none>
    void TerminalPage::_WindowRenamerKeyUp(const IInspectable& sender,
                                           const winrt::Windows::UI::Xaml::Input::KeyRoutedEventArgs& e)
    {
        const auto key = e.OriginalKey();
        if (key == Windows::System::VirtualKey::Enter && _renamerPressedEnter)
        {
            // User is done making changes, close the rename box
            _WindowRenamerActionClick(sender, nullptr);
        }
        else if (key == Windows::System::VirtualKey::Escape)
        {
            // User wants to discard the changes they made
            WindowRenamerTextBox().Text(_WindowProperties.WindowName());
            WindowRenamer().IsOpen(false);
            _renamerPressedEnter = false;
        }
    }

    // Method Description:
    // - This function stops people from duplicating the base profile, because
    //   it gets ~ ~ weird ~ ~ when they do. Remove when TODO GH#5047 is done.
    Profile TerminalPage::GetClosestProfileForDuplicationOfProfile(const Profile& profile) const noexcept
    {
        if (profile == _settings.ProfileDefaults())
        {
            return _settings.FindProfile(_settings.GlobalSettings().DefaultProfile());
        }
        return profile;
    }

    // Function Description:
    // - Helper to launch a new WT instance elevated. It'll do this by spawning
    //   a helper process, who will asking the shell to elevate the process for
    //   us. This might cause a UAC prompt. The elevation is performed on a
    //   background thread, as to not block the UI thread.
    // Arguments:
    // - newTerminalArgs: A NewTerminalArgs describing the terminal instance
    //   that should be spawned. The Profile should be filled in with the GUID
    //   of the profile we want to launch.
    // Return Value:
    // - <none>
    // Important: Don't take the param by reference, since we'll be doing work
    // on another thread.
    void TerminalPage::_OpenElevatedWT(NewTerminalArgs newTerminalArgs)
    {
        // BODGY
        //
        // We're going to construct the commandline we want, then toss it to a
        // helper process called `elevate-shim.exe` that happens to live next to
        // us. elevate-shim.exe will be the one to call ShellExecute with the
        // args that we want (to elevate the given profile).
        //
        // We can't be the one to call ShellExecute ourselves. ShellExecute
        // requires that the calling process stays alive until the child is
        // spawned. However, in the case of something like `wt -p
        // AlwaysElevateMe`, then the original WT will try to ShellExecute a new
        // wt.exe (elevated) and immediately exit, preventing ShellExecute from
        // successfully spawning the elevated WT.

        std::filesystem::path exePath = wil::GetModuleFileNameW<std::wstring>(nullptr);
        exePath.replace_filename(L"elevate-shim.exe");

        // Build the commandline to pass to wt for this set of NewTerminalArgs
        auto cmdline{
            fmt::format(L"new-tab {}", newTerminalArgs.ToCommandline().c_str())
        };

        wil::unique_process_information pi;
        STARTUPINFOW si{};
        si.cb = sizeof(si);

        LOG_IF_WIN32_BOOL_FALSE(CreateProcessW(exePath.c_str(),
                                               cmdline.data(),
                                               nullptr,
                                               nullptr,
                                               FALSE,
                                               0,
                                               nullptr,
                                               nullptr,
                                               &si,
                                               &pi));

        // TODO: GH#8592 - It may be useful to pop a Toast here in the original
        // Terminal window informing the user that the tab was opened in a new
        // window.
    }

    // Method Description:
    // - If the requested settings want us to elevate this new terminal
    //   instance, and we're not currently elevated, then open the new terminal
    //   as an elevated instance (using _OpenElevatedWT). Does nothing if we're
    //   already elevated, or if the control settings don't want to be elevated.
    // Arguments:
    // - newTerminalArgs: The NewTerminalArgs for this terminal instance
    // - controlSettings: The constructed TerminalSettingsCreateResult for this Terminal instance
    // - profile: The Profile we're using to launch this Terminal instance
    // Return Value:
    // - true iff we tossed this request to an elevated window. Callers can use
    //   this result to early-return if needed.
    bool TerminalPage::_maybeElevate(const NewTerminalArgs& newTerminalArgs,
                                     const TerminalSettingsCreateResult& controlSettings,
                                     const Profile& profile)
    {
        // When duplicating a tab there aren't any newTerminalArgs.
        if (!newTerminalArgs)
        {
            return false;
        }

        const auto defaultSettings = controlSettings.DefaultSettings();

        // If we don't even want to elevate we can return early.
        // If we're already elevated we can also return, because it doesn't get any more elevated than that.
        if (!defaultSettings.Elevate() || IsRunningElevated())
        {
            return false;
        }

        // Manually set the Profile of the NewTerminalArgs to the guid we've
        // resolved to. If there was a profile in the NewTerminalArgs, this
        // will be that profile's GUID. If there wasn't, then we'll use
        // whatever the default profile's GUID is.
        newTerminalArgs.Profile(::Microsoft::Console::Utils::GuidToString(profile.Guid()));
        newTerminalArgs.StartingDirectory(_evaluatePathForCwd(defaultSettings.StartingDirectory()));
        _OpenElevatedWT(newTerminalArgs);
        return true;
    }

    // Method Description:
    // - Handles the change of connection state.
    // If the connection state is failure show information bar suggesting to configure termination behavior
    // (unless user asked not to show this message again)
    // Arguments:
    // - sender: the ICoreState instance containing the connection state
    // Return Value:
    // - <none>
    winrt::fire_and_forget TerminalPage::_ConnectionStateChangedHandler(const IInspectable& sender, const IInspectable& /*args*/) const
    {
        if (const auto coreState{ sender.try_as<winrt::Microsoft::Terminal::Control::ICoreState>() })
        {
            const auto newConnectionState = coreState.ConnectionState();
            if (newConnectionState == ConnectionState::Failed && !_IsMessageDismissed(InfoBarMessage::CloseOnExitInfo))
            {
                co_await wil::resume_foreground(Dispatcher());
                if (const auto infoBar = FindName(L"CloseOnExitInfoBar").try_as<MUX::Controls::InfoBar>())
                {
                    infoBar.IsOpen(true);
                }
            }
        }
    }

    // Method Description:
    // - Persists the user's choice not to show information bar guiding to configure termination behavior.
    // Then hides this information buffer.
    // Arguments:
    // - <none>
    // Return Value:
    // - <none>
    void TerminalPage::_CloseOnExitInfoDismissHandler(const IInspectable& /*sender*/, const IInspectable& /*args*/) const
    {
        _DismissMessage(InfoBarMessage::CloseOnExitInfo);
        if (const auto infoBar = FindName(L"CloseOnExitInfoBar").try_as<MUX::Controls::InfoBar>())
        {
            infoBar.IsOpen(false);
        }
    }

    // Method Description:
    // - Persists the user's choice not to show information bar warning about "Touch keyboard and Handwriting Panel Service" disabled
    // Then hides this information buffer.
    // Arguments:
    // - <none>
    // Return Value:
    // - <none>
    void TerminalPage::_KeyboardServiceWarningInfoDismissHandler(const IInspectable& /*sender*/, const IInspectable& /*args*/) const
    {
        _DismissMessage(InfoBarMessage::KeyboardServiceWarning);
        if (const auto infoBar = FindName(L"KeyboardServiceWarningInfoBar").try_as<MUX::Controls::InfoBar>())
        {
            infoBar.IsOpen(false);
        }
    }

    // Method Description:
    // - Persists the user's choice not to show the information bar warning about "Windows Terminal can be set as your default terminal application"
    // Then hides this information buffer.
    // Arguments:
    // - <none>
    // Return Value:
    // - <none>
    void TerminalPage::_SetAsDefaultDismissHandler(const IInspectable& /*sender*/, const IInspectable& /*args*/)
    {
        _DismissMessage(InfoBarMessage::SetAsDefault);
        if (const auto infoBar = FindName(L"SetAsDefaultInfoBar").try_as<MUX::Controls::InfoBar>())
        {
            infoBar.IsOpen(false);
        }

        TraceLoggingWrite(g_hTerminalAppProvider, "SetAsDefaultTipDismissed", TraceLoggingKeyword(MICROSOFT_KEYWORD_MEASURES), TelemetryPrivacyDataTag(PDT_ProductAndServiceUsage));

        _FocusCurrentTab(true);
    }

    // Method Description:
    // - Dismisses the Default Terminal tip and opens the settings.
    void TerminalPage::_SetAsDefaultOpenSettingsHandler(const IInspectable& /*sender*/, const IInspectable& /*args*/)
    {
        if (const auto infoBar = FindName(L"SetAsDefaultInfoBar").try_as<MUX::Controls::InfoBar>())
        {
            infoBar.IsOpen(false);
        }

        TraceLoggingWrite(g_hTerminalAppProvider, "SetAsDefaultTipInteracted", TraceLoggingKeyword(MICROSOFT_KEYWORD_MEASURES), TelemetryPrivacyDataTag(PDT_ProductAndServiceUsage));

        OpenSettingsUI();
    }

    // Method Description:
    // - Checks whether information bar message was dismissed earlier (in the application state)
    // Arguments:
    // - message: message to look for in the state
    // Return Value:
    // - true, if the message was dismissed
    bool TerminalPage::_IsMessageDismissed(const InfoBarMessage& message)
    {
        if (const auto dismissedMessages{ ApplicationState::SharedInstance().DismissedMessages() })
        {
            for (const auto& dismissedMessage : dismissedMessages)
            {
                if (dismissedMessage == message)
                {
                    return true;
                }
            }
        }
        return false;
    }

    // Method Description:
    // - Persists the user's choice to dismiss information bar message (in application state)
    // Arguments:
    // - message: message to dismiss
    // Return Value:
    // - <none>
    void TerminalPage::_DismissMessage(const InfoBarMessage& message)
    {
        const auto applicationState = ApplicationState::SharedInstance();
        std::vector<InfoBarMessage> messages;

        if (const auto values = applicationState.DismissedMessages())
        {
            messages.resize(values.Size());
            values.GetMany(0, messages);
        }

        if (std::none_of(messages.begin(), messages.end(), [&](const auto& m) { return m == message; }))
        {
            messages.emplace_back(message);
        }

        applicationState.DismissedMessages(std::move(messages));
    }

    void TerminalPage::_updateThemeColors()
    {
        if (_settings == nullptr)
        {
            return;
        }

        const auto theme = _settings.GlobalSettings().CurrentTheme();
        auto requestedTheme{ theme.RequestedTheme() };

        {
            _updatePaneResources(requestedTheme);

            for (const auto& tab : _tabs)
            {
                if (auto terminalTab{ _GetTerminalTabImpl(tab) })
                {
                    // The root pane will propagate the theme change to all its children.
                    if (const auto& rootPane{ terminalTab->GetRootPane() })
                    {
                        rootPane->UpdateResources(_paneResources);
                    }
                }
            }
        }

        const auto res = Application::Current().Resources();

        // Use our helper to lookup the theme-aware version of the resource.
        const auto tabViewBackgroundKey = winrt::box_value(L"TabViewBackground");
        const auto backgroundSolidBrush = ThemeLookup(res, requestedTheme, tabViewBackgroundKey).as<Media::SolidColorBrush>();

        til::color bgColor = backgroundSolidBrush.Color();

        Media::Brush terminalBrush{ nullptr };
        if (const auto& control{ _GetActiveControl() })
        {
            terminalBrush = control.BackgroundBrush();
        }
        else if (const auto& settingsTab{ _GetFocusedTab().try_as<TerminalApp::SettingsTab>() })
        {
            terminalBrush = settingsTab.Content().try_as<Settings::Editor::MainPage>().BackgroundBrush();
        }

        if (_settings.GlobalSettings().UseAcrylicInTabRow())
        {
            const auto acrylicBrush = Media::AcrylicBrush();
            acrylicBrush.BackgroundSource(Media::AcrylicBackgroundSource::HostBackdrop);
            acrylicBrush.FallbackColor(bgColor);
            acrylicBrush.TintColor(bgColor);
            acrylicBrush.TintOpacity(0.5);

            TitlebarBrush(acrylicBrush);
        }
        else if (auto tabRowBg{ theme.TabRow() ? (_activated ? theme.TabRow().Background() :
                                                               theme.TabRow().UnfocusedBackground()) :
                                                 ThemeColor{ nullptr } })
        {
            const auto themeBrush{ tabRowBg.Evaluate(res, terminalBrush, true) };
            bgColor = ThemeColor::ColorFromBrush(themeBrush);
            TitlebarBrush(themeBrush);
        }
        else
        {
            // Nothing was set in the theme - fall back to our original `TabViewBackground` color.
            TitlebarBrush(backgroundSolidBrush);
        }

        if (!_settings.GlobalSettings().ShowTabsInTitlebar())
        {
            _tabRow.Background(TitlebarBrush());
        }

        // Second: Update the colors of our individual TabViewItems. This
        // applies tab.background to the tabs via TerminalTab::ThemeColor.
        //
        // Do this second, so that we already know the bgColor of the titlebar.
        {
            const auto tabBackground = theme.Tab() ? theme.Tab().Background() : nullptr;
            const auto tabUnfocusedBackground = theme.Tab() ? theme.Tab().UnfocusedBackground() : nullptr;
            for (const auto& tab : _tabs)
            {
                winrt::com_ptr<TabBase> tabImpl;
                tabImpl.copy_from(winrt::get_self<TabBase>(tab));
                tabImpl->ThemeColor(tabBackground, tabUnfocusedBackground, bgColor);
            }
        }
        // Update the new tab button to have better contrast with the new color.
        // In theory, it would be convenient to also change these for the
        // inactive tabs as well, but we're leaving that as a follow up.
        _SetNewTabButtonColor(bgColor, bgColor);

        // Third: the window frame. This is basically the same logic as the tab row background.
        // We'll set our `FrameBrush` property, for the window to later use.
        const auto windowTheme{ theme.Window() };
        if (auto windowFrame{ windowTheme ? (_activated ? windowTheme.Frame() :
                                                          windowTheme.UnfocusedFrame()) :
                                            ThemeColor{ nullptr } })
        {
            const auto themeBrush{ windowFrame.Evaluate(res, terminalBrush, true) };
            FrameBrush(themeBrush);
        }
        else
        {
            // Nothing was set in the theme - fall back to null. The window will
            // use that as an indication to use the default window frame.
            FrameBrush(nullptr);
        }
    }

    // Function Description:
    // - Attempts to load some XAML resources that Panes will need. This includes:
    //   * The Color they'll use for active Panes's borders - SystemAccentColor
    //   * The Brush they'll use for inactive Panes - TabViewBackground (to match the
    //     color of the titlebar)
    // Arguments:
    // - requestedTheme: this should be the currently active Theme for the app
    // Return Value:
    // - <none>
    void TerminalPage::_updatePaneResources(const winrt::Windows::UI::Xaml::ElementTheme& requestedTheme)
    {
        const auto res = Application::Current().Resources();
        const auto accentColorKey = winrt::box_value(L"SystemAccentColor");
        if (res.HasKey(accentColorKey))
        {
            const auto colorFromResources = ThemeLookup(res, requestedTheme, accentColorKey);
            // If SystemAccentColor is _not_ a Color for some reason, use
            // Transparent as the color, so we don't do this process again on
            // the next pane (by leaving s_focusedBorderBrush nullptr)
            auto actualColor = winrt::unbox_value_or<Color>(colorFromResources, Colors::Black());
            _paneResources.focusedBorderBrush = SolidColorBrush(actualColor);
        }
        else
        {
            // DON'T use Transparent here - if it's "Transparent", then it won't
            // be able to hittest for clicks, and then clicking on the border
            // will eat focus.
            _paneResources.focusedBorderBrush = SolidColorBrush{ Colors::Black() };
        }

        const auto unfocusedBorderBrushKey = winrt::box_value(L"UnfocusedBorderBrush");
        if (res.HasKey(unfocusedBorderBrushKey))
        {
            // MAKE SURE TO USE ThemeLookup, so that we get the correct resource for
            // the requestedTheme, not just the value from the resources (which
            // might not respect the settings' requested theme)
            auto obj = ThemeLookup(res, requestedTheme, unfocusedBorderBrushKey);
            _paneResources.unfocusedBorderBrush = obj.try_as<winrt::Windows::UI::Xaml::Media::SolidColorBrush>();
        }
        else
        {
            // DON'T use Transparent here - if it's "Transparent", then it won't
            // be able to hittest for clicks, and then clicking on the border
            // will eat focus.
            _paneResources.unfocusedBorderBrush = SolidColorBrush{ Colors::Black() };
        }

        const auto broadcastColorKey = winrt::box_value(L"BroadcastPaneBorderColor");
        if (res.HasKey(broadcastColorKey))
        {
            // MAKE SURE TO USE ThemeLookup
            auto obj = ThemeLookup(res, requestedTheme, broadcastColorKey);
            _paneResources.broadcastBorderBrush = obj.try_as<winrt::Windows::UI::Xaml::Media::SolidColorBrush>();
        }
        else
        {
            // DON'T use Transparent here - if it's "Transparent", then it won't
            // be able to hittest for clicks, and then clicking on the border
            // will eat focus.
            _paneResources.broadcastBorderBrush = SolidColorBrush{ Colors::Black() };
        }
    }

    void TerminalPage::WindowActivated(const bool activated)
    {
        // Stash if we're activated. Use that when we reload
        // the settings, change active panes, etc.
        _activated = activated;
        _updateThemeColors();

        if (const auto& tab{ _GetFocusedTabImpl() })
        {
            if (tab->TabStatus().IsInputBroadcastActive())
            {
                tab->GetRootPane()->WalkTree([activated](const auto& p) {
                    if (const auto& control{ p->GetTerminalControl() })
                    {
                        control.CursorVisibility(activated ?
                                                     Microsoft::Terminal::Control::CursorDisplayState::Shown :
                                                     Microsoft::Terminal::Control::CursorDisplayState::Default);
                    }
                });
            }
        }
    }

    winrt::fire_and_forget TerminalPage::_ControlCompletionsChangedHandler(const IInspectable sender,
                                                                           const CompletionsChangedEventArgs args)
    {
        // This will come in on a background (not-UI, not output) thread.

        // This won't even get hit if the velocity flag is disabled - we gate
        // registering for the event based off of
        // Feature_ShellCompletions::IsEnabled back in _RegisterTerminalEvents

        // User must explicitly opt-in on Preview builds
        if (!_settings.GlobalSettings().EnableShellCompletionMenu())
        {
            co_return;
        }

        // Parse the json string into a collection of actions
        try
        {
            auto commandsCollection = Command::ParsePowerShellMenuComplete(args.MenuJson(),
                                                                           args.ReplacementLength());

            auto weakThis{ get_weak() };
            Dispatcher().RunAsync(CoreDispatcherPriority::Normal, [weakThis, commandsCollection, sender]() {
                // On the UI thread...
                if (const auto& page{ weakThis.get() })
                {
                    // Open the Suggestions UI with the commands from the control
                    page->_OpenSuggestions(sender.try_as<TermControl>(), commandsCollection, SuggestionsMode::Menu, L"");
                }
            });
        }
        CATCH_LOG();
    }

    void TerminalPage::_OpenSuggestions(
        const TermControl& sender,
        IVector<Command> commandsCollection,
        winrt::TerminalApp::SuggestionsMode mode,
        winrt::hstring filterText)

    {
        // ON THE UI THREAD
        assert(Dispatcher().HasThreadAccess());

        if (commandsCollection == nullptr)
        {
            return;
        }
        if (commandsCollection.Size() == 0)
        {
            if (const auto p = SuggestionsElement())
            {
                p.Visibility(Visibility::Collapsed);
            }
            return;
        }

        const auto& control{ sender ? sender : _GetActiveControl() };
        if (!control)
        {
            return;
        }

        const auto& sxnUi{ LoadSuggestionsUI() };

        const auto characterSize{ control.CharacterDimensions() };
        // This is in control-relative space. We'll need to convert it to page-relative space.
        const auto cursorPos{ control.CursorPositionInDips() };
        const auto controlTransform = control.TransformToVisual(this->Root());
        const auto realCursorPos{ controlTransform.TransformPoint({ cursorPos.X, cursorPos.Y }) }; // == controlTransform + cursorPos
        const Windows::Foundation::Size windowDimensions{ gsl::narrow_cast<float>(ActualWidth()), gsl::narrow_cast<float>(ActualHeight()) };

        sxnUi.Open(mode,
                   commandsCollection,
                   filterText,
                   realCursorPos,
                   windowDimensions,
                   characterSize.Height);
    }

    void TerminalPage::_PopulateContextMenu(const TermControl& control,
                                            const MUX::Controls::CommandBarFlyout& menu,
                                            const bool withSelection)
    {
        // withSelection can be used to add actions that only appear if there's
        // selected text, like "search the web"

        if (!control || !menu)
        {
            return;
        }

        // Helper lambda for dispatching an ActionAndArgs onto the
        // ShortcutActionDispatch. Used below to wire up each menu entry to the
        // respective action.

        auto weak = get_weak();
        auto makeCallback = [weak](const ActionAndArgs& actionAndArgs) {
            return [weak, actionAndArgs](auto&&, auto&&) {
                if (auto page{ weak.get() })
                {
                    page->_actionDispatch->DoAction(actionAndArgs);
                }
            };
        };

        auto makeItem = [&menu, &makeCallback](const winrt::hstring& label,
                                               const winrt::hstring& icon,
                                               const auto& action) {
            AppBarButton button{};

            if (!icon.empty())
            {
                auto iconElement = IconPathConverter::IconWUX(icon);
                Automation::AutomationProperties::SetAccessibilityView(iconElement, Automation::Peers::AccessibilityView::Raw);
                button.Icon(iconElement);
            }

            button.Label(label);
            button.Click(makeCallback(action));
            menu.SecondaryCommands().Append(button);
        };

        // Wire up each item to the action that should be performed. By actually
        // connecting these to actions, we ensure the implementation is
        // consistent. This also leaves room for customizing this menu with
        // actions in the future.

        makeItem(RS_(L"SplitPaneText"), L"\xF246", ActionAndArgs{ ShortcutAction::SplitPane, SplitPaneArgs{ SplitType::Duplicate } });
        makeItem(RS_(L"DuplicateTabText"), L"\xF5ED", ActionAndArgs{ ShortcutAction::DuplicateTab, nullptr });

        // Only wire up "Close Pane" if there's multiple panes.
        if (_GetFocusedTabImpl()->GetLeafPaneCount() > 1)
        {
            makeItem(RS_(L"PaneClose"), L"\xE89F", ActionAndArgs{ ShortcutAction::ClosePane, nullptr });
        }

        if (control.ConnectionState() >= ConnectionState::Closed)
        {
            makeItem(RS_(L"RestartConnectionText"), L"\xE72C", ActionAndArgs{ ShortcutAction::RestartConnection, nullptr });
        }

        if (withSelection)
        {
            makeItem(RS_(L"SearchWebText"), L"\xF6FA", ActionAndArgs{ ShortcutAction::SearchForText, nullptr });
        }

        makeItem(RS_(L"TabClose"), L"\xE711", ActionAndArgs{ ShortcutAction::CloseTab, CloseTabArgs{ _GetFocusedTabIndex().value() } });
    }

    // Handler for our WindowProperties's PropertyChanged event. We'll use this
    // to pop the "Identify Window" toast when the user renames our window.
    winrt::fire_and_forget TerminalPage::_windowPropertyChanged(const IInspectable& /*sender*/,
                                                                const WUX::Data::PropertyChangedEventArgs& args)
    {
        if (args.PropertyName() != L"WindowName")
        {
            co_return;
        }
        auto weakThis{ get_weak() };
        // On the foreground thread, raise property changed notifications, and
        // display the success toast.
        co_await wil::resume_foreground(Dispatcher());
        if (auto page{ weakThis.get() })
        {
            // DON'T display the confirmation if this is the name we were
            // given on startup!
            if (page->_startupState == StartupState::Initialized)
            {
                page->IdentifyWindow();
            }
        }
    }

    void TerminalPage::_onTabDragStarting(const winrt::Microsoft::UI::Xaml::Controls::TabView&,
                                          const winrt::Microsoft::UI::Xaml::Controls::TabViewTabDragStartingEventArgs& e)
    {
        // Get the tab impl from this event.
        const auto eventTab = e.Tab();
        const auto tabBase = _GetTabByTabViewItem(eventTab);
        winrt::com_ptr<TabBase> tabImpl;
        tabImpl.copy_from(winrt::get_self<TabBase>(tabBase));
        if (tabImpl)
        {
            // First: stash the tab we started dragging.
            // We're going to be asked for this.
            _stashed.draggedTab = tabImpl;

            // Stash the offset from where we started the drag to the
            // tab's origin. We'll use that offset in the future to help
            // position the dropped window.

            // First, the position of the pointer, from the CoreWindow
            const til::point pointerPosition{ til::math::rounding, CoreWindow::GetForCurrentThread().PointerPosition() };
            // Next, the position of the tab itself:
            const til::point tabPosition{ til::math::rounding, eventTab.TransformToVisual(nullptr).TransformPoint({ 0, 0 }) };
            // Now, we need to add the origin of our CoreWindow to the tab
            // position.
            const auto& coreWindowBounds{ CoreWindow::GetForCurrentThread().Bounds() };
            const til::point windowOrigin{ til::math::rounding, coreWindowBounds.X, coreWindowBounds.Y };
            const auto realTabPosition = windowOrigin + tabPosition;
            // Subtract the two to get the offset.
            _stashed.dragOffset = til::point{ pointerPosition - realTabPosition };

            // Into the DataPackage, let's stash our own window ID.
            const auto id{ _WindowProperties.WindowId() };

            // Get our PID
            const auto pid{ GetCurrentProcessId() };

            e.Data().Properties().Insert(L"windowId", winrt::box_value(id));
            e.Data().Properties().Insert(L"pid", winrt::box_value<uint32_t>(pid));
            e.Data().RequestedOperation(DataPackageOperation::Move);

            // The next thing that will happen:
            //  * Another TerminalPage will get a TabStripDragOver, then get a
            //    TabStripDrop
            //    * This will be handled by the _other_ page asking the monarch
            //      to ask us to send our content to them.
            //  * We'll get a TabDroppedOutside to indicate that this tab was
            //    dropped _not_ on a TabView.
            //    * This will be handled by _onTabDroppedOutside, which will
            //      raise a MoveContent (to a new window) event.
        }
    }

    void TerminalPage::_onTabStripDragOver(const winrt::Windows::Foundation::IInspectable& /*sender*/,
                                           const winrt::Windows::UI::Xaml::DragEventArgs& e)
    {
        // We must mark that we can accept the drag/drop. The system will never
        // call TabStripDrop on us if we don't indicate that we're willing.
        const auto& props{ e.DataView().Properties() };
        if (props.HasKey(L"windowId") &&
            props.HasKey(L"pid") &&
            (winrt::unbox_value_or<uint32_t>(props.TryLookup(L"pid"), 0u) == GetCurrentProcessId()))
        {
            e.AcceptedOperation(DataPackageOperation::Move);
        }

        // You may think to yourself, this is a great place to increase the
        // width of the TabView artificially, to make room for the new tab item.
        // However, we'll never get a message that the tab left the tab view
        // (without being dropped). So there's no good way to resize back down.
    }

    // Method Description:
    // - Called on the TARGET of a tab drag/drop. We'll unpack the DataPackage
    //   to find who the tab came from. We'll then ask the Monarch to ask the
    //   sender to move that tab to us.
    winrt::fire_and_forget TerminalPage::_onTabStripDrop(winrt::Windows::Foundation::IInspectable /*sender*/,
                                                         winrt::Windows::UI::Xaml::DragEventArgs e)
    {
        // Get the PID and make sure it is the same as ours.
        if (const auto& pidObj{ e.DataView().Properties().TryLookup(L"pid") })
        {
            const auto pid{ winrt::unbox_value_or<uint32_t>(pidObj, 0u) };
            if (pid != GetCurrentProcessId())
            {
                // The PID doesn't match ours. We can't handle this drop.
                co_return;
            }
        }
        else
        {
            // No PID? We can't handle this drop. Bail.
            co_return;
        }

        const auto& windowIdObj{ e.DataView().Properties().TryLookup(L"windowId") };
        if (windowIdObj == nullptr)
        {
            // No windowId? Bail.
            co_return;
        }
        const uint64_t src{ winrt::unbox_value<uint64_t>(windowIdObj) };

        // Figure out where in the tab strip we're dropping this tab. Add that
        // index to the request. This is largely taken from the WinUI sample
        // app.

        // We need to be on OUR UI thread to figure out where we dropped
        auto weakThis{ get_weak() };
        co_await wil::resume_foreground(Dispatcher());
        if (const auto& page{ weakThis.get() })
        {
            // First we need to get the position in the List to drop to
            auto index = -1;

            // Determine which items in the list our pointer is between.
            for (auto i = 0u; i < _tabView.TabItems().Size(); i++)
            {
                if (const auto& item{ _tabView.ContainerFromIndex(i).try_as<winrt::MUX::Controls::TabViewItem>() })
                {
                    const auto posX{ e.GetPosition(item).X }; // The point of the drop, relative to the tab
                    const auto itemWidth{ item.ActualWidth() }; // The right of the tab
                    // If the drag point is on the left half of the tab, then insert here.
                    if (posX < itemWidth / 2)
                    {
                        index = i;
                        break;
                    }
                }
            }

            // `this` is safe to use
            const auto request = winrt::make_self<RequestReceiveContentArgs>(src, _WindowProperties.WindowId(), index);

            // This will go up to the monarch, who will then dispatch the request
            // back down to the source TerminalPage, who will then perform a
            // RequestMoveContent to move their tab to us.
            _RequestReceiveContentHandlers(*this, *request);
        }
    }

    // Method Description:
    // - This is called on the drag/drop SOURCE TerminalPage, when the monarch has
    //   requested that we send our tab to another window. We'll need to
    //   serialize the tab, and send it to the monarch, who will then send it to
    //   the destination window.
    // - Fortunately, sending the tab is basically just a MoveTab action, so we
    //   can largely reuse that.
    winrt::fire_and_forget TerminalPage::SendContentToOther(winrt::TerminalApp::RequestReceiveContentArgs args)
    {
        // validate that we're the source window of the tab in this request
        if (args.SourceWindow() != _WindowProperties.WindowId())
        {
            co_return;
        }
        if (!_stashed.draggedTab)
        {
            co_return;
        }

        // must do the work of adding/removing tabs on the UI thread.
        auto weakThis{ get_weak() };
        co_await wil::resume_foreground(Dispatcher(), CoreDispatcherPriority::Normal);
        if (const auto& page{ weakThis.get() })
        {
            // `this` is safe to use in here.

            _sendDraggedTabToWindow(winrt::hstring{ fmt::format(L"{}", args.TargetWindow()) },
                                    args.TabIndex(),
                                    std::nullopt);
        }
    }

    winrt::fire_and_forget TerminalPage::_onTabDroppedOutside(winrt::IInspectable sender,
                                                              winrt::MUX::Controls::TabViewTabDroppedOutsideEventArgs e)
    {
        // Get the current pointer point from the CoreWindow
        const auto& pointerPoint{ CoreWindow::GetForCurrentThread().PointerPosition() };

        // This is called when a tab FROM OUR WINDOW was dropped outside the
        // tabview. We already know which tab was being dragged. We'll just
        // invoke a moveTab action with the target window being -1. That will
        // force the creation of a new window.

        if (!_stashed.draggedTab)
        {
            co_return;
        }

        // must do the work of adding/removing tabs on the UI thread.
        auto weakThis{ get_weak() };
        co_await wil::resume_foreground(Dispatcher(), CoreDispatcherPriority::Normal);
        if (const auto& page{ weakThis.get() })
        {
            // `this` is safe to use in here.

            // We need to convert the pointer point to a point that we can use
            // to position the new window. We'll use the drag offset from before
            // so that the tab in the new window is positioned so that it's
            // basically still directly under the cursor.

            // -1 is the magic number for "new window"
            // 0 as the tab index, because we don't care. It's making a new window. It'll be the only tab.
            const til::point adjusted = til::point{ til::math::rounding, pointerPoint } - _stashed.dragOffset;
            _sendDraggedTabToWindow(winrt::hstring{ L"-1" }, 0, adjusted);
        }
    }

    void TerminalPage::_sendDraggedTabToWindow(const winrt::hstring& windowId,
                                               const uint32_t tabIndex,
                                               std::optional<til::point> dragPoint)
    {
        auto startupActions = _stashed.draggedTab->BuildStartupActions(true);
        _DetachTabFromWindow(_stashed.draggedTab);

        _MoveContent(std::move(startupActions), windowId, tabIndex, dragPoint);
        // _RemoveTab will make sure to null out the _stashed.draggedTab
        _RemoveTab(*_stashed.draggedTab);
    }

    /// <summary>
    /// Creates a sub flyout menu for profile items in the split button menu that when clicked will show a menu item for
    /// Run as Administrator
    /// </summary>
    /// <param name="profileIndex">The index for the profileMenuItem</param>
    /// <returns>MenuFlyout that will show when the context is request on a profileMenuItem</returns>
    WUX::Controls::MenuFlyout TerminalPage::_CreateRunAsAdminFlyout(int profileIndex)
    {
        // Create the MenuFlyout and set its placement
        WUX::Controls::MenuFlyout profileMenuItemFlyout{};
        profileMenuItemFlyout.Placement(WUX::Controls::Primitives::FlyoutPlacementMode::BottomEdgeAlignedRight);

        // Create the menu item and an icon to use in the menu
        WUX::Controls::MenuFlyoutItem runAsAdminItem{};
        WUX::Controls::FontIcon adminShieldIcon{};

        adminShieldIcon.Glyph(L"\xEA18");
        adminShieldIcon.FontFamily(Media::FontFamily{ L"Segoe Fluent Icons, Segoe MDL2 Assets" });

        runAsAdminItem.Icon(adminShieldIcon);
        runAsAdminItem.Text(RS_(L"RunAsAdminFlyout/Text"));

        // Click handler for the flyout item
        runAsAdminItem.Click([profileIndex, weakThis{ get_weak() }](auto&&, auto&&) {
            if (auto page{ weakThis.get() })
            {
                NewTerminalArgs args{ profileIndex };
                args.Elevate(true);
                page->_OpenNewTerminalViaDropdown(args);
            }
        });

        profileMenuItemFlyout.Items().Append(runAsAdminItem);

        return profileMenuItemFlyout;
    }
}<|MERGE_RESOLUTION|>--- conflicted
+++ resolved
@@ -1675,13 +1675,7 @@
         {
             term.CompletionsChanged({ get_weak(), &TerminalPage::_ControlCompletionsChangedHandler });
         }
-<<<<<<< HEAD
-
-        term.ContextMenu().Opening({ this, &TerminalPage::_ContextMenuOpened });
-        term.SelectionContextMenu().Opening({ this, &TerminalPage::_SelectionMenuOpened });
-
-        term.SendNotification({ get_weak(), &TerminalPage::_SendNotificationHandler });
-=======
+
         winrt::weak_ref<TermControl> weakTerm{ term };
         term.ContextMenu().Opening([weak = get_weak(), weakTerm](auto&& sender, auto&& /*args*/) {
             if (const auto& page{ weak.get() })
@@ -1695,7 +1689,7 @@
                 page->_PopulateContextMenu(weakTerm.get(), sender.try_as<MUX::Controls::CommandBarFlyout>(), true);
             }
         });
->>>>>>> 71efdcb2
+        term.SendNotification({ get_weak(), &TerminalPage::_SendNotificationHandler });
     }
 
     // Method Description:
