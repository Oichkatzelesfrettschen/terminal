--- conflicted
+++ resolved
@@ -1250,33 +1250,25 @@
         {
             std::filesystem::path azBridgePath{ wil::GetModuleFileNameW<std::wstring>(nullptr) };
             azBridgePath.replace_filename(L"TerminalAzBridge.exe");
-<<<<<<< HEAD
-            className = winrt::name_of<TerminalConnection::ConptyConnection>();
-            connectionSettings = TerminalConnection::ConptyConnection::CreateSettings(azBridgePath.wstring(),
-                                                                                      L".",
-                                                                                      L"Azure",
-                                                                                      nullptr,
-                                                                                      settings.InitialRows(),
-                                                                                      settings.InitialCols(),
-                                                                                      winrt::guid());
-=======
+
             if constexpr (Feature_AzureConnectionInProc::IsEnabled())
             {
-                connection = TerminalConnection::AzureConnection{};
+                className = winrt::name_of<TerminalConnection::AzureConnection>();
+                // AzureConnection doesn't have any connection-specific config
+                // currently. Just use an empty blob.
+                connectionSettings = Windows::Foundation::Collections::ValueSet{};
             }
             else
             {
-                connection = TerminalConnection::ConptyConnection{};
-            }
-
-            auto valueSet = TerminalConnection::ConptyConnection::CreateSettings(azBridgePath.wstring(),
-                                                                                 L".",
-                                                                                 L"Azure",
-                                                                                 nullptr,
-                                                                                 settings.InitialRows(),
-                                                                                 settings.InitialCols(),
-                                                                                 winrt::guid());
->>>>>>> 599b5508
+                className = winrt::name_of<TerminalConnection::ConptyConnection>();
+                connectionSettings = TerminalConnection::ConptyConnection::CreateSettings(azBridgePath.wstring(),
+                                                                                          L".",
+                                                                                          L"Azure",
+                                                                                          nullptr,
+                                                                                          settings.InitialRows(),
+                                                                                          settings.InitialCols(),
+                                                                                          winrt::guid());
+            }
 
             if constexpr (Feature_VtPassthroughMode::IsEnabled())
             {
@@ -2720,7 +2712,7 @@
 
         // If we need to create a new connection, do that now, from the settings
         // we just built.
-        const auto& connection = existingConnection ? existingConnection : _CreateConnectionFromInfo(connectionInfo);
+        auto connection = existingConnection ? existingConnection : _CreateConnectionFromInfo(connectionInfo);
 
         // Finalize some defterm properties
         if (existingConnection)
