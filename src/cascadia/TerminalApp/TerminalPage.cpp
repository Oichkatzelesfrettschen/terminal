
// Copyright (c) Microsoft Corporation.
// Licensed under the MIT license.

#include "pch.h"
#include "TerminalPage.h"

#include <LibraryResources.h>
#include <TerminalCore/ControlKeyStates.hpp>
<<<<<<< HEAD
#include <til/io.h>
=======
>>>>>>> a25d968f
#include <Utils.h>
#include <shlobj.h>

#include "../../types/inc/utils.hpp"
#include "App.h"
#include "ColorHelper.h"
#include "DebugTapConnection.h"
#include "SettingsPaneContent.h"
#include "ScratchpadContent.h"
#include "SnippetsPaneContent.h"
#include "MarkdownPaneContent.h"
#include "TabRowControl.h"
#include "Remoting.h"

#include "TerminalPage.g.cpp"
#include "RenameWindowRequestedArgs.g.cpp"
#include "RequestMoveContentArgs.g.cpp"
#include "LaunchPositionRequest.g.cpp"

using namespace winrt;
using namespace winrt::Microsoft::Management::Deployment;
using namespace winrt::Microsoft::Terminal::Control;
using namespace winrt::Microsoft::Terminal::Settings::Model;
using namespace winrt::Microsoft::Terminal::TerminalConnection;
using namespace winrt::Microsoft::Terminal;
using namespace winrt::Windows::ApplicationModel::DataTransfer;
using namespace winrt::Windows::Foundation::Collections;
using namespace winrt::Windows::System;
using namespace winrt::Windows::System;
using namespace winrt::Windows::UI;
using namespace winrt::Windows::UI::Core;
using namespace winrt::Windows::UI::Text;
using namespace winrt::Windows::UI::Xaml::Controls;
using namespace winrt::Windows::UI::Xaml;
using namespace winrt::Windows::UI::Xaml::Media;
using namespace ::TerminalApp;
using namespace ::Microsoft::Console;
using namespace ::Microsoft::Terminal::Core;
using namespace std::chrono_literals;
namespace WDJ = ::winrt::Windows::Data::Json;

#define HOOKUP_ACTION(action) _actionDispatch->action({ this, &TerminalPage::_Handle##action });

namespace winrt
{
    namespace MUX = Microsoft::UI::Xaml;
    namespace WUX = Windows::UI::Xaml;
    using IInspectable = Windows::Foundation::IInspectable;
    using VirtualKeyModifiers = Windows::System::VirtualKeyModifiers;
}

namespace winrt::TerminalApp::implementation
{
    TerminalPage::TerminalPage(TerminalApp::WindowProperties properties, const TerminalApp::ContentManager& manager) :
        _tabs{ winrt::single_threaded_observable_vector<TerminalApp::TabBase>() },
        _mruTabs{ winrt::single_threaded_observable_vector<TerminalApp::TabBase>() },
        _manager{ manager },
        _hostingHwnd{},
        _WindowProperties{ std::move(properties) }
    {
        InitializeComponent();
        _WindowProperties.PropertyChanged({ get_weak(), &TerminalPage::_windowPropertyChanged });
    }

    // Method Description:
    // - implements the IInitializeWithWindow interface from shobjidl_core.
    // - We're going to use this HWND as the owner for the ConPTY windows, via
    //   ConptyConnection::ReparentWindow. We need this for applications that
    //   call GetConsoleWindow, and attempt to open a MessageBox for the
    //   console. By marking the conpty windows as owned by the Terminal HWND,
    //   the message box will be owned by the Terminal window as well.
    //   - see GH#2988
    HRESULT TerminalPage::Initialize(HWND hwnd)
    {
        if (!_hostingHwnd.has_value())
        {
            // GH#13211 - if we haven't yet set the owning hwnd, reparent all the controls now.
            for (const auto& tab : _tabs)
            {
                if (auto terminalTab{ _GetTerminalTabImpl(tab) })
                {
                    terminalTab->GetRootPane()->WalkTree([&](auto&& pane) {
                        if (const auto& term{ pane->GetTerminalControl() })
                        {
                            term.OwningHwnd(reinterpret_cast<uint64_t>(hwnd));
                        }
                    });
                }
                // We don't need to worry about resetting the owning hwnd for the
                // SUI here. GH#13211 only repros for a defterm connection, where
                // the tab is spawned before the window is created. It's not
                // possible to make a SUI tab like that, before the window is
                // created. The SUI could be spawned as a part of a window restore,
                // but that would still work fine. The window would be created
                // before restoring previous tabs in that scenario.
            }
        }
        _hostingHwnd = hwnd;
        return S_OK;
    }

    // INVARIANT: This needs to be called on OUR UI thread!
    void TerminalPage::SetSettings(CascadiaSettings settings, bool needRefreshUI)
    {
        assert(Dispatcher().HasThreadAccess());
        if (_settings == nullptr)
        {
            // Create this only on the first time we load the settings.
            _terminalSettingsCache = TerminalApp::TerminalSettingsCache{ settings, *_bindings };
        }
        _settings = settings;

        // Make sure to call SetCommands before _RefreshUIForSettingsReload.
        // SetCommands will make sure the KeyChordText of Commands is updated, which needs
        // to happen before the Settings UI is reloaded and tries to re-read those values.
        if (const auto p = CommandPaletteElement())
        {
            p.SetActionMap(_settings.ActionMap());
        }

        // If the active LLMProvider changed, make sure we reinitialize the provider
        // We only need to do this if an _lmProvider already existed, this is to handle
        // the case where a user uses the chat, then goes to settings and changes
        // the active provider and returns to chat
        const auto newProviderType = _settings.GlobalSettings().AIInfo().ActiveProvider();
        if (_lmProvider && (newProviderType != _currentProvider))
        {
            _createAndSetAuthenticationForLMProvider(newProviderType);
        }

        if (needRefreshUI)
        {
            _RefreshUIForSettingsReload();
        }

        // Upon settings update we reload the system settings for scrolling as well.
        // TODO: consider reloading this value periodically.
        _systemRowsToScroll = _ReadSystemRowsToScroll();
    }

    bool TerminalPage::IsRunningElevated() const noexcept
    {
        // GH#2455 - Make sure to try/catch calls to Application::Current,
        // because that _won't_ be an instance of TerminalApp::App in the
        // LocalTests
        try
        {
            return Application::Current().as<TerminalApp::App>().Logic().IsRunningElevated();
        }
        CATCH_LOG();
        return false;
    }
    bool TerminalPage::CanDragDrop() const noexcept
    {
        try
        {
            return Application::Current().as<TerminalApp::App>().Logic().CanDragDrop();
        }
        CATCH_LOG();
        return true;
    }

    void TerminalPage::Create()
    {
        // Hookup the key bindings
        _HookupKeyBindings(_settings.ActionMap());

        _tabContent = this->TabContent();
        _tabRow = this->TabRow();
        _tabView = _tabRow.TabView();
        _rearranging = false;

        const auto canDragDrop = CanDragDrop();

        _tabView.CanReorderTabs(canDragDrop);
        _tabView.CanDragTabs(canDragDrop);
        _tabView.TabDragStarting({ get_weak(), &TerminalPage::_TabDragStarted });
        _tabView.TabDragCompleted({ get_weak(), &TerminalPage::_TabDragCompleted });

        auto tabRowImpl = winrt::get_self<implementation::TabRowControl>(_tabRow);
        _newTabButton = tabRowImpl->NewTabButton();

        if (_settings.GlobalSettings().ShowTabsInTitlebar())
        {
            // Remove the TabView from the page. We'll hang on to it, we need to
            // put it in the titlebar.
            uint32_t index = 0;
            if (this->Root().Children().IndexOf(_tabRow, index))
            {
                this->Root().Children().RemoveAt(index);
            }

            // Inform the host that our titlebar content has changed.
            SetTitleBarContent.raise(*this, _tabRow);

            // GH#13143 Manually set the tab row's background to transparent here.
            //
            // We're doing it this way because ThemeResources are tricky. We
            // default in XAML to using the appropriate ThemeResource background
            // color for our TabRow. When tabs in the titlebar are _disabled_,
            // this will ensure that the tab row has the correct theme-dependent
            // value. When tabs in the titlebar are _enabled_ (the default),
            // we'll switch the BG to Transparent, to let the Titlebar Control's
            // background be used as the BG for the tab row.
            //
            // We can't do it the other way around (default to Transparent, only
            // switch to a color when disabling tabs in the titlebar), because
            // looking up the correct ThemeResource from and App dictionary is a
            // capital-H Hard problem.
            const auto transparent = Media::SolidColorBrush();
            transparent.Color(Windows::UI::Colors::Transparent());
            _tabRow.Background(transparent);
        }
        _updateThemeColors();

        // Initialize the state of the CloseButtonOverlayMode property of
        // our TabView, to match the tab.showCloseButton property in the theme.
        if (const auto theme = _settings.GlobalSettings().CurrentTheme())
        {
            const auto visibility = theme.Tab() ? theme.Tab().ShowCloseButton() : Settings::Model::TabCloseButtonVisibility::Always;

            switch (visibility)
            {
            case Settings::Model::TabCloseButtonVisibility::Never:
                _tabView.CloseButtonOverlayMode(MUX::Controls::TabViewCloseButtonOverlayMode::Auto);
                break;
            case Settings::Model::TabCloseButtonVisibility::Hover:
                _tabView.CloseButtonOverlayMode(MUX::Controls::TabViewCloseButtonOverlayMode::OnPointerOver);
                break;
            default:
                _tabView.CloseButtonOverlayMode(MUX::Controls::TabViewCloseButtonOverlayMode::Always);
                break;
            }
        }

        // Hookup our event handlers to the ShortcutActionDispatch
        _RegisterActionCallbacks();

        //Event Bindings (Early)
        _newTabButton.Click([weakThis{ get_weak() }](auto&&, auto&&) {
            if (auto page{ weakThis.get() })
            {
                page->_OpenNewTerminalViaDropdown(NewTerminalArgs());
            }
        });
        _newTabButton.Drop({ get_weak(), &TerminalPage::_NewTerminalByDrop });
        _tabView.SelectionChanged({ this, &TerminalPage::_OnTabSelectionChanged });
        _tabView.TabCloseRequested({ this, &TerminalPage::_OnTabCloseRequested });
        _tabView.TabItemsChanged({ this, &TerminalPage::_OnTabItemsChanged });

        _tabView.TabDragStarting({ this, &TerminalPage::_onTabDragStarting });
        _tabView.TabStripDragOver({ this, &TerminalPage::_onTabStripDragOver });
        _tabView.TabStripDrop({ this, &TerminalPage::_onTabStripDrop });
        _tabView.TabDroppedOutside({ this, &TerminalPage::_onTabDroppedOutside });

        _CreateNewTabFlyout();

        _UpdateTabWidthMode();

        // Settings AllowDependentAnimations will affect whether animations are
        // enabled application-wide, so we don't need to check it each time we
        // want to create an animation.
        WUX::Media::Animation::Timeline::AllowDependentAnimations(!_settings.GlobalSettings().DisableAnimations());

        // Once the page is actually laid out on the screen, trigger all our
        // startup actions. Things like Panes need to know at least how big the
        // window will be, so they can subdivide that space.
        //
        // _OnFirstLayout will remove this handler so it doesn't get called more than once.
        _layoutUpdatedRevoker = _tabContent.LayoutUpdated(winrt::auto_revoke, { this, &TerminalPage::_OnFirstLayout });

        _isAlwaysOnTop = _settings.GlobalSettings().AlwaysOnTop();
        _showTabsFullscreen = _settings.GlobalSettings().ShowTabsFullscreen();

        // DON'T set up Toasts/TeachingTips here. They should be loaded and
        // initialized the first time they're opened, in whatever method opens
        // them.

        _tabRow.ShowElevationShield(IsRunningElevated() && _settings.GlobalSettings().ShowAdminShield());
    }

    Windows::UI::Xaml::Automation::Peers::AutomationPeer TerminalPage::OnCreateAutomationPeer()
    {
        return Automation::Peers::FrameworkElementAutomationPeer(*this);
    }

    // Method Description:
    // - This is a bit of trickiness: If we're running unelevated, and the user
    //   passed in only --elevate actions, the we don't _actually_ want to
    //   restore the layouts here. We're not _actually_ about to create the
    //   window. We're simply going to toss the commandlines
    // Arguments:
    // - <none>
    // Return Value:
    // - true if we're not elevated but all relevant pane-spawning actions are elevated
    bool TerminalPage::ShouldImmediatelyHandoffToElevated(const CascadiaSettings& settings) const
    {
        if (_startupActions.empty() || _startupConnection || IsRunningElevated())
        {
            // No point in handing off if we got no startup actions, or we're already elevated.
            // Also, we shouldn't need to elevate handoff ConPTY connections.
            assert(!_startupConnection);
            return false;
        }

        // Check that there's at least one action that's not just an elevated newTab action.
        for (const auto& action : _startupActions)
        {
            // Only new terminal panes will be requesting elevation.
            NewTerminalArgs newTerminalArgs{ nullptr };

            if (action.Action() == ShortcutAction::NewTab)
            {
                const auto& args{ action.Args().try_as<NewTabArgs>() };
                if (args)
                {
                    newTerminalArgs = args.ContentArgs().try_as<NewTerminalArgs>();
                }
                else
                {
                    // This was a nt action that didn't have any args. The default
                    // profile may want to be elevated, so don't just early return.
                }
            }
            else if (action.Action() == ShortcutAction::SplitPane)
            {
                const auto& args{ action.Args().try_as<SplitPaneArgs>() };
                if (args)
                {
                    newTerminalArgs = args.ContentArgs().try_as<NewTerminalArgs>();
                }
                else
                {
                    // This was a nt action that didn't have any args. The default
                    // profile may want to be elevated, so don't just early return.
                }
            }
            else
            {
                // This was not a new tab or split pane action.
                // This doesn't affect the outcome
                continue;
            }

            // It's possible that newTerminalArgs is null here.
            // GetProfileForArgs should be resilient to that.
            const auto profile{ settings.GetProfileForArgs(newTerminalArgs) };
            if (profile.Elevate())
            {
                continue;
            }

            // The profile didn't want to be elevated, and we aren't elevated.
            // We're going to open at least one tab, so return false.
            return false;
        }
        return true;
    }

    // Method Description:
    // - Escape hatch for immediately dispatching requests to elevated windows
    //   when first launched. At this point in startup, the window doesn't exist
    //   yet, XAML hasn't been started, but we need to dispatch these actions.
    //   We can't just go through ProcessStartupActions, because that processes
    //   the actions async using the XAML dispatcher (which doesn't exist yet)
    // - DON'T CALL THIS if you haven't already checked
    //   ShouldImmediatelyHandoffToElevated. If you're thinking about calling
    //   this outside of the one place it's used, that's probably the wrong
    //   solution.
    // Arguments:
    // - settings: the settings we should use for dispatching these actions. At
    //   this point in startup, we hadn't otherwise been initialized with these,
    //   so use them now.
    // Return Value:
    // - <none>
    void TerminalPage::HandoffToElevated(const CascadiaSettings& settings)
    {
        if (_startupActions.empty())
        {
            return;
        }

        // Hookup our event handlers to the ShortcutActionDispatch
        _settings = settings;
        _HookupKeyBindings(_settings.ActionMap());
        _RegisterActionCallbacks();

        for (const auto& action : _startupActions)
        {
            // only process new tabs and split panes. They're all going to the elevated window anyways.
            if (action.Action() == ShortcutAction::NewTab || action.Action() == ShortcutAction::SplitPane)
            {
                _actionDispatch->DoAction(action);
            }
        }
    }

    safe_void_coroutine TerminalPage::_NewTerminalByDrop(const Windows::Foundation::IInspectable&, winrt::Windows::UI::Xaml::DragEventArgs e)
    try
    {
        const auto data = e.DataView();
        if (!data.Contains(StandardDataFormats::StorageItems()))
        {
            co_return;
        }

        const auto weakThis = get_weak();
        const auto items = co_await data.GetStorageItemsAsync();
        const auto strongThis = weakThis.get();
        if (!strongThis)
        {
            co_return;
        }

        TraceLoggingWrite(
            g_hTerminalAppProvider,
            "NewTabByDragDrop",
            TraceLoggingDescription("Event emitted when the user drag&drops onto the new tab button"),
            TraceLoggingKeyword(MICROSOFT_KEYWORD_MEASURES),
            TelemetryPrivacyDataTag(PDT_ProductAndServiceUsage));

        for (const auto& item : items)
        {
            auto directory = item.Path();

            std::filesystem::path path(std::wstring_view{ directory });
            if (!std::filesystem::is_directory(path))
            {
                directory = winrt::hstring{ path.parent_path().native() };
            }

            NewTerminalArgs args;
            args.StartingDirectory(directory);
            _OpenNewTerminalViaDropdown(args);
        }
    }
    CATCH_LOG()

    // Method Description:
    // - This method is called once command palette action was chosen for dispatching
    //   We'll use this event to dispatch this command.
    // Arguments:
    // - command - command to dispatch
    // Return Value:
    // - <none>
    void TerminalPage::_OnDispatchCommandRequested(const IInspectable& sender, const Microsoft::Terminal::Settings::Model::Command& command)
    {
        const auto& actionAndArgs = command.ActionAndArgs();
        _actionDispatch->DoAction(sender, actionAndArgs);
    }

    // Method Description:
    // - This method is called once command palette command line was chosen for execution
    //   We'll use this event to create a command line execution command and dispatch it.
    // Arguments:
    // - command - command to dispatch
    // Return Value:
    // - <none>
    void TerminalPage::_OnCommandLineExecutionRequested(const IInspectable& /*sender*/, const winrt::hstring& commandLine)
    {
        ExecuteCommandlineArgs args{ commandLine };
        ActionAndArgs actionAndArgs{ ShortcutAction::ExecuteCommandline, args };
        _actionDispatch->DoAction(actionAndArgs);
    }

    // Method Description:
    // - This method is called once the query palette suggestion was chosen
    //   We'll use this event to input the suggestion
    // Arguments:
    // - suggestion - suggestion to dispatch
    // Return Value:
    // - <none>
    void TerminalPage::_OnInputSuggestionRequested(const IInspectable& /*sender*/, const winrt::hstring& suggestion)
    {
        if (auto activeControl = _GetActiveControl())
        {
            activeControl.SendInput(suggestion);
        }
    }

    winrt::fire_and_forget TerminalPage::_OnGithubCopilotLLMProviderAuthChanged(const IInspectable& /*sender*/, const winrt::Microsoft::Terminal::Query::Extension::IAuthenticationResult& authResult)
    {
        winrt::hstring message{};
        if (authResult.ErrorMessage().empty())
        {
            // the auth succeeded, store the values
            _settings.GlobalSettings().AIInfo().GithubCopilotAuthValues(authResult.AuthValues());
        }
        else
        {
            message = authResult.ErrorMessage();
        }
        co_await wil::resume_foreground(Dispatcher());
        winrt::Microsoft::Terminal::Settings::Editor::MainPage::RefreshGithubAuthStatus(message);
    }

    // Method Description:
    // - This method is called when the user clicks the "export message history" button
    //   in the query palette
    // Arguments:
    // - text - the text to export
    // Return Value:
    // - <none>
    void TerminalPage::_OnExportChatHistoryRequested(const IInspectable& /*sender*/, const winrt::hstring& text)
    {
        time_t nowTime;
        time(&nowTime);

        tm nowTm;
        localtime_s(&nowTm, &nowTime);

        wchar_t buf[64];
        wcsftime(&buf[0], ARRAYSIZE(buf), L"%F %T", &nowTm);

        const auto defaultFileName = RS_(L"TerminalChatHistoryDefaultFileName") + winrt::to_hstring(buf);

        // An arbitrary GUID to associate with all instances of the save file dialog
        // for exporting terminal chat histories, so they all re-open in the same path as they were
        // open before:
        static constexpr winrt::guid terminalChatSaveFileDialogGuid{ 0xc3e449f6, 0x1b5, 0x44e0, { 0x9e, 0x6d, 0x63, 0xca, 0x15, 0x43, 0x4b, 0xdc } };

        _SaveStringToFileOrPromptUser(text, L"", defaultFileName, terminalChatSaveFileDialogGuid);
    }

    // Method Description:
    // - Saves the given text to the file path provided, or prompts the user for the location to save it
    // Arguments:
    // - text - the text to save
    // - filepath - the location to save the text
    // - filename - the name of the file to save the text to
    // - dialogGuid - the guid to associate with these specific saves (determines where the save dialog opens to by default)
    safe_void_coroutine TerminalPage::_SaveStringToFileOrPromptUser(const winrt::hstring& text, const winrt::hstring& filepath, const std::wstring_view filename, const winrt::guid dialogGuid)
    {
        // This will be used to set up the file picker "filter", to select .txt
        // files by default.
        static constexpr COMDLG_FILTERSPEC supportedFileTypes[] = {
            { L"Text Files (*.txt)", L"*.txt" },
            { L"All Files (*.*)", L"*.*" }
        };

        try
        {
            auto path = filepath;

            if (path.empty())
            {
                // GH#11356 - we can't use the UWP apis for writing the file,
                // because they don't work elevated (shocker) So just use the
                // shell32 file picker manually.
                std::wstring cleanedFilename{ til::clean_filename(std::wstring{ filename }) };
                path = co_await SaveFilePicker(*_hostingHwnd, [filename = std::move(cleanedFilename), saveDialogGuid = std::move(dialogGuid)](auto&& dialog) {
                    THROW_IF_FAILED(dialog->SetClientGuid(saveDialogGuid));
                    try
                    {
                        // Default to the Downloads folder
                        auto folderShellItem{ winrt::capture<IShellItem>(&SHGetKnownFolderItem, FOLDERID_Downloads, KF_FLAG_DEFAULT, nullptr) };
                        dialog->SetDefaultFolder(folderShellItem.get());
                    }
                    CATCH_LOG(); // non-fatal
                    THROW_IF_FAILED(dialog->SetFileTypes(ARRAYSIZE(supportedFileTypes), supportedFileTypes));
                    THROW_IF_FAILED(dialog->SetFileTypeIndex(1)); // the array is 1-indexed
                    THROW_IF_FAILED(dialog->SetDefaultExtension(L"txt"));

                    // Default to using the tab title as the file name
                    THROW_IF_FAILED(dialog->SetFileName((filename + L".txt").c_str()));
                });
            }
            else
            {
                // The file picker isn't going to give us paths with
                // environment variables, but the user might have set one in
                // the settings. Expand those here.

                path = winrt::hstring{ wil::ExpandEnvironmentStringsW<std::wstring>(path.c_str()) };
            }

            if (!path.empty())
            {
                til::io::write_utf8_string_to_file_atomic(std::filesystem::path{ std::wstring_view{ path } }, til::u16u8(text));
            }
        }
        CATCH_LOG();
    }

    // Method Description:
    // - This method is called once on startup, on the first LayoutUpdated event.
    //   We'll use this event to know that we have an ActualWidth and
    //   ActualHeight, so we can now attempt to process our list of startup
    //   actions.
    // - We'll remove this event handler when the event is first handled.
    // - If there are no startup actions, we'll open a single tab with the
    //   default profile.
    // Arguments:
    // - <unused>
    // Return Value:
    // - <none>
    void TerminalPage::_OnFirstLayout(const IInspectable& /*sender*/, const IInspectable& /*eventArgs*/)
    {
        // Only let this succeed once.
        _layoutUpdatedRevoker.revoke();

        // This event fires every time the layout changes, but it is always the
        // last one to fire in any layout change chain. That gives us great
        // flexibility in finding the right point at which to initialize our
        // renderer (and our terminal). Any earlier than the last layout update
        // and we may not know the terminal's starting size.
        if (_startupState == StartupState::NotInitialized)
        {
            _startupState = StartupState::InStartup;

            if (_startupConnection)
            {
                CreateTabFromConnection(std::move(_startupConnection));
            }
            else if (!_startupActions.empty())
            {
                ProcessStartupActions(std::move(_startupActions));
            }

            _CompleteInitialization();
        }
    }

    // Method Description:
    // - Process all the startup actions in the provided list of startup
    //   actions. We'll do this all at once here.
    // Arguments:
    // - actions: a winrt vector of actions to process. Note that this must NOT
    //   be an IVector&, because we need the collection to be accessible on the
    //   other side of the co_await.
    // - initial: if true, we're parsing these args during startup, and we
    //   should fire an Initialized event.
    // - cwd: If not empty, we should try switching to this provided directory
    //   while processing these actions. This will allow something like `wt -w 0
    //   nt -d .` from inside another directory to work as expected.
    // Return Value:
    // - <none>
    safe_void_coroutine TerminalPage::ProcessStartupActions(std::vector<ActionAndArgs> actions, const winrt::hstring cwd, const winrt::hstring env)
    {
        const auto strong = get_strong();

        // If the caller provided a CWD, "switch" to that directory, then switch
        // back once we're done.
        auto originalVirtualCwd{ _WindowProperties.VirtualWorkingDirectory() };
        auto originalVirtualEnv{ _WindowProperties.VirtualEnvVars() };
        auto restoreCwd = wil::scope_exit([&]() {
            if (!cwd.empty())
            {
                // ignore errors, we'll just power on through. We'd rather do
                // something rather than fail silently if the directory doesn't
                // actually exist.
                _WindowProperties.VirtualWorkingDirectory(originalVirtualCwd);
                _WindowProperties.VirtualEnvVars(originalVirtualEnv);
            }
        });
        if (!cwd.empty())
        {
            _WindowProperties.VirtualWorkingDirectory(cwd);
            _WindowProperties.VirtualEnvVars(env);
        }

        for (size_t i = 0; i < actions.size(); ++i)
        {
            if (i != 0)
            {
                // Each action may rely on the XAML layout of a preceding action.
                // Most importantly, this is the case for the combination of NewTab + SplitPane,
                // as the former appears to only have a layout size after at least 1 resume_foreground,
                // while the latter relies on that information. This is also why it uses Low priority.
                //
                // Curiously, this does not seem to be required when using startupActions, but only when
                // tearing out a tab (this currently creates a new window with injected startup actions).
                // This indicates that this is really more of an architectural issue and not a fundamental one.
                co_await wil::resume_foreground(Dispatcher(), CoreDispatcherPriority::Low);
            }

            _actionDispatch->DoAction(actions[i]);
        }

        // GH#6586: now that we're done processing all startup commands,
        // focus the active control. This will work as expected for both
        // commandline invocations and for `wt` action invocations.
        if (const auto& terminalTab{ _GetFocusedTabImpl() })
        {
            if (const auto& content{ terminalTab->GetActiveContent() })
            {
                content.Focus(FocusState::Programmatic);
            }
        }
    }

    void TerminalPage::CreateTabFromConnection(ITerminalConnection connection)
    {
        NewTerminalArgs newTerminalArgs;

        if (const auto conpty = connection.try_as<ConptyConnection>())
        {
            newTerminalArgs.Commandline(conpty.Commandline());
            newTerminalArgs.TabTitle(conpty.StartingTitle());
        }

        // GH #12370: We absolutely cannot allow a defterm connection to
        // auto-elevate. Defterm doesn't work for elevated scenarios in the
        // first place. If we try accepting the connection, the spawning an
        // elevated version of the Terminal with that profile... that's a
        // recipe for disaster. We won't ever open up a tab in this window.
        newTerminalArgs.Elevate(false);
        const auto newPane = _MakePane(newTerminalArgs, nullptr, std::move(connection));
        newPane->WalkTree([](const auto& pane) {
            pane->FinalizeConfigurationGivenDefault();
        });
        _CreateNewTabFromPane(newPane);
    }

    // Method Description:
    // - Perform and steps that need to be done once our initial state is all
    //   set up. This includes entering fullscreen mode and firing our
    //   Initialized event.
    // Arguments:
    // - <none>
    // Return Value:
    // - <none>
    safe_void_coroutine TerminalPage::_CompleteInitialization()
    {
        _startupState = StartupState::Initialized;

        // GH#632 - It's possible that the user tried to create the terminal
        // with only one tab, with only an elevated profile. If that happens,
        // we'll create _another_ process to host the elevated version of that
        // profile. This can happen from the jumplist, or if the default profile
        // is `elevate:true`, or from the commandline.
        //
        // However, we need to make sure to close this window in that scenario.
        // Since there aren't any _tabs_ in this window, we won't ever get a
        // closed event. So do it manually.
        //
        // GH#12267: Make sure that we don't instantly close ourselves when
        // we're readying to accept a defterm connection. In that case, we don't
        // have a tab yet, but will once we're initialized.
        if (_tabs.Size() == 0)
        {
            CloseWindowRequested.raise(*this, nullptr);
            co_return;
        }
        else
        {
            // GH#11561: When we start up, our window is initially just a frame
            // with a transparent content area. We're gonna do all this startup
            // init on the UI thread, so the UI won't actually paint till it's
            // all done. This results in a few frames where the frame is
            // visible, before the page paints for the first time, before any
            // tabs appears, etc.
            //
            // To mitigate this, we're gonna wait for the UI thread to finish
            // everything it's gotta do for the initial init, and _then_ fire
            // our Initialized event. By waiting for everything else to finish
            // (CoreDispatcherPriority::Low), we let all the tabs and panes
            // actually get created. In the window layer, we're gonna cloak the
            // window till this event is fired, so we don't actually see this
            // frame until we're actually all ready to go.
            //
            // This will result in the window seemingly not loading as fast, but
            // it will actually take exactly the same amount of time before it's
            // usable.
            //
            // We also experimented with drawing a solid BG color before the
            // initialization is finished. However, there are still a few frames
            // after the frame is displayed before the XAML content first draws,
            // so that didn't actually resolve any issues.
            Dispatcher().RunAsync(CoreDispatcherPriority::Low, [weak = get_weak()]() {
                if (auto self{ weak.get() })
                {
                    self->Initialized.raise(*self, nullptr);
                }
            });
        }
    }

    // Method Description:
    // - Show a dialog with "About" information. Displays the app's Display
    //   Name, version, getting started link, source code link, documentation link, release
    //   Notes link, send feedback link and privacy policy link.
    void TerminalPage::_ShowAboutDialog()
    {
        _ShowDialogHelper(L"AboutDialog");
    }

    winrt::hstring TerminalPage::ApplicationDisplayName()
    {
        return CascadiaSettings::ApplicationDisplayName();
    }

    winrt::hstring TerminalPage::ApplicationVersion()
    {
        return CascadiaSettings::ApplicationVersion();
    }

    // Method Description:
    // - Helper to show a content dialog
    // - We only open a content dialog if there isn't one open already
    winrt::Windows::Foundation::IAsyncOperation<ContentDialogResult> TerminalPage::_ShowDialogHelper(const std::wstring_view& name)
    {
        if (auto presenter{ _dialogPresenter.get() })
        {
            co_return co_await presenter.ShowDialog(FindName(name).try_as<WUX::Controls::ContentDialog>());
        }
        co_return ContentDialogResult::None;
    }

    // Method Description:
    // - Displays a dialog to warn the user that they are about to close all open windows.
    //   Once the user clicks the OK button, shut down the application.
    //   If cancel is clicked, the dialog will close.
    // - Only one dialog can be visible at a time. If another dialog is visible
    //   when this is called, nothing happens. See _ShowDialog for details
    winrt::Windows::Foundation::IAsyncOperation<ContentDialogResult> TerminalPage::_ShowQuitDialog()
    {
        return _ShowDialogHelper(L"QuitDialog");
    }

    // Method Description:
    // - Displays a dialog for warnings found while closing the terminal app using
    //   key binding with multiple tabs opened. Display messages to warn user
    //   that more than 1 tab is opened, and once the user clicks the OK button, remove
    //   all the tabs and shut down and app. If cancel is clicked, the dialog will close
    // - Only one dialog can be visible at a time. If another dialog is visible
    //   when this is called, nothing happens. See _ShowDialog for details
    winrt::Windows::Foundation::IAsyncOperation<ContentDialogResult> TerminalPage::_ShowCloseWarningDialog()
    {
        return _ShowDialogHelper(L"CloseAllDialog");
    }

    // Method Description:
    // - Displays a dialog for warnings found while closing the terminal tab marked as read-only
    winrt::Windows::Foundation::IAsyncOperation<ContentDialogResult> TerminalPage::_ShowCloseReadOnlyDialog()
    {
        return _ShowDialogHelper(L"CloseReadOnlyDialog");
    }

    // Method Description:
    // - Displays a dialog to warn the user about the fact that the text that
    //   they are trying to paste contains the "new line" character which can
    //   have the effect of starting commands without the user's knowledge if
    //   it is pasted on a shell where the "new line" character marks the end
    //   of a command.
    // - Only one dialog can be visible at a time. If another dialog is visible
    //   when this is called, nothing happens. See _ShowDialog for details
    winrt::Windows::Foundation::IAsyncOperation<ContentDialogResult> TerminalPage::_ShowMultiLinePasteWarningDialog()
    {
        return _ShowDialogHelper(L"MultiLinePasteDialog");
    }

    // Method Description:
    // - Displays a dialog to warn the user about the fact that the text that
    //   they are trying to paste is very long, in case they did not mean to
    //   paste it but pressed the paste shortcut by accident.
    // - Only one dialog can be visible at a time. If another dialog is visible
    //   when this is called, nothing happens. See _ShowDialog for details
    winrt::Windows::Foundation::IAsyncOperation<ContentDialogResult> TerminalPage::_ShowLargePasteWarningDialog()
    {
        return _ShowDialogHelper(L"LargePasteDialog");
    }

    // Method Description:
    // - Builds the flyout (dropdown) attached to the new tab button, and
    //   attaches it to the button. Populates the flyout with one entry per
    //   Profile, displaying the profile's name. Clicking each flyout item will
    //   open a new tab with that profile.
    //   Below the profiles are the static menu items: settings, command palette
    void TerminalPage::_CreateNewTabFlyout()
    {
        auto newTabFlyout = WUX::Controls::MenuFlyout{};
        newTabFlyout.Placement(WUX::Controls::Primitives::FlyoutPlacementMode::BottomEdgeAlignedLeft);

        // Create profile entries from the NewTabMenu configuration using a
        // recursive helper function. This returns a std::vector of FlyoutItemBases,
        // that we then add to our Flyout.
        auto entries = _settings.GlobalSettings().NewTabMenu();
        auto items = _CreateNewTabFlyoutItems(entries);
        for (const auto& item : items)
        {
            newTabFlyout.Items().Append(item);
        }

        // add menu separator
        auto separatorItem = WUX::Controls::MenuFlyoutSeparator{};
        newTabFlyout.Items().Append(separatorItem);

        // add static items
        {
            // Create the settings button.
            auto settingsItem = WUX::Controls::MenuFlyoutItem{};
            settingsItem.Text(RS_(L"SettingsMenuItem"));
            const auto settingsToolTip = RS_(L"SettingsToolTip");

            WUX::Controls::ToolTipService::SetToolTip(settingsItem, box_value(settingsToolTip));
            Automation::AutomationProperties::SetHelpText(settingsItem, settingsToolTip);

            WUX::Controls::SymbolIcon ico{};
            ico.Symbol(WUX::Controls::Symbol::Setting);
            settingsItem.Icon(ico);

            settingsItem.Click({ this, &TerminalPage::_SettingsButtonOnClick });
            newTabFlyout.Items().Append(settingsItem);

            auto actionMap = _settings.ActionMap();
            const auto settingsKeyChord{ actionMap.GetKeyBindingForAction(L"Terminal.OpenSettingsUI") };
            if (settingsKeyChord)
            {
                _SetAcceleratorForMenuItem(settingsItem, settingsKeyChord);
            }

            // Create the command palette button.
            auto commandPaletteFlyout = WUX::Controls::MenuFlyoutItem{};
            commandPaletteFlyout.Text(RS_(L"CommandPaletteMenuItem"));
            const auto commandPaletteToolTip = RS_(L"CommandPaletteToolTip");

            WUX::Controls::ToolTipService::SetToolTip(commandPaletteFlyout, box_value(commandPaletteToolTip));
            Automation::AutomationProperties::SetHelpText(commandPaletteFlyout, commandPaletteToolTip);

            WUX::Controls::FontIcon commandPaletteIcon{};
            commandPaletteIcon.Glyph(L"\xE945");
            commandPaletteIcon.FontFamily(Media::FontFamily{ L"Segoe Fluent Icons, Segoe MDL2 Assets" });
            commandPaletteFlyout.Icon(commandPaletteIcon);

            commandPaletteFlyout.Click({ this, &TerminalPage::_CommandPaletteButtonOnClick });
            newTabFlyout.Items().Append(commandPaletteFlyout);

            const auto commandPaletteKeyChord{ actionMap.GetKeyBindingForAction(L"Terminal.ToggleCommandPalette") };
            if (commandPaletteKeyChord)
            {
                _SetAcceleratorForMenuItem(commandPaletteFlyout, commandPaletteKeyChord);
            }

            // Create the AI chat button if AI features are allowed
            if (WI_IsAnyFlagSet(_settings.GlobalSettings().AIInfo().AllowedLMProviders(), EnabledLMProviders::All))
            {
                auto AIChatFlyout = WUX::Controls::MenuFlyoutItem{};
                AIChatFlyout.Text(RS_(L"AIChatMenuItem"));
                const auto AIChatToolTip = RS_(L"AIChatToolTip");

                WUX::Controls::ToolTipService::SetToolTip(AIChatFlyout, box_value(AIChatToolTip));
                Automation::AutomationProperties::SetHelpText(AIChatFlyout, AIChatToolTip);

                // BODGY
                // Manually load this icon from an SVG path; it is ironically much more humane this way.
                // The XAML resource loader can't resolve theme-light/theme-dark for us, for... well, reasons.
                // But also, you can't load a PathIcon with a *string* using the WinRT API... well. Reasons.
                {
                    static constexpr wil::zwstring_view pathSVG{
                        L"m11.799 0c1.4358 0 2.5997 1.1639 2.5997 2.5997"
                        "v4.6161c-0.3705-0.2371-0.7731-0.42843-1.1998-0.56618"
                        "v-2.2501h-11.999v7.3991c0 0.7731 0.62673 1.3999 1.3998 1.3999"
                        "h4.0503c0.06775 0.2097 0.14838 0.4137 0.24109 0.6109l-0.17934 0.5889"
                        "h-4.1121c-1.4358 0-2.5997-1.1639-2.5997-2.5997"
                        "v-9.1989c0-1.4358 1.1639-2.5997 2.5997-2.5997"
                        "h9.1989zm0 1.1999h-9.1989c-0.77311 0-1.3998 0.62673-1.3998 1.3998"
                        "v0.59993h11.999v-0.59993c0-0.77311-0.6267-1.3998-1.3999-1.3998"
                        "zm1.3999 6.2987c0.4385 0.1711 0.8428 0.41052 1.1998 0.70512 0.9782 "
                        "0.80711 1.6017 2.0287 1.6017 3.3959 0 2.4304-1.9702 4.4005-4.4005 "
                        "4.4005-0.7739 0-1.5013-0.1998-2.1332-0.5508l-1.7496 0.5325c-0.30612 "
                        "0.0931-0.59233-0.1931-0.49914-0.4993l0.53258-1.749c-0.35108-0.6321-0.55106-1.3596-0.55106-2.1339 "
                        "0-2.3834 1.8949-4.3243 4.2604-4.3983 0.0395-0.0012 0.0792-0.00192 "
                        "0.1191-0.00208 0.0069-8e-5 0.0139-8e-5 0.0208-8e-5 0.5641 0 1.1034 "
                        "0.10607 1.599 0.2994zm0.0012 3.701c0.2209 0 0.4-0.1791 0.4-0.4 "
                        "0-0.221-0.1791-0.4001-0.4-0.4001h-3.2003c-0.22094 0-0.40003 0.1791-0.40003 "
                        "0.4001 0 0.2209 0.17909 0.4 0.40003 0.4h3.2003zm-3.2003 1.6001h1.6001c0.221 "
                        "0 0.4001-0.1791 0.4001-0.4s-0.1791-0.4-0.4001-0.4h-1.6001c-0.22094 0-0.40003 "
                        "0.1791-0.40003 0.4s0.17909 0.4 0.40003 0.4z"
                    };
                    try
                    {
                        hstring hsPathSVG{ pathSVG };
                        auto geometry = Markup::XamlBindingHelper::ConvertValue(winrt::xaml_typename<WUX::Media::Geometry>(), winrt::box_value(hsPathSVG));
                        WUX::Controls::PathIcon pathIcon;
                        pathIcon.Data(geometry.try_as<WUX::Media::Geometry>());
                        AIChatFlyout.Icon(pathIcon);
                    }
                    CATCH_LOG();
                }

                AIChatFlyout.Click({ this, &TerminalPage::_AIChatButtonOnClick });
                newTabFlyout.Items().Append(AIChatFlyout);

                const auto AIChatKeyChord{ actionMap.GetKeyBindingForAction(L"Terminal.OpenTerminalChat") };
                if (AIChatKeyChord)
                {
                    _SetAcceleratorForMenuItem(AIChatFlyout, AIChatKeyChord);
                }
            }

            // Create the about button.
            auto aboutFlyout = WUX::Controls::MenuFlyoutItem{};
            aboutFlyout.Text(RS_(L"AboutMenuItem"));
            const auto aboutToolTip = RS_(L"AboutToolTip");

            WUX::Controls::ToolTipService::SetToolTip(aboutFlyout, box_value(aboutToolTip));
            Automation::AutomationProperties::SetHelpText(aboutFlyout, aboutToolTip);

            WUX::Controls::SymbolIcon aboutIcon{};
            aboutIcon.Symbol(WUX::Controls::Symbol::Help);
            aboutFlyout.Icon(aboutIcon);

            aboutFlyout.Click({ this, &TerminalPage::_AboutButtonOnClick });
            newTabFlyout.Items().Append(aboutFlyout);
        }

        // Before opening the fly-out set focus on the current tab
        // so no matter how fly-out is closed later on the focus will return to some tab.
        // We cannot do it on closing because if the window loses focus (alt+tab)
        // the closing event is not fired.
        // It is important to set the focus on the tab
        // Since the previous focus location might be discarded in the background,
        // e.g., the command palette will be dismissed by the menu,
        // and then closing the fly-out will move the focus to wrong location.
        newTabFlyout.Opening([this](auto&&, auto&&) {
            _FocusCurrentTab(true);
        });
        // Necessary for fly-out sub items to get focus on a tab before collapsing. Related to #15049
        newTabFlyout.Closing([this](auto&&, auto&&) {
            if (!_commandPaletteIs(Visibility::Visible) && (ExtensionPresenter().Visibility() != Visibility::Visible))
            {
                _FocusCurrentTab(true);
            }
        });
        _newTabButton.Flyout(newTabFlyout);
    }

    // Method Description:
    // - For a given list of tab menu entries, this method will create the corresponding
    //   list of flyout items. This is a recursive method that calls itself when it comes
    //   across a folder entry.
    std::vector<WUX::Controls::MenuFlyoutItemBase> TerminalPage::_CreateNewTabFlyoutItems(IVector<NewTabMenuEntry> entries)
    {
        std::vector<WUX::Controls::MenuFlyoutItemBase> items;

        if (entries == nullptr || entries.Size() == 0)
        {
            return items;
        }

        for (const auto& entry : entries)
        {
            if (entry == nullptr)
            {
                continue;
            }

            switch (entry.Type())
            {
            case NewTabMenuEntryType::Separator:
            {
                items.push_back(WUX::Controls::MenuFlyoutSeparator{});
                break;
            }
            // A folder has a custom name and icon, and has a number of entries that require
            // us to call this method recursively.
            case NewTabMenuEntryType::Folder:
            {
                const auto folderEntry = entry.as<FolderEntry>();
                const auto folderEntries = folderEntry.Entries();

                // If the folder is empty, we should skip the entry if AllowEmpty is false, or
                // when the folder should inline.
                // The IsEmpty check includes semantics for nested (empty) folders
                if (folderEntries.Size() == 0 && (!folderEntry.AllowEmpty() || folderEntry.Inlining() == FolderEntryInlining::Auto))
                {
                    break;
                }

                // Recursively generate flyout items
                auto folderEntryItems = _CreateNewTabFlyoutItems(folderEntries);

                // If the folder should auto-inline and there is only one item, do so.
                if (folderEntry.Inlining() == FolderEntryInlining::Auto && folderEntries.Size() == 1)
                {
                    for (auto const& folderEntryItem : folderEntryItems)
                    {
                        items.push_back(folderEntryItem);
                    }

                    break;
                }

                // Otherwise, create a flyout
                auto folderItem = WUX::Controls::MenuFlyoutSubItem{};
                folderItem.Text(folderEntry.Name());

                auto icon = _CreateNewTabFlyoutIcon(folderEntry.Icon());
                folderItem.Icon(icon);

                for (const auto& folderEntryItem : folderEntryItems)
                {
                    folderItem.Items().Append(folderEntryItem);
                }

                // If the folder is empty, and by now we know we set AllowEmpty to true,
                // create a placeholder item here
                if (folderEntries.Size() == 0)
                {
                    auto placeholder = WUX::Controls::MenuFlyoutItem{};
                    placeholder.Text(RS_(L"NewTabMenuFolderEmpty"));
                    placeholder.IsEnabled(false);

                    folderItem.Items().Append(placeholder);
                }

                items.push_back(folderItem);
                break;
            }
            // Any "collection entry" will simply make us add each profile in the collection
            // separately. This collection is stored as a map <int, Profile>, so the correct
            // profile index is already known.
            case NewTabMenuEntryType::RemainingProfiles:
            case NewTabMenuEntryType::MatchProfiles:
            {
                const auto remainingProfilesEntry = entry.as<ProfileCollectionEntry>();
                if (remainingProfilesEntry.Profiles() == nullptr)
                {
                    break;
                }

                for (auto&& [profileIndex, remainingProfile] : remainingProfilesEntry.Profiles())
                {
                    items.push_back(_CreateNewTabFlyoutProfile(remainingProfile, profileIndex, {}));
                }

                break;
            }
            // A single profile, the profile index is also given in the entry
            case NewTabMenuEntryType::Profile:
            {
                const auto profileEntry = entry.as<ProfileEntry>();
                if (profileEntry.Profile() == nullptr)
                {
                    break;
                }

                auto profileItem = _CreateNewTabFlyoutProfile(profileEntry.Profile(), profileEntry.ProfileIndex(), profileEntry.Icon());
                items.push_back(profileItem);
                break;
            }
            case NewTabMenuEntryType::Action:
            {
                const auto actionEntry = entry.as<ActionEntry>();
                const auto actionId = actionEntry.ActionId();
                if (_settings.ActionMap().GetActionByID(actionId))
                {
                    auto actionItem = _CreateNewTabFlyoutAction(actionId, actionEntry.Icon());
                    items.push_back(actionItem);
                }

                break;
            }
            }
        }

        return items;
    }

    // Method Description:
    // - This method creates a flyout menu item for a given profile with the given index.
    //   It makes sure to set the correct icon, keybinding, and click-action.
    WUX::Controls::MenuFlyoutItem TerminalPage::_CreateNewTabFlyoutProfile(const Profile profile, int profileIndex, const winrt::hstring& iconPathOverride)
    {
        auto profileMenuItem = WUX::Controls::MenuFlyoutItem{};

        // Add the keyboard shortcuts based on the number of profiles defined
        // Look for a keychord that is bound to the equivalent
        // NewTab(ProfileIndex=N) action
        NewTerminalArgs newTerminalArgs{ profileIndex };
        NewTabArgs newTabArgs{ newTerminalArgs };
        const auto id = fmt::format(FMT_COMPILE(L"Terminal.OpenNewTabProfile{}"), profileIndex);
        const auto profileKeyChord{ _settings.ActionMap().GetKeyBindingForAction(id) };

        // make sure we find one to display
        if (profileKeyChord)
        {
            _SetAcceleratorForMenuItem(profileMenuItem, profileKeyChord);
        }

        auto profileName = profile.Name();
        profileMenuItem.Text(profileName);

        // If a custom icon path has been specified, set it as the icon for
        // this flyout item. Otherwise, if an icon is set for this profile, set that icon
        // for this flyout item.
        const auto& iconPath = iconPathOverride.empty() ? profile.EvaluatedIcon() : iconPathOverride;
        if (!iconPath.empty())
        {
            const auto icon = _CreateNewTabFlyoutIcon(iconPath);
            profileMenuItem.Icon(icon);
        }

        if (profile.Guid() == _settings.GlobalSettings().DefaultProfile())
        {
            // Contrast the default profile with others in font weight.
            profileMenuItem.FontWeight(FontWeights::Bold());
        }

        auto newTabRun = WUX::Documents::Run();
        newTabRun.Text(RS_(L"NewTabRun/Text"));
        auto newPaneRun = WUX::Documents::Run();
        newPaneRun.Text(RS_(L"NewPaneRun/Text"));
        newPaneRun.FontStyle(FontStyle::Italic);
        auto newWindowRun = WUX::Documents::Run();
        newWindowRun.Text(RS_(L"NewWindowRun/Text"));
        newWindowRun.FontStyle(FontStyle::Italic);
        auto elevatedRun = WUX::Documents::Run();
        elevatedRun.Text(RS_(L"ElevatedRun/Text"));
        elevatedRun.FontStyle(FontStyle::Italic);

        auto textBlock = WUX::Controls::TextBlock{};
        textBlock.Inlines().Append(newTabRun);
        textBlock.Inlines().Append(WUX::Documents::LineBreak{});
        textBlock.Inlines().Append(newPaneRun);
        textBlock.Inlines().Append(WUX::Documents::LineBreak{});
        textBlock.Inlines().Append(newWindowRun);
        textBlock.Inlines().Append(WUX::Documents::LineBreak{});
        textBlock.Inlines().Append(elevatedRun);

        auto toolTip = WUX::Controls::ToolTip{};
        toolTip.Content(textBlock);
        WUX::Controls::ToolTipService::SetToolTip(profileMenuItem, toolTip);

        profileMenuItem.Click([profileIndex, weakThis{ get_weak() }](auto&&, auto&&) {
            if (auto page{ weakThis.get() })
            {
                NewTerminalArgs newTerminalArgs{ profileIndex };
                page->_OpenNewTerminalViaDropdown(newTerminalArgs);
            }
        });

        // Using the static method on the base class seems to do what we want in terms of placement.
        WUX::Controls::Primitives::FlyoutBase::SetAttachedFlyout(profileMenuItem, _CreateRunAsAdminFlyout(profileIndex));

        // Since we are not setting the ContextFlyout property of the item we have to handle the ContextRequested event
        // and rely on the base class to show our menu.
        profileMenuItem.ContextRequested([profileMenuItem](auto&&, auto&&) {
            WUX::Controls::Primitives::FlyoutBase::ShowAttachedFlyout(profileMenuItem);
        });

        return profileMenuItem;
    }

    // Method Description:
    // - This method creates a flyout menu item for a given action
    //   It makes sure to set the correct icon, keybinding, and click-action.
    WUX::Controls::MenuFlyoutItem TerminalPage::_CreateNewTabFlyoutAction(const winrt::hstring& actionId, const winrt::hstring& iconPathOverride)
    {
        auto actionMenuItem = WUX::Controls::MenuFlyoutItem{};
        const auto action{ _settings.ActionMap().GetActionByID(actionId) };
        const auto actionKeyChord{ _settings.ActionMap().GetKeyBindingForAction(actionId) };

        if (actionKeyChord)
        {
            _SetAcceleratorForMenuItem(actionMenuItem, actionKeyChord);
        }

        actionMenuItem.Text(action.Name());

        // If a custom icon path has been specified, set it as the icon for
        // this flyout item. Otherwise, if an icon is set for this action, set that icon
        // for this flyout item.
        const auto& iconPath = iconPathOverride.empty() ? action.IconPath() : iconPathOverride;
        if (!iconPath.empty())
        {
            const auto icon = _CreateNewTabFlyoutIcon(iconPath);
            actionMenuItem.Icon(icon);
        }

        actionMenuItem.Click([action, weakThis{ get_weak() }](auto&&, auto&&) {
            if (auto page{ weakThis.get() })
            {
                page->_actionDispatch->DoAction(action.ActionAndArgs());
            }
        });

        return actionMenuItem;
    }

    // Method Description:
    // - Helper method to create an IconElement that can be passed to MenuFlyoutItems and
    //   MenuFlyoutSubItems
    IconElement TerminalPage::_CreateNewTabFlyoutIcon(const winrt::hstring& iconSource)
    {
        if (iconSource.empty())
        {
            return nullptr;
        }

        auto icon = UI::IconPathConverter::IconWUX(iconSource);
        Automation::AutomationProperties::SetAccessibilityView(icon, Automation::Peers::AccessibilityView::Raw);

        return icon;
    }

    // Function Description:
    // Called when the openNewTabDropdown keybinding is used.
    // Shows the dropdown flyout.
    void TerminalPage::_OpenNewTabDropdown()
    {
        _newTabButton.Flyout().ShowAt(_newTabButton);
    }

    void TerminalPage::_OpenNewTerminalViaDropdown(const NewTerminalArgs newTerminalArgs)
    {
        // if alt is pressed, open a pane
        const auto window = CoreWindow::GetForCurrentThread();
        const auto rAltState = window.GetKeyState(VirtualKey::RightMenu);
        const auto lAltState = window.GetKeyState(VirtualKey::LeftMenu);
        const auto altPressed = WI_IsFlagSet(lAltState, CoreVirtualKeyStates::Down) ||
                                WI_IsFlagSet(rAltState, CoreVirtualKeyStates::Down);

        const auto shiftState{ window.GetKeyState(VirtualKey::Shift) };
        const auto rShiftState = window.GetKeyState(VirtualKey::RightShift);
        const auto lShiftState = window.GetKeyState(VirtualKey::LeftShift);
        const auto shiftPressed{ WI_IsFlagSet(shiftState, CoreVirtualKeyStates::Down) ||
                                 WI_IsFlagSet(lShiftState, CoreVirtualKeyStates::Down) ||
                                 WI_IsFlagSet(rShiftState, CoreVirtualKeyStates::Down) };

        const auto ctrlState{ window.GetKeyState(VirtualKey::Control) };
        const auto rCtrlState = window.GetKeyState(VirtualKey::RightControl);
        const auto lCtrlState = window.GetKeyState(VirtualKey::LeftControl);
        const auto ctrlPressed{ WI_IsFlagSet(ctrlState, CoreVirtualKeyStates::Down) ||
                                WI_IsFlagSet(rCtrlState, CoreVirtualKeyStates::Down) ||
                                WI_IsFlagSet(lCtrlState, CoreVirtualKeyStates::Down) };

        // Check for DebugTap
        auto debugTap = this->_settings.GlobalSettings().DebugFeaturesEnabled() &&
                        WI_IsFlagSet(lAltState, CoreVirtualKeyStates::Down) &&
                        WI_IsFlagSet(rAltState, CoreVirtualKeyStates::Down);

        const auto dispatchToElevatedWindow = ctrlPressed && !IsRunningElevated();

        if ((shiftPressed || dispatchToElevatedWindow) && !debugTap)
        {
            // Manually fill in the evaluated profile.
            if (newTerminalArgs.ProfileIndex() != nullptr)
            {
                // We want to promote the index to a GUID because there is no "launch to profile index" command.
                const auto profile = _settings.GetProfileForArgs(newTerminalArgs);
                if (profile)
                {
                    newTerminalArgs.Profile(::Microsoft::Console::Utils::GuidToString(profile.Guid()));
                    newTerminalArgs.StartingDirectory(_evaluatePathForCwd(profile.EvaluatedStartingDirectory()));
                }
            }

            if (dispatchToElevatedWindow)
            {
                _OpenElevatedWT(newTerminalArgs);
            }
            else
            {
                _OpenNewWindow(newTerminalArgs);
            }
        }
        else
        {
            const auto newPane = _MakePane(newTerminalArgs);
            // If the newTerminalArgs caused us to open an elevated window
            // instead of creating a pane, it may have returned nullptr. Just do
            // nothing then.
            if (!newPane)
            {
                return;
            }
            if (altPressed && !debugTap)
            {
                this->_SplitPane(_GetFocusedTabImpl(),
                                 SplitDirection::Automatic,
                                 0.5f,
                                 newPane);
            }
            else
            {
                _CreateNewTabFromPane(newPane);
            }
        }
    }

    std::wstring TerminalPage::_evaluatePathForCwd(const std::wstring_view path)
    {
        return Utils::EvaluateStartingDirectory(_WindowProperties.VirtualWorkingDirectory(), path);
    }

    // Method Description:
    // - Creates a new connection based on the profile settings
    // Arguments:
    // - the profile we want the settings from
    // - the terminal settings
    // Return value:
    // - the desired connection
    TerminalConnection::ITerminalConnection TerminalPage::_CreateConnectionFromSettings(Profile profile,
                                                                                        TerminalSettings settings,
                                                                                        const bool inheritCursor)
    {
        static const auto textMeasurement = [&]() -> std::wstring_view {
            switch (_settings.GlobalSettings().TextMeasurement())
            {
            case TextMeasurement::Graphemes:
                return L"graphemes";
            case TextMeasurement::Wcswidth:
                return L"wcswidth";
            case TextMeasurement::Console:
                return L"console";
            default:
                return {};
            }
        }();

        TerminalConnection::ITerminalConnection connection{ nullptr };

        auto connectionType = profile.ConnectionType();
        Windows::Foundation::Collections::ValueSet valueSet;

        if (connectionType == TerminalConnection::AzureConnection::ConnectionType() &&
            TerminalConnection::AzureConnection::IsAzureConnectionAvailable())
        {
            std::filesystem::path azBridgePath{ wil::GetModuleFileNameW<std::wstring>(nullptr) };
            azBridgePath.replace_filename(L"TerminalAzBridge.exe");
            if constexpr (Feature_AzureConnectionInProc::IsEnabled())
            {
                connection = TerminalConnection::AzureConnection{};
            }
            else
            {
                connection = TerminalConnection::ConptyConnection{};
            }

            valueSet = TerminalConnection::ConptyConnection::CreateSettings(azBridgePath.native(),
                                                                            L".",
                                                                            L"Azure",
                                                                            false,
                                                                            L"",
                                                                            nullptr,
                                                                            settings.InitialRows(),
                                                                            settings.InitialCols(),
                                                                            winrt::guid(),
                                                                            profile.Guid());
        }

        else
        {
            const auto environment = settings.EnvironmentVariables() != nullptr ?
                                         settings.EnvironmentVariables().GetView() :
                                         nullptr;

            // Update the path to be relative to whatever our CWD is.
            //
            // Refer to the examples in
            // https://en.cppreference.com/w/cpp/filesystem/path/append
            //
            // We need to do this here, to ensure we tell the ConptyConnection
            // the correct starting path. If we're being invoked from another
            // terminal instance (e.g. `wt -w 0 -d .`), then we have switched our
            // CWD to the provided path. We should treat the StartingDirectory
            // as relative to the current CWD.
            //
            // The connection must be informed of the current CWD on
            // construction, because the connection might not spawn the child
            // process until later, on another thread, after we've already
            // restored the CWD to its original value.
            auto newWorkingDirectory{ _evaluatePathForCwd(settings.StartingDirectory()) };
            connection = TerminalConnection::ConptyConnection{};
            valueSet = TerminalConnection::ConptyConnection::CreateSettings(settings.Commandline(),
                                                                            newWorkingDirectory,
                                                                            settings.StartingTitle(),
                                                                            settings.ReloadEnvironmentVariables(),
                                                                            _WindowProperties.VirtualEnvVars(),
                                                                            environment,
                                                                            settings.InitialRows(),
                                                                            settings.InitialCols(),
                                                                            winrt::guid(),
                                                                            profile.Guid());

            if (inheritCursor)
            {
                valueSet.Insert(L"inheritCursor", Windows::Foundation::PropertyValue::CreateBoolean(true));
            }
        }

        if (!textMeasurement.empty())
        {
            valueSet.Insert(L"textMeasurement", Windows::Foundation::PropertyValue::CreateString(textMeasurement));
        }

        if (const auto id = settings.SessionId(); id != winrt::guid{})
        {
            valueSet.Insert(L"sessionId", Windows::Foundation::PropertyValue::CreateGuid(id));
        }

        connection.Initialize(valueSet);

        TraceLoggingWrite(
            g_hTerminalAppProvider,
            "ConnectionCreated",
            TraceLoggingDescription("Event emitted upon the creation of a connection"),
            TraceLoggingGuid(connectionType, "ConnectionTypeGuid", "The type of the connection"),
            TraceLoggingGuid(profile.Guid(), "ProfileGuid", "The profile's GUID"),
            TraceLoggingGuid(connection.SessionId(), "SessionGuid", "The WT_SESSION's GUID"),
            TraceLoggingKeyword(MICROSOFT_KEYWORD_MEASURES),
            TelemetryPrivacyDataTag(PDT_ProductAndServiceUsage));

        return connection;
    }

    TerminalConnection::ITerminalConnection TerminalPage::_duplicateConnectionForRestart(const TerminalApp::TerminalPaneContent& paneContent)
    {
        if (paneContent == nullptr)
        {
            return nullptr;
        }

        const auto& control{ paneContent.GetTermControl() };
        if (control == nullptr)
        {
            return nullptr;
        }
        const auto& connection = control.Connection();
        auto profile{ paneContent.GetProfile() };

        TerminalSettingsCreateResult controlSettings{ nullptr };

        if (profile)
        {
            // TODO GH#5047 If we cache the NewTerminalArgs, we no longer need to do this.
            profile = GetClosestProfileForDuplicationOfProfile(profile);
            controlSettings = TerminalSettings::CreateWithProfile(_settings, profile, *_bindings);

            // Replace the Starting directory with the CWD, if given
            const auto workingDirectory = control.WorkingDirectory();
            const auto validWorkingDirectory = !workingDirectory.empty();
            if (validWorkingDirectory)
            {
                controlSettings.DefaultSettings().StartingDirectory(workingDirectory);
            }

            // To facilitate restarting defterm connections: grab the original
            // commandline out of the connection and shove that back into the
            // settings.
            if (const auto& conpty{ connection.try_as<TerminalConnection::ConptyConnection>() })
            {
                controlSettings.DefaultSettings().Commandline(conpty.Commandline());
            }
        }

        return _CreateConnectionFromSettings(profile, controlSettings.DefaultSettings(), true);
    }

    // Method Description:
    // - Called when the settings button is clicked. Launches a background
    //   thread to open the settings file in the default JSON editor.
    // Arguments:
    // - <none>
    // Return Value:
    // - <none>
    void TerminalPage::_SettingsButtonOnClick(const IInspectable&,
                                              const RoutedEventArgs&)
    {
        const auto window = CoreWindow::GetForCurrentThread();

        // check alt state
        const auto rAltState{ window.GetKeyState(VirtualKey::RightMenu) };
        const auto lAltState{ window.GetKeyState(VirtualKey::LeftMenu) };
        const auto altPressed{ WI_IsFlagSet(lAltState, CoreVirtualKeyStates::Down) ||
                               WI_IsFlagSet(rAltState, CoreVirtualKeyStates::Down) };

        // check shift state
        const auto shiftState{ window.GetKeyState(VirtualKey::Shift) };
        const auto lShiftState{ window.GetKeyState(VirtualKey::LeftShift) };
        const auto rShiftState{ window.GetKeyState(VirtualKey::RightShift) };
        const auto shiftPressed{ WI_IsFlagSet(shiftState, CoreVirtualKeyStates::Down) ||
                                 WI_IsFlagSet(lShiftState, CoreVirtualKeyStates::Down) ||
                                 WI_IsFlagSet(rShiftState, CoreVirtualKeyStates::Down) };

        auto target{ SettingsTarget::SettingsUI };
        if (shiftPressed)
        {
            target = SettingsTarget::SettingsFile;
        }
        else if (altPressed)
        {
            target = SettingsTarget::DefaultsFile;
        }
        _LaunchSettings(target);
    }

    // Method Description:
    // - Called when the command palette button is clicked. Opens the command palette.
    void TerminalPage::_CommandPaletteButtonOnClick(const IInspectable&,
                                                    const RoutedEventArgs&)
    {
        auto p = LoadCommandPalette();
        p.EnableCommandPaletteMode(CommandPaletteLaunchMode::Action);
        p.Visibility(Visibility::Visible);
    }

    // Method Description:
    // - Called when the AI chat button is clicked. Opens the AI chat.
    void TerminalPage::_AIChatButtonOnClick(const IInspectable&,
                                            const RoutedEventArgs&)
    {
        if (ExtensionPresenter().Visibility() == Visibility::Collapsed)
        {
            _loadQueryExtension();
            ExtensionPresenter().Visibility(Visibility::Visible);
            _extensionPalette.Visibility(Visibility::Visible);
        }
    }

    // Method Description:
    // - Called when the about button is clicked. See _ShowAboutDialog for more info.
    // Arguments:
    // - <unused>
    // Return Value:
    // - <none>
    void TerminalPage::_AboutButtonOnClick(const IInspectable&,
                                           const RoutedEventArgs&)
    {
        _ShowAboutDialog();
    }

    // Method Description:
    // - Called when the users pressed keyBindings while CommandPaletteElement is open.
    // - As of GH#8480, this is also bound to the TabRowControl's KeyUp event.
    //   That should only fire when focus is in the tab row, which is hard to
    //   do. Notably, that's possible:
    //   - When you have enough tabs to make the little scroll arrows appear,
    //     click one, then hit tab
    //   - When Narrator is in Scan mode (which is the a11y bug we're fixing here)
    // - This method is effectively an extract of TermControl::_KeyHandler and TermControl::_TryHandleKeyBinding.
    // Arguments:
    // - e: the KeyRoutedEventArgs containing info about the keystroke.
    // Return Value:
    // - <none>
    void TerminalPage::_KeyDownHandler(const Windows::Foundation::IInspectable& /*sender*/, const Windows::UI::Xaml::Input::KeyRoutedEventArgs& e)
    {
        const auto keyStatus = e.KeyStatus();
        const auto vkey = gsl::narrow_cast<WORD>(e.OriginalKey());
        const auto scanCode = gsl::narrow_cast<WORD>(keyStatus.ScanCode);
        const auto modifiers = _GetPressedModifierKeys();

        // GH#11076:
        // For some weird reason we sometimes receive a WM_KEYDOWN
        // message without vkey or scanCode if a user drags a tab.
        // The KeyChord constructor has a debug assertion ensuring that all KeyChord
        // either have a valid vkey/scanCode. This is important, because this prevents
        // accidental insertion of invalid KeyChords into classes like ActionMap.
        if (!vkey && !scanCode)
        {
            return;
        }

        // Alt-Numpad# input will send us a character once the user releases
        // Alt, so we should be ignoring the individual keydowns. The character
        // will be sent through the TSFInputControl. See GH#1401 for more
        // details
        if (modifiers.IsAltPressed() && (vkey >= VK_NUMPAD0 && vkey <= VK_NUMPAD9))
        {
            return;
        }

        // GH#2235: Terminal::Settings hasn't been modified to differentiate
        // between AltGr and Ctrl+Alt yet.
        // -> Don't check for key bindings if this is an AltGr key combination.
        if (modifiers.IsAltGrPressed())
        {
            return;
        }

        const auto actionMap = _settings.ActionMap();
        if (!actionMap)
        {
            return;
        }

        const auto cmd = actionMap.GetActionByKeyChord({
            modifiers.IsCtrlPressed(),
            modifiers.IsAltPressed(),
            modifiers.IsShiftPressed(),
            modifiers.IsWinPressed(),
            vkey,
            scanCode,
        });
        if (!cmd)
        {
            return;
        }

        if (!_actionDispatch->DoAction(cmd.ActionAndArgs()))
        {
            return;
        }

        if (_commandPaletteIs(Visibility::Visible) &&
            cmd.ActionAndArgs().Action() != ShortcutAction::ToggleCommandPalette)
        {
            CommandPaletteElement().Visibility(Visibility::Collapsed);
        }
        if (_suggestionsControlIs(Visibility::Visible) &&
            cmd.ActionAndArgs().Action() != ShortcutAction::ToggleCommandPalette)
        {
            SuggestionsElement().Visibility(Visibility::Collapsed);
        }

        // Let's assume the user has bound the dead key "^" to a sendInput command that sends "b".
        // If the user presses the two keys "^a" it'll produce "bâ", despite us marking the key event as handled.
        // The following is used to manually "consume" such dead keys and clear them from the keyboard state.
        _ClearKeyboardState(vkey, scanCode);
        e.Handled(true);
    }

    bool TerminalPage::OnDirectKeyEvent(const uint32_t vkey, const uint8_t scanCode, const bool down)
    {
        const auto modifiers = _GetPressedModifierKeys();
        if (vkey == VK_SPACE && modifiers.IsAltPressed() && down)
        {
            if (const auto actionMap = _settings.ActionMap())
            {
                if (const auto cmd = actionMap.GetActionByKeyChord({
                        modifiers.IsCtrlPressed(),
                        modifiers.IsAltPressed(),
                        modifiers.IsShiftPressed(),
                        modifiers.IsWinPressed(),
                        gsl::narrow_cast<int32_t>(vkey),
                        scanCode,
                    }))
                {
                    return _actionDispatch->DoAction(cmd.ActionAndArgs());
                }
            }
        }
        return false;
    }

    // Method Description:
    // - Get the modifier keys that are currently pressed. This can be used to
    //   find out which modifiers (ctrl, alt, shift) are pressed in events that
    //   don't necessarily include that state.
    // - This is a copy of TermControl::_GetPressedModifierKeys.
    // Return Value:
    // - The Microsoft::Terminal::Core::ControlKeyStates representing the modifier key states.
    ControlKeyStates TerminalPage::_GetPressedModifierKeys() noexcept
    {
        const auto window = CoreWindow::GetForCurrentThread();
        // DONT USE
        //      != CoreVirtualKeyStates::None
        // OR
        //      == CoreVirtualKeyStates::Down
        // Sometimes with the key down, the state is Down | Locked.
        // Sometimes with the key up, the state is Locked.
        // IsFlagSet(Down) is the only correct solution.

        struct KeyModifier
        {
            VirtualKey vkey;
            ControlKeyStates flags;
        };

        constexpr std::array<KeyModifier, 7> modifiers{ {
            { VirtualKey::RightMenu, ControlKeyStates::RightAltPressed },
            { VirtualKey::LeftMenu, ControlKeyStates::LeftAltPressed },
            { VirtualKey::RightControl, ControlKeyStates::RightCtrlPressed },
            { VirtualKey::LeftControl, ControlKeyStates::LeftCtrlPressed },
            { VirtualKey::Shift, ControlKeyStates::ShiftPressed },
            { VirtualKey::RightWindows, ControlKeyStates::RightWinPressed },
            { VirtualKey::LeftWindows, ControlKeyStates::LeftWinPressed },
        } };

        ControlKeyStates flags;

        for (const auto& mod : modifiers)
        {
            const auto state = window.GetKeyState(mod.vkey);
            const auto isDown = WI_IsFlagSet(state, CoreVirtualKeyStates::Down);

            if (isDown)
            {
                flags |= mod.flags;
            }
        }

        return flags;
    }

    // Method Description:
    // - Discards currently pressed dead keys.
    // - This is a copy of TermControl::_ClearKeyboardState.
    // Arguments:
    // - vkey: The vkey of the key pressed.
    // - scanCode: The scan code of the key pressed.
    void TerminalPage::_ClearKeyboardState(const WORD vkey, const WORD scanCode) noexcept
    {
        std::array<BYTE, 256> keyState;
        if (!GetKeyboardState(keyState.data()))
        {
            return;
        }

        // As described in "Sometimes you *want* to interfere with the keyboard's state buffer":
        //   http://archives.miloush.net/michkap/archive/2006/09/10/748775.html
        // > "The key here is to keep trying to pass stuff to ToUnicode until -1 is not returned."
        std::array<wchar_t, 16> buffer;
        while (ToUnicodeEx(vkey, scanCode, keyState.data(), buffer.data(), gsl::narrow_cast<int>(buffer.size()), 0b1, nullptr) < 0)
        {
        }
    }

    // Method Description:
    // - Configure the AppKeyBindings to use our ShortcutActionDispatch and the updated ActionMap
    //    as the object to handle dispatching ShortcutAction events.
    // Arguments:
    // - bindings: An IActionMapView object to wire up with our event handlers
    void TerminalPage::_HookupKeyBindings(const IActionMapView& actionMap) noexcept
    {
        _bindings->SetDispatch(*_actionDispatch);
        _bindings->SetActionMap(actionMap);
    }

    // Method Description:
    // - Register our event handlers with our ShortcutActionDispatch. The
    //   ShortcutActionDispatch is responsible for raising the appropriate
    //   events for an ActionAndArgs. WE'll handle each possible event in our
    //   own way.
    // Arguments:
    // - <none>
    void TerminalPage::_RegisterActionCallbacks()
    {
        // Hook up the ShortcutActionDispatch object's events to our handlers.
        // They should all be hooked up here, regardless of whether or not
        // there's an actual keychord for them.
#define ON_ALL_ACTIONS(action) HOOKUP_ACTION(action);
        ALL_SHORTCUT_ACTIONS
        INTERNAL_SHORTCUT_ACTIONS
#undef ON_ALL_ACTIONS
    }

    // Method Description:
    // - Get the title of the currently focused terminal control. If this tab is
    //   the focused tab, then also bubble this title to any listeners of our
    //   TitleChanged event.
    // Arguments:
    // - tab: the Tab to update the title for.
    void TerminalPage::_UpdateTitle(const TerminalTab& tab)
    {
        auto newTabTitle = tab.Title();

        if (tab == _GetFocusedTab())
        {
            TitleChanged.raise(*this, newTabTitle);
        }
    }

    // Method Description:
    // - Connects event handlers to the TermControl for events that we want to
    //   handle. This includes:
    //    * the Copy and Paste events, for setting and retrieving clipboard data
    //      on the right thread
    // Arguments:
    // - term: The newly created TermControl to connect the events for
    void TerminalPage::_RegisterTerminalEvents(TermControl term)
    {
        term.RaiseNotice({ this, &TerminalPage::_ControlNoticeRaisedHandler });

        // Add an event handler when the terminal wants to paste data from the Clipboard.
        term.PasteFromClipboard({ this, &TerminalPage::_PasteFromClipboardHandler });

        term.OpenHyperlink({ this, &TerminalPage::_OpenHyperlinkHandler });

        // Add an event handler for when the terminal or tab wants to set a
        // progress indicator on the taskbar
        term.SetTaskbarProgress({ get_weak(), &TerminalPage::_SetTaskbarProgressHandler });

        term.ConnectionStateChanged({ get_weak(), &TerminalPage::_ConnectionStateChangedHandler });

        term.PropertyChanged([weakThis = get_weak()](auto& /*sender*/, auto& e) {
            if (auto page{ weakThis.get() })
            {
                if (e.PropertyName() == L"BackgroundBrush")
                {
                    page->_updateThemeColors();
                }
            }
        });

        term.ShowWindowChanged({ get_weak(), &TerminalPage::_ShowWindowChangedHandler });

        term.SearchMissingCommand({ get_weak(), &TerminalPage::_SearchMissingCommandHandler });

        term.WindowSizeChanged({ get_weak(), &TerminalPage::_WindowSizeChanged });

        // Don't even register for the event if the feature is compiled off.
        if constexpr (Feature_ShellCompletions::IsEnabled())
        {
            term.CompletionsChanged({ get_weak(), &TerminalPage::_ControlCompletionsChangedHandler });
        }
        winrt::weak_ref<TermControl> weakTerm{ term };
        term.ContextMenu().Opening([weak = get_weak(), weakTerm](auto&& sender, auto&& /*args*/) {
            if (const auto& page{ weak.get() })
            {
                page->_PopulateContextMenu(weakTerm.get(), sender.try_as<MUX::Controls::CommandBarFlyout>(), false);
            }
        });
        term.SelectionContextMenu().Opening([weak = get_weak(), weakTerm](auto&& sender, auto&& /*args*/) {
            if (const auto& page{ weak.get() })
            {
                page->_PopulateContextMenu(weakTerm.get(), sender.try_as<MUX::Controls::CommandBarFlyout>(), true);
            }
        });
        if constexpr (Feature_QuickFix::IsEnabled())
        {
            term.QuickFixMenu().Opening([weak = get_weak(), weakTerm](auto&& sender, auto&& /*args*/) {
                if (const auto& page{ weak.get() })
                {
                    page->_PopulateQuickFixMenu(weakTerm.get(), sender.try_as<Controls::MenuFlyout>());
                }
            });
        }
    }

    // Method Description:
    // - Connects event handlers to the TerminalTab for events that we want to
    //   handle. This includes:
    //    * the TitleChanged event, for changing the text of the tab
    //    * the Color{Selected,Cleared} events to change the color of a tab.
    // Arguments:
    // - hostingTab: The Tab that's hosting this TermControl instance
    void TerminalPage::_RegisterTabEvents(TerminalTab& hostingTab)
    {
        auto weakTab{ hostingTab.get_weak() };
        auto weakThis{ get_weak() };
        // PropertyChanged is the generic mechanism by which the Tab
        // communicates changes to any of its observable properties, including
        // the Title
        hostingTab.PropertyChanged([weakTab, weakThis](auto&&, const WUX::Data::PropertyChangedEventArgs& args) {
            auto page{ weakThis.get() };
            auto tab{ weakTab.get() };
            if (page && tab)
            {
                const auto propertyName = args.PropertyName();
                if (propertyName == L"Title")
                {
                    page->_UpdateTitle(*tab);
                }
                else if (propertyName == L"Content")
                {
                    if (*tab == page->_GetFocusedTab())
                    {
                        const auto children = page->_tabContent.Children();

                        children.Clear();
                        if (auto content = tab->Content())
                        {
                            page->_tabContent.Children().Append(std::move(content));
                        }

                        tab->Focus(FocusState::Programmatic);
                    }
                }
            }
        });

        // Add an event handler for when the terminal or tab wants to set a
        // progress indicator on the taskbar
        hostingTab.TaskbarProgressChanged({ get_weak(), &TerminalPage::_SetTaskbarProgressHandler });

        hostingTab.RestartTerminalRequested({ get_weak(), &TerminalPage::_restartPaneConnection });
    }

    // Method Description:
    // - Helper to manually exit "zoom" when certain actions take place.
    //   Anything that modifies the state of the pane tree should probably
    //   un-zoom the focused pane first, so that the user can see the full pane
    //   tree again. These actions include:
    //   * Splitting a new pane
    //   * Closing a pane
    //   * Moving focus between panes
    //   * Resizing a pane
    // Arguments:
    // - <none>
    // Return Value:
    // - <none>
    void TerminalPage::_UnZoomIfNeeded()
    {
        if (const auto activeTab{ _GetFocusedTabImpl() })
        {
            if (activeTab->IsZoomed())
            {
                // Remove the content from the tab first, so Pane::UnZoom can
                // re-attach the content to the tree w/in the pane
                _tabContent.Children().Clear();
                // In ExitZoom, we'll change the Tab's Content(), triggering the
                // content changed event, which will re-attach the tab's new content
                // root to the tree.
                activeTab->ExitZoom();
            }
        }
    }

    // Method Description:
    // - Attempt to move focus between panes, as to focus the child on
    //   the other side of the separator. See Pane::NavigateFocus for details.
    // - Moves the focus of the currently focused tab.
    // Arguments:
    // - direction: The direction to move the focus in.
    // Return Value:
    // - Whether changing the focus succeeded. This allows a keychord to propagate
    //   to the terminal when no other panes are present (GH#6219)
    bool TerminalPage::_MoveFocus(const FocusDirection& direction)
    {
        if (const auto terminalTab{ _GetFocusedTabImpl() })
        {
            return terminalTab->NavigateFocus(direction);
        }
        return false;
    }

    // Method Description:
    // - Attempt to swap the positions of the focused pane with another pane.
    //   See Pane::SwapPane for details.
    // Arguments:
    // - direction: The direction to move the focused pane in.
    // Return Value:
    // - true if panes were swapped.
    bool TerminalPage::_SwapPane(const FocusDirection& direction)
    {
        if (const auto terminalTab{ _GetFocusedTabImpl() })
        {
            _UnZoomIfNeeded();
            return terminalTab->SwapPane(direction);
        }
        return false;
    }

    TermControl TerminalPage::_GetActiveControl()
    {
        if (const auto terminalTab{ _GetFocusedTabImpl() })
        {
            return terminalTab->GetActiveTerminalControl();
        }
        return nullptr;
    }

    CommandPalette TerminalPage::LoadCommandPalette()
    {
        if (const auto p = CommandPaletteElement())
        {
            return p;
        }

        return _loadCommandPaletteSlowPath();
    }
    bool TerminalPage::_commandPaletteIs(WUX::Visibility visibility)
    {
        const auto p = CommandPaletteElement();
        return p && p.Visibility() == visibility;
    }

    CommandPalette TerminalPage::_loadCommandPaletteSlowPath()
    {
        const auto p = FindName(L"CommandPaletteElement").as<CommandPalette>();

        p.SetActionMap(_settings.ActionMap());

        // When the visibility of the command palette changes to "collapsed",
        // the palette has been closed. Toss focus back to the currently active control.
        p.RegisterPropertyChangedCallback(UIElement::VisibilityProperty(), [this](auto&&, auto&&) {
            if (_commandPaletteIs(Visibility::Collapsed))
            {
                _FocusActiveControl(nullptr, nullptr);
            }
        });
        p.DispatchCommandRequested({ this, &TerminalPage::_OnDispatchCommandRequested });
        p.CommandLineExecutionRequested({ this, &TerminalPage::_OnCommandLineExecutionRequested });
        p.SwitchToTabRequested({ this, &TerminalPage::_OnSwitchToTabRequested });
        p.PreviewAction({ this, &TerminalPage::_PreviewActionHandler });

        return p;
    }

    SuggestionsControl TerminalPage::LoadSuggestionsUI()
    {
        if (const auto p = SuggestionsElement())
        {
            return p;
        }

        return _loadSuggestionsElementSlowPath();
    }
    bool TerminalPage::_suggestionsControlIs(WUX::Visibility visibility)
    {
        const auto p = SuggestionsElement();
        return p && p.Visibility() == visibility;
    }

    SuggestionsControl TerminalPage::_loadSuggestionsElementSlowPath()
    {
        const auto p = FindName(L"SuggestionsElement").as<SuggestionsControl>();

        p.RegisterPropertyChangedCallback(UIElement::VisibilityProperty(), [this](auto&&, auto&&) {
            if (SuggestionsElement().Visibility() == Visibility::Collapsed)
            {
                _FocusActiveControl(nullptr, nullptr);
            }
        });
        p.DispatchCommandRequested({ this, &TerminalPage::_OnDispatchCommandRequested });
        p.PreviewAction({ this, &TerminalPage::_PreviewActionHandler });

        return p;
    }

    // Method Description:
    // - Warn the user that they are about to close all open windows, then
    //   signal that we want to close everything.
    safe_void_coroutine TerminalPage::RequestQuit()
    {
        if (!_displayingCloseDialog)
        {
            _displayingCloseDialog = true;
            auto warningResult = co_await _ShowQuitDialog();
            _displayingCloseDialog = false;

            if (warningResult != ContentDialogResult::Primary)
            {
                co_return;
            }

            QuitRequested.raise(nullptr, nullptr);
        }
    }

    void TerminalPage::PersistState(bool serializeBuffer)
    {
        // This method may be called for a window even if it hasn't had a tab yet or lost all of them.
        // We shouldn't persist such windows.
        const auto tabCount = _tabs.Size();
        if (_startupState != StartupState::Initialized || tabCount == 0)
        {
            return;
        }

        std::vector<ActionAndArgs> actions;

        for (auto tab : _tabs)
        {
            auto t = winrt::get_self<implementation::TabBase>(tab);
            auto tabActions = t->BuildStartupActions(serializeBuffer ? BuildStartupKind::PersistAll : BuildStartupKind::PersistLayout);
            actions.insert(actions.end(), std::make_move_iterator(tabActions.begin()), std::make_move_iterator(tabActions.end()));
        }

        // Avoid persisting a window with zero tabs, because `BuildStartupActions` happened to return an empty vector.
        if (actions.empty())
        {
            return;
        }

        // if the focused tab was not the last tab, restore that
        auto idx = _GetFocusedTabIndex();
        if (idx && idx != tabCount - 1)
        {
            ActionAndArgs action;
            action.Action(ShortcutAction::SwitchToTab);
            SwitchToTabArgs switchToTabArgs{ idx.value() };
            action.Args(switchToTabArgs);

            actions.emplace_back(std::move(action));
        }

        // If the user set a custom name, save it
        if (const auto& windowName{ _WindowProperties.WindowName() }; !windowName.empty())
        {
            ActionAndArgs action;
            action.Action(ShortcutAction::RenameWindow);
            RenameWindowArgs args{ windowName };
            action.Args(args);

            actions.emplace_back(std::move(action));
        }

        WindowLayout layout;
        layout.TabLayout(winrt::single_threaded_vector<ActionAndArgs>(std::move(actions)));

        auto mode = LaunchMode::DefaultMode;
        WI_SetFlagIf(mode, LaunchMode::FullscreenMode, _isFullscreen);
        WI_SetFlagIf(mode, LaunchMode::FocusMode, _isInFocusMode);
        WI_SetFlagIf(mode, LaunchMode::MaximizedMode, _isMaximized);

        layout.LaunchMode({ mode });

        // Only save the content size because the tab size will be added on load.
        const auto contentWidth = static_cast<float>(_tabContent.ActualWidth());
        const auto contentHeight = static_cast<float>(_tabContent.ActualHeight());
        const winrt::Windows::Foundation::Size windowSize{ contentWidth, contentHeight };

        layout.InitialSize(windowSize);

        // We don't actually know our own position. So we have to ask the window
        // layer for that.
        const auto launchPosRequest{ winrt::make<LaunchPositionRequest>() };
        RequestLaunchPosition.raise(*this, launchPosRequest);
        layout.InitialPosition(launchPosRequest.Position());

        ApplicationState::SharedInstance().AppendPersistedWindowLayout(layout);
    }

    // Method Description:
    // - Close the terminal app. If there is more
    //   than one tab opened, show a warning dialog.
    safe_void_coroutine TerminalPage::CloseWindow()
    {
        if (_HasMultipleTabs() &&
            _settings.GlobalSettings().ConfirmCloseAllTabs() &&
            !_displayingCloseDialog)
        {
            if (_newTabButton && _newTabButton.Flyout())
            {
                _newTabButton.Flyout().Hide();
            }
            _DismissTabContextMenus();
            _displayingCloseDialog = true;
            auto warningResult = co_await _ShowCloseWarningDialog();
            _displayingCloseDialog = false;

            if (warningResult != ContentDialogResult::Primary)
            {
                co_return;
            }
        }

        CloseWindowRequested.raise(*this, nullptr);
    }

    // Method Description:
    // - Move the viewport of the terminal of the currently focused tab up or
    //      down a number of lines.
    // Arguments:
    // - scrollDirection: ScrollUp will move the viewport up, ScrollDown will move the viewport down
    // - rowsToScroll: a number of lines to move the viewport. If not provided we will use a system default.
    void TerminalPage::_Scroll(ScrollDirection scrollDirection, const Windows::Foundation::IReference<uint32_t>& rowsToScroll)
    {
        if (const auto terminalTab{ _GetFocusedTabImpl() })
        {
            uint32_t realRowsToScroll;
            if (rowsToScroll == nullptr)
            {
                // The magic value of WHEEL_PAGESCROLL indicates that we need to scroll the entire page
                realRowsToScroll = _systemRowsToScroll == WHEEL_PAGESCROLL ?
                                       terminalTab->GetActiveTerminalControl().ViewHeight() :
                                       _systemRowsToScroll;
            }
            else
            {
                // use the custom value specified in the command
                realRowsToScroll = rowsToScroll.Value();
            }
            auto scrollDelta = _ComputeScrollDelta(scrollDirection, realRowsToScroll);
            terminalTab->Scroll(scrollDelta);
        }
    }

    // Method Description:
    // - Moves the currently active pane on the currently active tab to the
    //   specified tab. If the tab index is greater than the number of
    //   tabs, then a new tab will be created for the pane. Similarly, if a pane
    //   is the last remaining pane on a tab, that tab will be closed upon moving.
    // - No move will occur if the tabIdx is the same as the current tab, or if
    //   the specified tab is not a host of terminals (such as the settings tab).
    // - If the Window is specified, the pane will instead be detached and moved
    //   to the window with the given name/id.
    // Return Value:
    // - true if the pane was successfully moved to the new tab.
    bool TerminalPage::_MovePane(MovePaneArgs args)
    {
        const auto tabIdx{ args.TabIndex() };
        const auto windowId{ args.Window() };

        auto focusedTab{ _GetFocusedTabImpl() };

        if (!focusedTab)
        {
            return false;
        }

        // If there was a windowId in the action, try to move it to the
        // specified window instead of moving it in our tab row.
        if (!windowId.empty())
        {
            if (const auto terminalTab{ _GetFocusedTabImpl() })
            {
                if (const auto pane{ terminalTab->GetActivePane() })
                {
                    auto startupActions = pane->BuildStartupActions(0, 1, BuildStartupKind::MovePane);
                    _DetachPaneFromWindow(pane);
                    _MoveContent(std::move(startupActions.args), windowId, tabIdx);
                    focusedTab->DetachPane();

                    if (auto autoPeer = Automation::Peers::FrameworkElementAutomationPeer::FromElement(*this))
                    {
                        if (windowId == L"new")
                        {
                            autoPeer.RaiseNotificationEvent(Automation::Peers::AutomationNotificationKind::ActionCompleted,
                                                            Automation::Peers::AutomationNotificationProcessing::ImportantMostRecent,
                                                            RS_(L"TerminalPage_PaneMovedAnnouncement_NewWindow"),
                                                            L"TerminalPageMovePaneToNewWindow" /* unique name for this notification category */);
                        }
                        else
                        {
                            autoPeer.RaiseNotificationEvent(Automation::Peers::AutomationNotificationKind::ActionCompleted,
                                                            Automation::Peers::AutomationNotificationProcessing::ImportantMostRecent,
                                                            RS_fmt(L"TerminalPage_PaneMovedAnnouncement_ExistingWindow2", windowId),
                                                            L"TerminalPageMovePaneToExistingWindow" /* unique name for this notification category */);
                        }
                    }
                    return true;
                }
            }
        }

        // If we are trying to move from the current tab to the current tab do nothing.
        if (_GetFocusedTabIndex() == tabIdx)
        {
            return false;
        }

        // Moving the pane from the current tab might close it, so get the next
        // tab before its index changes.
        if (tabIdx < _tabs.Size())
        {
            auto targetTab = _GetTerminalTabImpl(_tabs.GetAt(tabIdx));
            // if the selected tab is not a host of terminals (e.g. settings)
            // don't attempt to add a pane to it.
            if (!targetTab)
            {
                return false;
            }
            auto pane = focusedTab->DetachPane();
            targetTab->AttachPane(pane);
            _SetFocusedTab(*targetTab);

            if (auto autoPeer = Automation::Peers::FrameworkElementAutomationPeer::FromElement(*this))
            {
                const auto tabTitle = targetTab->Title();
                autoPeer.RaiseNotificationEvent(Automation::Peers::AutomationNotificationKind::ActionCompleted,
                                                Automation::Peers::AutomationNotificationProcessing::ImportantMostRecent,
                                                RS_fmt(L"TerminalPage_PaneMovedAnnouncement_ExistingTab", tabTitle),
                                                L"TerminalPageMovePaneToExistingTab" /* unique name for this notification category */);
            }
        }
        else
        {
            auto pane = focusedTab->DetachPane();
            _CreateNewTabFromPane(pane);
            if (auto autoPeer = Automation::Peers::FrameworkElementAutomationPeer::FromElement(*this))
            {
                autoPeer.RaiseNotificationEvent(Automation::Peers::AutomationNotificationKind::ActionCompleted,
                                                Automation::Peers::AutomationNotificationProcessing::ImportantMostRecent,
                                                RS_(L"TerminalPage_PaneMovedAnnouncement_NewTab"),
                                                L"TerminalPageMovePaneToNewTab" /* unique name for this notification category */);
            }
        }

        return true;
    }

    // Detach a tree of panes from this terminal. Helper used for moving panes
    // and tabs to other windows.
    void TerminalPage::_DetachPaneFromWindow(std::shared_ptr<Pane> pane)
    {
        pane->WalkTree([&](auto p) {
            if (const auto& control{ p->GetTerminalControl() })
            {
                _manager.Detach(control);
            }
        });
    }

    void TerminalPage::_DetachTabFromWindow(const winrt::com_ptr<TabBase>& tab)
    {
        if (const auto terminalTab = tab.try_as<TerminalTab>())
        {
            // Detach the root pane, which will act like the whole tab got detached.
            if (const auto rootPane = terminalTab->GetRootPane())
            {
                _DetachPaneFromWindow(rootPane);
            }
        }
    }

    // Method Description:
    // - Serialize these actions to json, and raise them as a RequestMoveContent
    //   event. Our Window will raise that to the window manager / monarch, who
    //   will dispatch this blob of json back to the window that should handle
    //   this.
    // - `actions` will be emptied into a winrt IVector as a part of this method
    //   and should be expected to be empty after this call.
    void TerminalPage::_MoveContent(std::vector<Settings::Model::ActionAndArgs>&& actions,
                                    const winrt::hstring& windowName,
                                    const uint32_t tabIndex,
                                    const std::optional<winrt::Windows::Foundation::Point>& dragPoint)
    {
        const auto winRtActions{ winrt::single_threaded_vector<ActionAndArgs>(std::move(actions)) };
        const auto str{ ActionAndArgs::Serialize(winRtActions) };
        const auto request = winrt::make_self<RequestMoveContentArgs>(windowName,
                                                                      str,
                                                                      tabIndex);
        if (dragPoint.has_value())
        {
            request->WindowPosition(*dragPoint);
        }
        RequestMoveContent.raise(*this, *request);
    }

    bool TerminalPage::_MoveTab(winrt::com_ptr<TerminalTab> tab, MoveTabArgs args)
    {
        if (!tab)
        {
            return false;
        }

        // If there was a windowId in the action, try to move it to the
        // specified window instead of moving it in our tab row.
        const auto windowId{ args.Window() };
        if (!windowId.empty())
        {
            // if the windowId is the same as our name, do nothing
            if (windowId == WindowProperties().WindowName() ||
                windowId == winrt::to_hstring(WindowProperties().WindowId()))
            {
                return true;
            }

            if (tab)
            {
                auto startupActions = tab->BuildStartupActions(BuildStartupKind::Content);
                _DetachTabFromWindow(tab);
                _MoveContent(std::move(startupActions), windowId, 0);
                _RemoveTab(*tab);
                if (auto autoPeer = Automation::Peers::FrameworkElementAutomationPeer::FromElement(*this))
                {
                    const auto tabTitle = tab->Title();
                    if (windowId == L"new")
                    {
                        autoPeer.RaiseNotificationEvent(Automation::Peers::AutomationNotificationKind::ActionCompleted,
                                                        Automation::Peers::AutomationNotificationProcessing::ImportantMostRecent,
                                                        RS_fmt(L"TerminalPage_TabMovedAnnouncement_NewWindow", tabTitle),
                                                        L"TerminalPageMoveTabToNewWindow" /* unique name for this notification category */);
                    }
                    else
                    {
                        autoPeer.RaiseNotificationEvent(Automation::Peers::AutomationNotificationKind::ActionCompleted,
                                                        Automation::Peers::AutomationNotificationProcessing::ImportantMostRecent,
                                                        RS_fmt(L"TerminalPage_TabMovedAnnouncement_Default", tabTitle, windowId),
                                                        L"TerminalPageMoveTabToExistingWindow" /* unique name for this notification category */);
                    }
                }
                return true;
            }
        }

        const auto direction = args.Direction();
        if (direction != MoveTabDirection::None)
        {
            // Use the requested tab, if provided. Otherwise, use the currently
            // focused tab.
            const auto tabIndex = til::coalesce(_GetTabIndex(*tab),
                                                _GetFocusedTabIndex());
            if (tabIndex)
            {
                const auto currentTabIndex = tabIndex.value();
                const auto delta = direction == MoveTabDirection::Forward ? 1 : -1;
                _TryMoveTab(currentTabIndex, currentTabIndex + delta);
            }
        }

        return true;
    }

    // When the tab's active pane changes, we'll want to lookup a new icon
    // for it. The Title change will be propagated upwards through the tab's
    // PropertyChanged event handler.
    void TerminalPage::_activePaneChanged(winrt::TerminalApp::TerminalTab sender,
                                          Windows::Foundation::IInspectable /*args*/)
    {
        if (const auto tab{ _GetTerminalTabImpl(sender) })
        {
            // Possibly update the icon of the tab.
            _UpdateTabIcon(*tab);

            _updateThemeColors();

            // Update the taskbar progress as well. We'll raise our own
            // SetTaskbarProgress event here, to get tell the hosting
            // application to re-query this value from us.
            SetTaskbarProgress.raise(*this, nullptr);

            auto profile = tab->GetFocusedProfile();
            _UpdateBackground(profile);
        }
    }

    uint32_t TerminalPage::NumberOfTabs() const
    {
        return _tabs.Size();
    }

    // Method Description:
    // - Called when it is determined that an existing tab or pane should be
    //   attached to our window. content represents a blob of JSON describing
    //   some startup actions for rebuilding the specified panes. They will
    //   include `__content` properties with the GUID of the existing
    //   ControlInteractivity's we should use, rather than starting new ones.
    // - _MakePane is already enlightened to use the ContentId property to
    //   reattach instead of create new content, so this method simply needs to
    //   parse the JSON and pump it into our action handler. Almost the same as
    //   doing something like `wt -w 0 nt`.
    void TerminalPage::AttachContent(IVector<Settings::Model::ActionAndArgs> args, uint32_t tabIndex)
    {
        if (args == nullptr ||
            args.Size() == 0)
        {
            return;
        }

        const auto& firstAction = args.GetAt(0);
        const bool firstIsSplitPane{ firstAction.Action() == ShortcutAction::SplitPane };

        // `splitPane` allows the user to specify which tab to split. In that
        // case, split specifically the requested pane.
        //
        // If there's not enough tabs, then just turn this pane into a new tab.
        //
        // If the first action is `newTab`, the index is always going to be 0,
        // so don't do anything in that case.
        if (firstIsSplitPane && tabIndex < _tabs.Size())
        {
            _SelectTab(tabIndex);
        }

        for (const auto& action : args)
        {
            _actionDispatch->DoAction(action);
        }

        // After handling all the actions, then re-check the tabIndex. We might
        // have been called as a part of a tab drag/drop. In that case, the
        // tabIndex is actually relevant, and we need to move the tab we just
        // made into position.
        if (!firstIsSplitPane && tabIndex != -1)
        {
            // Move the currently active tab to the requested index Use the
            // currently focused tab index, because we don't know if the new tab
            // opened at the end of the list, or adjacent to the previously
            // active tab. This is affected by the user's "newTabPosition"
            // setting.
            if (const auto focusedTabIndex = _GetFocusedTabIndex())
            {
                const auto source = *focusedTabIndex;
                _TryMoveTab(source, tabIndex);
            }
            // else: This shouldn't really be possible, because the tab we _just_ opened should be active.
        }
    }

    // Method Description:
    // - Split the focused pane of the given tab, either horizontally or vertically, and place the
    //   given pane accordingly
    // Arguments:
    // - tab: The tab that is going to be split.
    // - newPane: the pane to add to our tree of panes
    // - splitDirection: one value from the TerminalApp::SplitDirection enum, indicating how the
    //   new pane should be split from its parent.
    // - splitSize: the size of the split
    void TerminalPage::_SplitPane(const winrt::com_ptr<TerminalTab>& tab,
                                  const SplitDirection splitDirection,
                                  const float splitSize,
                                  std::shared_ptr<Pane> newPane)
    {
        auto activeTab = tab;
        // Clever hack for a crash in startup, with multiple sub-commands. Say
        // you have the following commandline:
        //
        //   wtd nt -p "elevated cmd" ; sp -p "elevated cmd" ; sp -p "Command Prompt"
        //
        // Where "elevated cmd" is an elevated profile.
        //
        // In that scenario, we won't dump off the commandline immediately to an
        // elevated window, because it's got the final unelevated split in it.
        // However, when we get to that command, there won't be a tab yet. So
        // we'd crash right about here.
        //
        // Instead, let's just promote this first split to be a tab instead.
        // Crash avoided, and we don't need to worry about inserting a new-tab
        // command in at the start.
        if (!tab)
        {
            if (_tabs.Size() == 0)
            {
                _CreateNewTabFromPane(newPane);
                return;
            }
            else
            {
                activeTab = _GetFocusedTabImpl();
            }
        }

        // For now, prevent splitting the _settingsTab. We can always revisit this later.
        if (*activeTab == _settingsTab)
        {
            return;
        }

        // If the caller is calling us with the return value of _MakePane
        // directly, it's possible that nullptr was returned, if the connections
        // was supposed to be launched in an elevated window. In that case, do
        // nothing here. We don't have a pane with which to create the split.
        if (!newPane)
        {
            return;
        }
        const auto contentWidth = static_cast<float>(_tabContent.ActualWidth());
        const auto contentHeight = static_cast<float>(_tabContent.ActualHeight());
        const winrt::Windows::Foundation::Size availableSpace{ contentWidth, contentHeight };

        const auto realSplitType = activeTab->PreCalculateCanSplit(splitDirection, splitSize, availableSpace);
        if (!realSplitType)
        {
            return;
        }

        _UnZoomIfNeeded();
        auto [original, newGuy] = activeTab->SplitPane(*realSplitType, splitSize, newPane);

        // After GH#6586, the control will no longer focus itself
        // automatically when it's finished being laid out. Manually focus
        // the control here instead.
        if (_startupState == StartupState::Initialized)
        {
            if (const auto& content{ newGuy->GetContent() })
            {
                content.Focus(FocusState::Programmatic);
            }
        }
    }

    // Method Description:
    // - Switches the split orientation of the currently focused pane.
    // Arguments:
    // - <none>
    // Return Value:
    // - <none>
    void TerminalPage::_ToggleSplitOrientation()
    {
        if (const auto terminalTab{ _GetFocusedTabImpl() })
        {
            _UnZoomIfNeeded();
            terminalTab->ToggleSplitOrientation();
        }
    }

    // Method Description:
    // - Attempt to move a separator between panes, as to resize each child on
    //   either size of the separator. See Pane::ResizePane for details.
    // - Moves a separator on the currently focused tab.
    // Arguments:
    // - direction: The direction to move the separator in.
    // Return Value:
    // - <none>
    void TerminalPage::_ResizePane(const ResizeDirection& direction)
    {
        if (const auto terminalTab{ _GetFocusedTabImpl() })
        {
            _UnZoomIfNeeded();
            terminalTab->ResizePane(direction);
        }
    }

    // Method Description:
    // - Move the viewport of the terminal of the currently focused tab up or
    //      down a page. The page length will be dependent on the terminal view height.
    // Arguments:
    // - scrollDirection: ScrollUp will move the viewport up, ScrollDown will move the viewport down
    void TerminalPage::_ScrollPage(ScrollDirection scrollDirection)
    {
        // Do nothing if for some reason, there's no terminal tab in focus. We don't want to crash.
        if (const auto terminalTab{ _GetFocusedTabImpl() })
        {
            if (const auto& control{ _GetActiveControl() })
            {
                const auto termHeight = control.ViewHeight();
                auto scrollDelta = _ComputeScrollDelta(scrollDirection, termHeight);
                terminalTab->Scroll(scrollDelta);
            }
        }
    }

    void TerminalPage::_ScrollToBufferEdge(ScrollDirection scrollDirection)
    {
        if (const auto terminalTab{ _GetFocusedTabImpl() })
        {
            auto scrollDelta = _ComputeScrollDelta(scrollDirection, INT_MAX);
            terminalTab->Scroll(scrollDelta);
        }
    }

    // Method Description:
    // - Gets the title of the currently focused terminal control. If there
    //   isn't a control selected for any reason, returns "Terminal"
    // Arguments:
    // - <none>
    // Return Value:
    // - the title of the focused control if there is one, else "Terminal"
    hstring TerminalPage::Title()
    {
        if (_settings.GlobalSettings().ShowTitleInTitlebar())
        {
            auto selectedIndex = _tabView.SelectedIndex();
            if (selectedIndex >= 0)
            {
                try
                {
                    if (auto focusedControl{ _GetActiveControl() })
                    {
                        return focusedControl.Title();
                    }
                }
                CATCH_LOG();
            }
        }
        return { L"Terminal" };
    }

    // Method Description:
    // - Handles the special case of providing a text override for the UI shortcut due to VK_OEM issue.
    //      Looks at the flags from the KeyChord modifiers and provides a concatenated string value of all
    //      in the same order that XAML would put them as well.
    // Return Value:
    // - a string representation of the key modifiers for the shortcut
    //NOTE: This needs to be localized with https://github.com/microsoft/terminal/issues/794 if XAML framework issue not resolved before then
    static std::wstring _FormatOverrideShortcutText(VirtualKeyModifiers modifiers)
    {
        std::wstring buffer{ L"" };

        if (WI_IsFlagSet(modifiers, VirtualKeyModifiers::Control))
        {
            buffer += L"Ctrl+";
        }

        if (WI_IsFlagSet(modifiers, VirtualKeyModifiers::Shift))
        {
            buffer += L"Shift+";
        }

        if (WI_IsFlagSet(modifiers, VirtualKeyModifiers::Menu))
        {
            buffer += L"Alt+";
        }

        if (WI_IsFlagSet(modifiers, VirtualKeyModifiers::Windows))
        {
            buffer += L"Win+";
        }

        return buffer;
    }

    // Method Description:
    // - Takes a MenuFlyoutItem and a corresponding KeyChord value and creates the accelerator for UI display.
    //   Takes into account a special case for an error condition for a comma
    // Arguments:
    // - MenuFlyoutItem that will be displayed, and a KeyChord to map an accelerator
    void TerminalPage::_SetAcceleratorForMenuItem(WUX::Controls::MenuFlyoutItem& menuItem,
                                                  const KeyChord& keyChord)
    {
#ifdef DEP_MICROSOFT_UI_XAML_708_FIXED
        // work around https://github.com/microsoft/microsoft-ui-xaml/issues/708 in case of VK_OEM_COMMA
        if (keyChord.Vkey() != VK_OEM_COMMA)
        {
            // use the XAML shortcut to give us the automatic capabilities
            auto menuShortcut = Windows::UI::Xaml::Input::KeyboardAccelerator{};

            // TODO: Modify this when https://github.com/microsoft/terminal/issues/877 is resolved
            menuShortcut.Key(static_cast<Windows::System::VirtualKey>(keyChord.Vkey()));

            // add the modifiers to the shortcut
            menuShortcut.Modifiers(keyChord.Modifiers());

            // add to the menu
            menuItem.KeyboardAccelerators().Append(menuShortcut);
        }
        else // we've got a comma, so need to just use the alternate method
#endif
        {
            // extract the modifier and key to a nice format
            auto overrideString = _FormatOverrideShortcutText(keyChord.Modifiers());
            auto mappedCh = MapVirtualKeyW(keyChord.Vkey(), MAPVK_VK_TO_CHAR);
            if (mappedCh != 0)
            {
                menuItem.KeyboardAcceleratorTextOverride(overrideString + gsl::narrow_cast<wchar_t>(mappedCh));
            }
        }
    }

    // Method Description:
    // - Calculates the appropriate size to snap to in the given direction, for
    //   the given dimension. If the global setting `snapToGridOnResize` is set
    //   to `false`, this will just immediately return the provided dimension,
    //   effectively disabling snapping.
    // - See Pane::CalcSnappedDimension
    float TerminalPage::CalcSnappedDimension(const bool widthOrHeight, const float dimension) const
    {
        if (_settings && _settings.GlobalSettings().SnapToGridOnResize())
        {
            if (const auto terminalTab{ _GetFocusedTabImpl() })
            {
                return terminalTab->CalcSnappedDimension(widthOrHeight, dimension);
            }
        }
        return dimension;
    }

    static wil::unique_close_clipboard_call _openClipboard(HWND hwnd)
    {
        bool success = false;

        // OpenClipboard may fail to acquire the internal lock --> retry.
        for (DWORD sleep = 10;; sleep *= 2)
        {
            if (OpenClipboard(hwnd))
            {
                success = true;
                break;
            }
            // 10 iterations
            if (sleep > 10000)
            {
                break;
            }
            Sleep(sleep);
        }

        return wil::unique_close_clipboard_call{ success };
    }

    static winrt::hstring _extractClipboard()
    {
        // This handles most cases of pasting text as the OS converts most formats to CF_UNICODETEXT automatically.
        if (const auto handle = GetClipboardData(CF_UNICODETEXT))
        {
            const wil::unique_hglobal_locked lock{ handle };
            const auto str = static_cast<const wchar_t*>(lock.get());
            if (!str)
            {
                return {};
            }

            const auto maxLen = GlobalSize(handle) / sizeof(wchar_t);
            const auto len = wcsnlen(str, maxLen);
            return winrt::hstring{ str, gsl::narrow_cast<uint32_t>(len) };
        }

        // We get CF_HDROP when a user copied a file with Ctrl+C in Explorer and pastes that into the terminal (among others).
        if (const auto handle = GetClipboardData(CF_HDROP))
        {
            const wil::unique_hglobal_locked lock{ handle };
            const auto drop = static_cast<HDROP>(lock.get());
            if (!drop)
            {
                return {};
            }

            const auto cap = DragQueryFileW(drop, 0, nullptr, 0);
            if (cap == 0)
            {
                return {};
            }

            auto buffer = winrt::impl::hstring_builder{ cap };
            const auto len = DragQueryFileW(drop, 0, buffer.data(), cap + 1);
            if (len == 0)
            {
                return {};
            }

            return buffer.to_hstring();
        }

        return {};
    }

    // Function Description:
    // - This function is called when the `TermControl` requests that we send
    //   it the clipboard's content.
    // - Retrieves the data from the Windows Clipboard and converts it to text.
    // - Shows warnings if the clipboard is too big or contains multiple lines
    //   of text.
    // - Sends the text back to the TermControl through the event's
    //   `HandleClipboardData` member function.
    // - Does some of this in a background thread, as to not hang/crash the UI thread.
    // Arguments:
    // - eventArgs: the PasteFromClipboard event sent from the TermControl
    safe_void_coroutine TerminalPage::_PasteFromClipboardHandler(const IInspectable /*sender*/, const PasteFromClipboardEventArgs eventArgs)
    try
    {
        // The old Win32 clipboard API as used below is somewhere in the order of 300-1000x faster than
        // the WinRT one on average, depending on CPU load. Don't use the WinRT clipboard API if you can.
        const auto weakThis = get_weak();
        const auto dispatcher = Dispatcher();
        const auto globalSettings = _settings.GlobalSettings();

        // GetClipboardData might block for up to 30s for delay-rendered contents.
        co_await winrt::resume_background();

        winrt::hstring text;
        if (const auto clipboard = _openClipboard(nullptr))
        {
            text = _extractClipboard();
        }

        if (globalSettings.TrimPaste())
        {
            text = { Utils::TrimPaste(text) };
            if (text.empty())
            {
                // Text is all white space, nothing to paste
                co_return;
            }
        }

        // If the requesting terminal is in bracketed paste mode, then we don't need to warn about a multi-line paste.
        auto warnMultiLine = globalSettings.WarnAboutMultiLinePaste() && !eventArgs.BracketedPasteEnabled();
        if (warnMultiLine)
        {
            const auto isNewLineLambda = [](auto c) { return c == L'\n' || c == L'\r'; };
            const auto hasNewLine = std::find_if(text.cbegin(), text.cend(), isNewLineLambda) != text.cend();
            warnMultiLine = hasNewLine;
        }

        constexpr const std::size_t minimumSizeForWarning = 1024 * 5; // 5 KiB
        const auto warnLargeText = text.size() > minimumSizeForWarning && globalSettings.WarnAboutLargePaste();

        if (warnMultiLine || warnLargeText)
        {
            co_await wil::resume_foreground(dispatcher);

            if (const auto strongThis = weakThis.get())
            {
                // We have to initialize the dialog here to be able to change the text of the text block within it
                FindName(L"MultiLinePasteDialog").try_as<WUX::Controls::ContentDialog>();
                ClipboardText().Text(text);

                // The vertical offset on the scrollbar does not reset automatically, so reset it manually
                ClipboardContentScrollViewer().ScrollToVerticalOffset(0);

                auto warningResult = ContentDialogResult::Primary;
                if (warnMultiLine)
                {
                    warningResult = co_await _ShowMultiLinePasteWarningDialog();
                }
                else if (warnLargeText)
                {
                    warningResult = co_await _ShowLargePasteWarningDialog();
                }

                // Clear the clipboard text so it doesn't lie around in memory
                ClipboardText().Text(L"");

                if (warningResult != ContentDialogResult::Primary)
                {
                    // user rejected the paste
                    co_return;
                }
            }

            co_await winrt::resume_background();
        }

        // This will end up calling ConptyConnection::WriteInput which calls WriteFile which may block for
        // an indefinite amount of time. Avoid freezes and deadlocks by running this on a background thread.
        assert(!dispatcher.HasThreadAccess());
        eventArgs.HandleClipboardData(std::move(text));
    }
    CATCH_LOG();

    void TerminalPage::_OpenHyperlinkHandler(const IInspectable /*sender*/, const Microsoft::Terminal::Control::OpenHyperlinkEventArgs eventArgs)
    {
        try
        {
            auto parsed = winrt::Windows::Foundation::Uri(eventArgs.Uri());
            if (_IsUriSupported(parsed))
            {
                ShellExecute(nullptr, L"open", eventArgs.Uri().c_str(), nullptr, nullptr, SW_SHOWNORMAL);
            }
            else
            {
                _ShowCouldNotOpenDialog(RS_(L"UnsupportedSchemeText"), eventArgs.Uri());
            }
        }
        catch (...)
        {
            LOG_CAUGHT_EXCEPTION();
            _ShowCouldNotOpenDialog(RS_(L"InvalidUriText"), eventArgs.Uri());
        }
    }

    // Method Description:
    // - Opens up a dialog box explaining why we could not open a URI
    // Arguments:
    // - The reason (unsupported scheme, invalid uri, potentially more in the future)
    // - The uri
    void TerminalPage::_ShowCouldNotOpenDialog(winrt::hstring reason, winrt::hstring uri)
    {
        if (auto presenter{ _dialogPresenter.get() })
        {
            // FindName needs to be called first to actually load the xaml object
            auto unopenedUriDialog = FindName(L"CouldNotOpenUriDialog").try_as<WUX::Controls::ContentDialog>();

            // Insert the reason and the URI
            CouldNotOpenUriReason().Text(reason);
            UnopenedUri().Text(uri);

            // Show the dialog
            presenter.ShowDialog(unopenedUriDialog);
        }
    }

    // Method Description:
    // - Determines if the given URI is currently supported
    // Arguments:
    // - The parsed URI
    // Return value:
    // - True if we support it, false otherwise
    bool TerminalPage::_IsUriSupported(const winrt::Windows::Foundation::Uri& parsedUri)
    {
        if (parsedUri.SchemeName() == L"http" || parsedUri.SchemeName() == L"https")
        {
            return true;
        }
        if (parsedUri.SchemeName() == L"file")
        {
            const auto host = parsedUri.Host();
            // If no hostname was provided or if the hostname was "localhost", Host() will return an empty string
            // and we allow it
            if (host == L"")
            {
                return true;
            }

            // GH#10188: WSL paths are okay. We'll let those through.
            if (host == L"wsl$" || host == L"wsl.localhost")
            {
                return true;
            }

            // TODO: by the OSC 8 spec, if a hostname (other than localhost) is provided, we _should_ be
            // comparing that value against what is returned by GetComputerNameExW and making sure they match.
            // However, ShellExecute does not seem to be happy with file URIs of the form
            //          file://{hostname}/path/to/file.ext
            // and so while we could do the hostname matching, we do not know how to actually open the URI
            // if its given in that form. So for now we ignore all hostnames other than localhost
            return false;
        }

        // In this case, the app manually output a URI other than file:// or
        // http(s)://. We'll trust the user knows what they're doing when
        // clicking on those sorts of links.
        // See discussion in GH#7562 for more details.
        return true;
    }

    // Important! Don't take this eventArgs by reference, we need to extend the
    // lifetime of it to the other side of the co_await!
    safe_void_coroutine TerminalPage::_ControlNoticeRaisedHandler(const IInspectable /*sender*/,
                                                                  const Microsoft::Terminal::Control::NoticeEventArgs eventArgs)
    {
        auto weakThis = get_weak();
        co_await wil::resume_foreground(Dispatcher());
        if (auto page = weakThis.get())
        {
            auto message = eventArgs.Message();

            winrt::hstring title;

            switch (eventArgs.Level())
            {
            case NoticeLevel::Debug:
                title = RS_(L"NoticeDebug"); //\xebe8
                break;
            case NoticeLevel::Info:
                title = RS_(L"NoticeInfo"); // \xe946
                break;
            case NoticeLevel::Warning:
                title = RS_(L"NoticeWarning"); //\xe7ba
                break;
            case NoticeLevel::Error:
                title = RS_(L"NoticeError"); //\xe783
                break;
            }

            page->_ShowControlNoticeDialog(title, message);
        }
    }

    void TerminalPage::_ShowControlNoticeDialog(const winrt::hstring& title, const winrt::hstring& message)
    {
        if (auto presenter{ _dialogPresenter.get() })
        {
            // FindName needs to be called first to actually load the xaml object
            auto controlNoticeDialog = FindName(L"ControlNoticeDialog").try_as<WUX::Controls::ContentDialog>();

            ControlNoticeDialog().Title(winrt::box_value(title));

            // Insert the message
            NoticeMessage().Text(message);

            // Show the dialog
            presenter.ShowDialog(controlNoticeDialog);
        }
    }

    // Method Description:
    // - Copy text from the focused terminal to the Windows Clipboard
    // Arguments:
    // - dismissSelection: if not enabled, copying text doesn't dismiss the selection
    // - singleLine: if enabled, copy contents as a single line of text
    // - withControlSequences: if enabled, the copied plain text contains color/style ANSI escape codes from the selection
    // - formats: dictate which formats need to be copied
    // Return Value:
    // - true iff we we able to copy text (if a selection was active)
    bool TerminalPage::_CopyText(const bool dismissSelection, const bool singleLine, const bool withControlSequences, const Windows::Foundation::IReference<CopyFormat>& formats)
    {
        if (const auto& control{ _GetActiveControl() })
        {
            return control.CopySelectionToClipboard(dismissSelection, singleLine, withControlSequences, formats);
        }
        return false;
    }

    // Method Description:
    // - Send an event (which will be caught by AppHost) to set the progress indicator on the taskbar
    // Arguments:
    // - sender (not used)
    // - eventArgs: the arguments specifying how to set the progress indicator
    safe_void_coroutine TerminalPage::_SetTaskbarProgressHandler(const IInspectable /*sender*/, const IInspectable /*eventArgs*/)
    {
        co_await wil::resume_foreground(Dispatcher());
        SetTaskbarProgress.raise(*this, nullptr);
    }

    // Method Description:
    // - Send an event (which will be caught by AppHost) to change the show window state of the entire hosting window
    // Arguments:
    // - sender (not used)
    // - args: the arguments specifying how to set the display status to ShowWindow for our window handle
    void TerminalPage::_ShowWindowChangedHandler(const IInspectable /*sender*/, const Microsoft::Terminal::Control::ShowWindowArgs args)
    {
        ShowWindowChanged.raise(*this, args);
    }

    Windows::Foundation::IAsyncOperation<IVectorView<MatchResult>> TerminalPage::_FindPackageAsync(hstring query)
    {
        const PackageManager packageManager = WindowsPackageManagerFactory::CreatePackageManager();
        PackageCatalogReference catalogRef{
            packageManager.GetPredefinedPackageCatalog(PredefinedPackageCatalog::OpenWindowsCatalog)
        };
        catalogRef.PackageCatalogBackgroundUpdateInterval(std::chrono::hours(24));

        ConnectResult connectResult{ nullptr };
        for (int retries = 0;;)
        {
            connectResult = catalogRef.Connect();
            if (connectResult.Status() == ConnectResultStatus::Ok)
            {
                break;
            }

            if (++retries == 3)
            {
                co_return nullptr;
            }
        }

        PackageCatalog catalog = connectResult.PackageCatalog();
        // clang-format off
        static constexpr std::array<WinGetSearchParams, 3> searches{ {
            { .Field = PackageMatchField::Command, .MatchOption = PackageFieldMatchOption::StartsWithCaseInsensitive },
            { .Field = PackageMatchField::Name, .MatchOption = PackageFieldMatchOption::ContainsCaseInsensitive },
            { .Field = PackageMatchField::Moniker, .MatchOption = PackageFieldMatchOption::ContainsCaseInsensitive } } };
        // clang-format on

        PackageMatchFilter filter = WindowsPackageManagerFactory::CreatePackageMatchFilter();
        filter.Value(query);

        FindPackagesOptions options = WindowsPackageManagerFactory::CreateFindPackagesOptions();
        options.Filters().Append(filter);
        options.ResultLimit(20);

        IVectorView<MatchResult> pkgList;
        for (const auto& search : searches)
        {
            filter.Field(search.Field);
            filter.Option(search.MatchOption);

            const auto result = co_await catalog.FindPackagesAsync(options);
            pkgList = result.Matches();
            if (pkgList.Size() > 0)
            {
                break;
            }
        }
        co_return pkgList;
    }

    Windows::Foundation::IAsyncAction TerminalPage::_SearchMissingCommandHandler(const IInspectable /*sender*/, const Microsoft::Terminal::Control::SearchMissingCommandEventArgs args)
    {
        if (!Feature_QuickFix::IsEnabled())
        {
            co_return;
        }
        co_await winrt::resume_background();

        // no packages were found, nothing to suggest
        const auto pkgList = co_await _FindPackageAsync(args.MissingCommand());
        if (!pkgList || pkgList.Size() == 0)
        {
            co_return;
        }

        std::vector<hstring> suggestions;
        suggestions.reserve(pkgList.Size());
        for (const auto& pkg : pkgList)
        {
            // --id and --source ensure we don't collide with another package catalog
            suggestions.emplace_back(fmt::format(FMT_COMPILE(L"winget install --id {} -s winget"), pkg.CatalogPackage().Id()));
        }

        co_await wil::resume_foreground(Dispatcher());

        auto term = _GetActiveControl();
        if (!term)
        {
            co_return;
        }
        term.UpdateWinGetSuggestions(single_threaded_vector<hstring>(std::move(suggestions)));
        term.RefreshQuickFixMenu();
    }

    void TerminalPage::_WindowSizeChanged(const IInspectable sender, const Microsoft::Terminal::Control::WindowSizeChangedEventArgs args)
    {
        // Raise if:
        // - Not in quake mode
        // - Not in fullscreen
        // - Only one tab exists
        // - Only one pane exists
        // else:
        // - Reset conpty to its original size back
        if (!WindowProperties().IsQuakeWindow() && !Fullscreen() &&
            NumberOfTabs() == 1 && _GetFocusedTabImpl()->GetLeafPaneCount() == 1)
        {
            WindowSizeChanged.raise(*this, args);
        }
        else if (const auto& control{ sender.try_as<TermControl>() })
        {
            const auto& connection = control.Connection();

            if (const auto& conpty{ connection.try_as<TerminalConnection::ConptyConnection>() })
            {
                conpty.ResetSize();
            }
        }
    }

    // Method Description:
    // - Paste text from the Windows Clipboard to the focused terminal
    void TerminalPage::_PasteText()
    {
        // First, check if we're in broadcast input mode. If so, let's tell all
        // the controls to paste.
        if (const auto& tab{ _GetFocusedTabImpl() })
        {
            if (tab->TabStatus().IsInputBroadcastActive())
            {
                tab->GetRootPane()->WalkTree([](auto&& pane) {
                    if (auto control = pane->GetTerminalControl())
                    {
                        control.PasteTextFromClipboard();
                    }
                });
                return;
            }
        }

        // The focused tab wasn't in broadcast mode. No matter. Just ask the
        // current one to paste.
        if (const auto& control{ _GetActiveControl() })
        {
            control.PasteTextFromClipboard();
        }
    }

    // Function Description:
    // - Called when the settings button is clicked. ShellExecutes the settings
    //   file, as to open it in the default editor for .json files. Does this in
    //   a background thread, as to not hang/crash the UI thread.
    safe_void_coroutine TerminalPage::_LaunchSettings(const SettingsTarget target)
    {
        if (target == SettingsTarget::SettingsUI)
        {
            OpenSettingsUI();
        }
        else
        {
            // This will switch the execution of the function to a background (not
            // UI) thread. This is IMPORTANT, because the Windows.Storage API's
            // (used for retrieving the path to the file) will crash on the UI
            // thread, because the main thread is a STA.
            co_await winrt::resume_background();

            auto openFile = [](const auto& filePath) {
                HINSTANCE res = ShellExecute(nullptr, nullptr, filePath.c_str(), nullptr, nullptr, SW_SHOW);
                if (static_cast<int>(reinterpret_cast<uintptr_t>(res)) <= 32)
                {
                    ShellExecute(nullptr, nullptr, L"notepad", filePath.c_str(), nullptr, SW_SHOW);
                }
            };

            auto openFolder = [](const auto& filePath) {
                HINSTANCE res = ShellExecute(nullptr, nullptr, filePath.c_str(), nullptr, nullptr, SW_SHOW);
                if (static_cast<int>(reinterpret_cast<uintptr_t>(res)) <= 32)
                {
                    ShellExecute(nullptr, nullptr, L"open", filePath.c_str(), nullptr, SW_SHOW);
                }
            };

            switch (target)
            {
            case SettingsTarget::DefaultsFile:
                openFile(CascadiaSettings::DefaultSettingsPath());
                break;
            case SettingsTarget::SettingsFile:
                openFile(CascadiaSettings::SettingsPath());
                break;
            case SettingsTarget::Directory:
                openFolder(CascadiaSettings::SettingsDirectory());
                break;
            case SettingsTarget::AllFiles:
                openFile(CascadiaSettings::DefaultSettingsPath());
                openFile(CascadiaSettings::SettingsPath());
                break;
            }
        }
    }

    // Method Description:
    // - Responds to the TabView control's Tab Closing event by removing
    //      the indicated tab from the set and focusing another one.
    //      The event is cancelled so App maintains control over the
    //      items in the tabview.
    // Arguments:
    // - sender: the control that originated this event
    // - eventArgs: the event's constituent arguments
    void TerminalPage::_OnTabCloseRequested(const IInspectable& /*sender*/, const MUX::Controls::TabViewTabCloseRequestedEventArgs& eventArgs)
    {
        const auto tabViewItem = eventArgs.Tab();
        if (auto tab{ _GetTabByTabViewItem(tabViewItem) })
        {
            _HandleCloseTabRequested(tab);
        }
    }

    TermControl TerminalPage::_CreateNewControlAndContent(const TerminalSettingsCreateResult& settings, const ITerminalConnection& connection)
    {
        // Do any initialization that needs to apply to _every_ TermControl we
        // create here.
        // TermControl will copy the settings out of the settings passed to it.

        const auto content = _manager.CreateCore(settings.DefaultSettings(), settings.UnfocusedSettings(), connection);
        const TermControl control{ content };
        return _SetupControl(control);
    }

    TermControl TerminalPage::_AttachControlToContent(const uint64_t& contentId)
    {
        if (const auto& content{ _manager.TryLookupCore(contentId) })
        {
            // We have to pass in our current keybindings, because that's an
            // object that belongs to this TerminalPage, on this thread. If we
            // don't, then when we move the content to another thread, and it
            // tries to handle a key, it'll callback on the original page's
            // stack, inevitably resulting in a wrong_thread
            return _SetupControl(TermControl::NewControlByAttachingContent(content, *_bindings));
        }
        return nullptr;
    }

    TermControl TerminalPage::_SetupControl(const TermControl& term)
    {
        // GH#12515: ConPTY assumes it's hidden at the start. If we're not, let it know now.
        if (_visible)
        {
            term.WindowVisibilityChanged(_visible);
        }

        // Even in the case of re-attaching content from another window, this
        // will correctly update the control's owning HWND
        if (_hostingHwnd.has_value())
        {
            term.OwningHwnd(reinterpret_cast<uint64_t>(*_hostingHwnd));
        }

        _RegisterTerminalEvents(term);
        return term;
    }

    // Method Description:
    // - Creates a pane and returns a shared_ptr to it
    // - The caller should handle where the pane goes after creation,
    //   either to split an already existing pane or to create a new tab with it
    // Arguments:
    // - newTerminalArgs: an object that may contain a blob of parameters to
    //   control which profile is created and with possible other
    //   configurations. See CascadiaSettings::BuildSettings for more details.
    // - sourceTab: an optional tab reference that indicates that the created
    //   pane should be a duplicate of the tab's focused pane
    // - existingConnection: optionally receives a connection from the outside
    //   world instead of attempting to create one
    // Return Value:
    // - If the newTerminalArgs required us to open the pane as a new elevated
    //   connection, then we'll return nullptr. Otherwise, we'll return a new
    //   Pane for this connection.
    std::shared_ptr<Pane> TerminalPage::_MakeTerminalPane(const NewTerminalArgs& newTerminalArgs,
                                                          const winrt::TerminalApp::TabBase& sourceTab,
                                                          TerminalConnection::ITerminalConnection existingConnection)
    {
        // First things first - Check for making a pane from content ID.
        if (newTerminalArgs &&
            newTerminalArgs.ContentId() != 0)
        {
            // Don't need to worry about duplicating or anything - we'll
            // serialize the actual profile's GUID along with the content guid.
            const auto& profile = _settings.GetProfileForArgs(newTerminalArgs);
            const auto control = _AttachControlToContent(newTerminalArgs.ContentId());
            auto paneContent{ winrt::make<TerminalPaneContent>(profile, _terminalSettingsCache, control) };
            return std::make_shared<Pane>(paneContent);
        }

        TerminalSettingsCreateResult controlSettings{ nullptr };
        Profile profile{ nullptr };

        if (const auto& terminalTab{ _GetTerminalTabImpl(sourceTab) })
        {
            profile = terminalTab->GetFocusedProfile();
            if (profile)
            {
                // TODO GH#5047 If we cache the NewTerminalArgs, we no longer need to do this.
                profile = GetClosestProfileForDuplicationOfProfile(profile);
                controlSettings = TerminalSettings::CreateWithProfile(_settings, profile, *_bindings);
                const auto workingDirectory = terminalTab->GetActiveTerminalControl().WorkingDirectory();
                const auto validWorkingDirectory = !workingDirectory.empty();
                if (validWorkingDirectory)
                {
                    controlSettings.DefaultSettings().StartingDirectory(workingDirectory);
                }
            }
        }
        if (!profile)
        {
            profile = _settings.GetProfileForArgs(newTerminalArgs);
            controlSettings = TerminalSettings::CreateWithNewTerminalArgs(_settings, newTerminalArgs, *_bindings);
        }

        // Try to handle auto-elevation
        if (_maybeElevate(newTerminalArgs, controlSettings, profile))
        {
            return nullptr;
        }

        const auto sessionId = controlSettings.DefaultSettings().SessionId();
        const auto hasSessionId = sessionId != winrt::guid{};

        auto connection = existingConnection ? existingConnection : _CreateConnectionFromSettings(profile, controlSettings.DefaultSettings(), hasSessionId);
        if (existingConnection)
        {
            connection.Resize(controlSettings.DefaultSettings().InitialRows(), controlSettings.DefaultSettings().InitialCols());
        }

        TerminalConnection::ITerminalConnection debugConnection{ nullptr };
        if (_settings.GlobalSettings().DebugFeaturesEnabled())
        {
            const auto window = CoreWindow::GetForCurrentThread();
            const auto rAltState = window.GetKeyState(VirtualKey::RightMenu);
            const auto lAltState = window.GetKeyState(VirtualKey::LeftMenu);
            const auto bothAltsPressed = WI_IsFlagSet(lAltState, CoreVirtualKeyStates::Down) &&
                                         WI_IsFlagSet(rAltState, CoreVirtualKeyStates::Down);
            if (bothAltsPressed)
            {
                std::tie(connection, debugConnection) = OpenDebugTapConnection(connection);
            }
        }

        const auto control = _CreateNewControlAndContent(controlSettings, connection);

        if (hasSessionId)
        {
            const auto settingsDir = CascadiaSettings::SettingsDirectory();
            const auto idStr = Utils::GuidToPlainString(sessionId);
            const auto path = fmt::format(FMT_COMPILE(L"{}\\buffer_{}.txt"), settingsDir, idStr);
            control.RestoreFromPath(path);
        }

        auto paneContent{ winrt::make<TerminalPaneContent>(profile, _terminalSettingsCache, control) };

        auto resultPane = std::make_shared<Pane>(paneContent);

        if (debugConnection) // this will only be set if global debugging is on and tap is active
        {
            auto newControl = _CreateNewControlAndContent(controlSettings, debugConnection);
            // Split (auto) with the debug tap.
            auto debugContent{ winrt::make<TerminalPaneContent>(profile, _terminalSettingsCache, newControl) };
            auto debugPane = std::make_shared<Pane>(debugContent);

            // Since we're doing this split directly on the pane (instead of going through TerminalTab,
            // we need to handle the panes 'active' states

            // Set the pane we're splitting to active (otherwise Split will not do anything)
            resultPane->SetActive();
            auto [original, _] = resultPane->Split(SplitDirection::Automatic, 0.5f, debugPane);

            // Set the non-debug pane as active
            resultPane->ClearActive();
            original->SetActive();
        }

        return resultPane;
    }

    // NOTE: callers of _MakePane should be able to accept nullptr as a return
    // value gracefully.
    std::shared_ptr<Pane> TerminalPage::_MakePane(const INewContentArgs& contentArgs,
                                                  const winrt::TerminalApp::TabBase& sourceTab,
                                                  TerminalConnection::ITerminalConnection existingConnection)

    {
        const auto& newTerminalArgs{ contentArgs.try_as<NewTerminalArgs>() };
        if (contentArgs == nullptr || newTerminalArgs != nullptr || contentArgs.Type().empty())
        {
            // Terminals are of course special, and have to deal with debug taps, duplicating the tab, etc.
            return _MakeTerminalPane(newTerminalArgs, sourceTab, existingConnection);
        }

        IPaneContent content{ nullptr };

        const auto& paneType{ contentArgs.Type() };
        if (paneType == L"scratchpad")
        {
            const auto& scratchPane{ winrt::make_self<ScratchpadContent>() };

            // This is maybe a little wacky - add our key event handler to the pane
            // we made. So that we can get actions for keys that the content didn't
            // handle.
            scratchPane->GetRoot().KeyDown({ get_weak(), &TerminalPage::_KeyDownHandler });

            content = *scratchPane;
        }
        else if (paneType == L"settings")
        {
            content = _makeSettingsContent();
        }
        else if (paneType == L"snippets")
        {
            // Prevent the user from opening a bunch of snippets panes.
            //
            // Look at the focused tab, and if it already has one, then just focus it.
            if (const auto& focusedTab{ _GetFocusedTab() })
            {
                const auto rootPane{ focusedTab.try_as<TerminalTab>()->GetRootPane() };
                const bool found = rootPane == nullptr ? false : rootPane->WalkTree([](const auto& p) -> bool {
                    if (const auto& snippets{ p->GetContent().try_as<SnippetsPaneContent>() })
                    {
                        snippets->Focus(FocusState::Programmatic);
                        return true;
                    }
                    return false;
                });
                // Bail out if we already found one.
                if (found)
                {
                    return nullptr;
                }
            }

            const auto& tasksContent{ winrt::make_self<SnippetsPaneContent>() };
            tasksContent->UpdateSettings(_settings);
            tasksContent->GetRoot().KeyDown({ this, &TerminalPage::_KeyDownHandler });
            tasksContent->DispatchCommandRequested({ this, &TerminalPage::_OnDispatchCommandRequested });
            if (const auto& termControl{ _GetActiveControl() })
            {
                tasksContent->SetLastActiveControl(termControl);
            }

            content = *tasksContent;
        }
        else if (paneType == L"x-markdown")
        {
            if (Feature_MarkdownPane::IsEnabled())
            {
                const auto& markdownContent{ winrt::make_self<MarkdownPaneContent>(L"") };
                markdownContent->UpdateSettings(_settings);
                markdownContent->GetRoot().KeyDown({ this, &TerminalPage::_KeyDownHandler });

                // This one doesn't use DispatchCommand, because we don't create
                // Command's freely at runtime like we do with just plain old actions.
                markdownContent->DispatchActionRequested([weak = get_weak()](const auto& sender, const auto& actionAndArgs) {
                    if (const auto& page{ weak.get() })
                    {
                        page->_actionDispatch->DoAction(sender, actionAndArgs);
                    }
                });
                if (const auto& termControl{ _GetActiveControl() })
                {
                    markdownContent->SetLastActiveControl(termControl);
                }

                content = *markdownContent;
            }
        }

        assert(content);

        return std::make_shared<Pane>(content);
    }

    void TerminalPage::_restartPaneConnection(
        const TerminalApp::TerminalPaneContent& paneContent,
        const winrt::Windows::Foundation::IInspectable&)
    {
        // Note: callers are likely passing in `nullptr` as the args here, as
        // the TermControl.RestartTerminalRequested event doesn't actually pass
        // any args upwards itself. If we ever change this, make sure you check
        // for nulls
        if (const auto& connection{ _duplicateConnectionForRestart(paneContent) })
        {
            paneContent.GetTermControl().Connection(connection);
            connection.Start();
        }
    }

    // Method Description:
    // - Sets background image and applies its settings (stretch, opacity and alignment)
    // - Checks path validity
    // Arguments:
    // - newAppearance
    // Return Value:
    // - <none>
    void TerminalPage::_SetBackgroundImage(const winrt::Microsoft::Terminal::Settings::Model::IAppearanceConfig& newAppearance)
    {
        if (!_settings.GlobalSettings().UseBackgroundImageForWindow())
        {
            _tabContent.Background(nullptr);
            return;
        }

        const auto path = newAppearance.ExpandedBackgroundImagePath();
        if (path.empty())
        {
            _tabContent.Background(nullptr);
            return;
        }

        Windows::Foundation::Uri imageUri{ nullptr };
        try
        {
            imageUri = Windows::Foundation::Uri{ path };
        }
        catch (...)
        {
            LOG_CAUGHT_EXCEPTION();
            _tabContent.Background(nullptr);
            return;
        }
        // Check if the image brush is already pointing to the image
        // in the modified settings; if it isn't (or isn't there),
        // set a new image source for the brush

        auto brush = _tabContent.Background().try_as<Media::ImageBrush>();
        Media::Imaging::BitmapImage imageSource = brush == nullptr ? nullptr : brush.ImageSource().try_as<Media::Imaging::BitmapImage>();

        if (imageSource == nullptr ||
            imageSource.UriSource() == nullptr ||
            !imageSource.UriSource().Equals(imageUri))
        {
            Media::ImageBrush b{};
            // Note that BitmapImage handles the image load asynchronously,
            // which is especially important since the image
            // may well be both large and somewhere out on the
            // internet.
            Media::Imaging::BitmapImage image(imageUri);
            b.ImageSource(image);
            _tabContent.Background(b);
        }

        // Pull this into a separate block. If the image didn't change, but the
        // properties of the image did, we should still update them.
        if (const auto newBrush{ _tabContent.Background().try_as<Media::ImageBrush>() })
        {
            newBrush.Stretch(newAppearance.BackgroundImageStretchMode());
            newBrush.Opacity(newAppearance.BackgroundImageOpacity());
        }
    }

    // Method Description:
    // - Hook up keybindings, and refresh the UI of the terminal.
    //   This includes update the settings of all the tabs according
    //   to their profiles, update the title and icon of each tab, and
    //   finally create the tab flyout
    void TerminalPage::_RefreshUIForSettingsReload()
    {
        // Re-wire the keybindings to their handlers, as we'll have created a
        // new AppKeyBindings object.
        _HookupKeyBindings(_settings.ActionMap());

        // Refresh UI elements

        // Recreate the TerminalSettings cache here. We'll use that as we're
        // updating terminal panes, so that we don't have to build a _new_
        // TerminalSettings for every profile we update - we can just look them
        // up the previous ones we built.
        _terminalSettingsCache.Reset(_settings, *_bindings);

        for (const auto& tab : _tabs)
        {
            if (auto terminalTab{ _GetTerminalTabImpl(tab) })
            {
                // Let the tab know that there are new settings. It's up to each content to decide what to do with them.
                terminalTab->UpdateSettings(_settings);

                // Update the icon of the tab for the currently focused profile in that tab.
                // Only do this for TerminalTabs. Other types of tabs won't have multiple panes
                // and profiles so the Title and Icon will be set once and only once on init.
                _UpdateTabIcon(*terminalTab);

                // Force the TerminalTab to re-grab its currently active control's title.
                terminalTab->UpdateTitle();
            }

            auto tabImpl{ winrt::get_self<TabBase>(tab) };
            tabImpl->SetActionMap(_settings.ActionMap());
        }

        if (const auto focusedTab{ _GetFocusedTabImpl() })
        {
            if (const auto profile{ focusedTab->GetFocusedProfile() })
            {
                _SetBackgroundImage(profile.DefaultAppearance());
            }
        }

        // repopulate the new tab button's flyout with entries for each
        // profile, which might have changed
        _UpdateTabWidthMode();
        _CreateNewTabFlyout();

        // Reload the current value of alwaysOnTop from the settings file. This
        // will let the user hot-reload this setting, but any runtime changes to
        // the alwaysOnTop setting will be lost.
        _isAlwaysOnTop = _settings.GlobalSettings().AlwaysOnTop();
        AlwaysOnTopChanged.raise(*this, nullptr);

        _showTabsFullscreen = _settings.GlobalSettings().ShowTabsFullscreen();

        // Settings AllowDependentAnimations will affect whether animations are
        // enabled application-wide, so we don't need to check it each time we
        // want to create an animation.
        WUX::Media::Animation::Timeline::AllowDependentAnimations(!_settings.GlobalSettings().DisableAnimations());

        _tabRow.ShowElevationShield(IsRunningElevated() && _settings.GlobalSettings().ShowAdminShield());

        Media::SolidColorBrush transparent{ Windows::UI::Colors::Transparent() };
        _tabView.Background(transparent);

        ////////////////////////////////////////////////////////////////////////
        // Begin Theme handling
        _updateThemeColors();

        _updateAllTabCloseButtons();
    }

    void TerminalPage::_updateAllTabCloseButtons()
    {
        // Update the state of the CloseButtonOverlayMode property of
        // our TabView, to match the tab.showCloseButton property in the theme.
        //
        // Also update every tab's individual IsClosable to match the same property.
        const auto theme = _settings.GlobalSettings().CurrentTheme();
        const auto visibility = (theme && theme.Tab()) ?
                                    theme.Tab().ShowCloseButton() :
                                    Settings::Model::TabCloseButtonVisibility::Always;

        for (const auto& tab : _tabs)
        {
            tab.CloseButtonVisibility(visibility);
        }

        switch (visibility)
        {
        case Settings::Model::TabCloseButtonVisibility::Never:
            _tabView.CloseButtonOverlayMode(MUX::Controls::TabViewCloseButtonOverlayMode::Auto);
            break;
        case Settings::Model::TabCloseButtonVisibility::Hover:
            _tabView.CloseButtonOverlayMode(MUX::Controls::TabViewCloseButtonOverlayMode::OnPointerOver);
            break;
        case Settings::Model::TabCloseButtonVisibility::ActiveOnly:
        default:
            _tabView.CloseButtonOverlayMode(MUX::Controls::TabViewCloseButtonOverlayMode::Always);
            break;
        }
    }

    // Method Description:
    // - Sets the initial actions to process on startup. We'll make a copy of
    //   this list, and process these actions when we're loaded.
    // - This function will have no effective result after Create() is called.
    // Arguments:
    // - actions: a list of Actions to process on startup.
    // Return Value:
    // - <none>
    void TerminalPage::SetStartupActions(std::vector<ActionAndArgs> actions)
    {
        _startupActions = std::move(actions);
    }

    void TerminalPage::SetStartupConnection(ITerminalConnection connection)
    {
        _startupConnection = std::move(connection);
    }

    winrt::TerminalApp::IDialogPresenter TerminalPage::DialogPresenter() const
    {
        return _dialogPresenter.get();
    }

    void TerminalPage::DialogPresenter(winrt::TerminalApp::IDialogPresenter dialogPresenter)
    {
        _dialogPresenter = dialogPresenter;
    }

    // Method Description:
    // - Get the combined taskbar state for the page. This is the combination of
    //   all the states of all the tabs, which are themselves a combination of
    //   all their panes. Taskbar states are given a priority based on the rules
    //   in:
    //   https://docs.microsoft.com/en-us/windows/win32/api/shobjidl_core/nf-shobjidl_core-itaskbarlist3-setprogressstate
    //   under "How the Taskbar Button Chooses the Progress Indicator for a Group"
    // Arguments:
    // - <none>
    // Return Value:
    // - A TaskbarState object representing the combined taskbar state and
    //   progress percentage of all our tabs.
    winrt::TerminalApp::TaskbarState TerminalPage::TaskbarState() const
    {
        auto state{ winrt::make<winrt::TerminalApp::implementation::TaskbarState>() };

        for (const auto& tab : _tabs)
        {
            if (auto tabImpl{ _GetTerminalTabImpl(tab) })
            {
                auto tabState{ tabImpl->GetCombinedTaskbarState() };
                // lowest priority wins
                if (tabState.Priority() < state.Priority())
                {
                    state = tabState;
                }
            }
        }

        return state;
    }

    // Method Description:
    // - This is the method that App will call when the titlebar
    //   has been clicked. It dismisses any open flyouts.
    // Arguments:
    // - <none>
    // Return Value:
    // - <none>
    void TerminalPage::TitlebarClicked()
    {
        if (_newTabButton && _newTabButton.Flyout())
        {
            _newTabButton.Flyout().Hide();
        }
        _DismissTabContextMenus();
    }

    // Method Description:
    // - Notifies all attached console controls that the visibility of the
    //   hosting window has changed. The underlying PTYs may need to know this
    //   for the proper response to `::GetConsoleWindow()` from a Win32 console app.
    // Arguments:
    // - showOrHide: Show is true; hide is false.
    // Return Value:
    // - <none>
    void TerminalPage::WindowVisibilityChanged(const bool showOrHide)
    {
        _visible = showOrHide;
        for (const auto& tab : _tabs)
        {
            if (auto terminalTab{ _GetTerminalTabImpl(tab) })
            {
                // Manually enumerate the panes in each tab; this will let us recycle TerminalSettings
                // objects but only have to iterate one time.
                terminalTab->GetRootPane()->WalkTree([&](auto&& pane) {
                    if (auto control = pane->GetTerminalControl())
                    {
                        control.WindowVisibilityChanged(showOrHide);
                    }
                });
            }
        }
    }

    // Method Description:
    // - Called when the user tries to do a search using keybindings.
    //   This will tell the active terminal control of the passed tab
    //   to create a search box and enable find process.
    // Arguments:
    // - tab: the tab where the search box should be created
    // Return Value:
    // - <none>
    void TerminalPage::_Find(const TerminalTab& tab)
    {
        if (const auto& control{ tab.GetActiveTerminalControl() })
        {
            control.CreateSearchBoxControl();
        }
    }

    // Method Description:
    // - Toggles borderless mode. Hides the tab row, and raises our
    //   FocusModeChanged event.
    // Arguments:
    // - <none>
    // Return Value:
    // - <none>
    void TerminalPage::ToggleFocusMode()
    {
        SetFocusMode(!_isInFocusMode);
    }

    void TerminalPage::SetFocusMode(const bool inFocusMode)
    {
        const auto newInFocusMode = inFocusMode;
        if (newInFocusMode != FocusMode())
        {
            _isInFocusMode = newInFocusMode;
            _UpdateTabView();
            FocusModeChanged.raise(*this, nullptr);
        }
    }

    // Method Description:
    // - Toggles fullscreen mode. Hides the tab row, and raises our
    //   FullscreenChanged event.
    // Arguments:
    // - <none>
    // Return Value:
    // - <none>
    void TerminalPage::ToggleFullscreen()
    {
        SetFullscreen(!_isFullscreen);
    }

    // Method Description:
    // - Toggles always on top mode. Raises our AlwaysOnTopChanged event.
    // Arguments:
    // - <none>
    // Return Value:
    // - <none>
    void TerminalPage::ToggleAlwaysOnTop()
    {
        _isAlwaysOnTop = !_isAlwaysOnTop;
        AlwaysOnTopChanged.raise(*this, nullptr);
    }

    // Method Description:
    // - Sets the tab split button color when a new tab color is selected
    // Arguments:
    // - color: The color of the newly selected tab, used to properly calculate
    //          the foreground color of the split button (to match the font
    //          color of the tab)
    // - accentColor: the actual color we are going to use to paint the tab row and
    //                split button, so that there is some contrast between the tab
    //                and the non-client are behind it
    // Return Value:
    // - <none>
    void TerminalPage::_SetNewTabButtonColor(const Windows::UI::Color& color, const Windows::UI::Color& accentColor)
    {
        // TODO GH#3327: Look at what to do with the tab button when we have XAML theming
        auto IsBrightColor = ColorHelper::IsBrightColor(color);
        auto isLightAccentColor = ColorHelper::IsBrightColor(accentColor);
        winrt::Windows::UI::Color pressedColor{};
        winrt::Windows::UI::Color hoverColor{};
        winrt::Windows::UI::Color foregroundColor{};
        const auto hoverColorAdjustment = 5.f;
        const auto pressedColorAdjustment = 7.f;

        if (IsBrightColor)
        {
            foregroundColor = winrt::Windows::UI::Colors::Black();
        }
        else
        {
            foregroundColor = winrt::Windows::UI::Colors::White();
        }

        if (isLightAccentColor)
        {
            hoverColor = ColorHelper::Darken(accentColor, hoverColorAdjustment);
            pressedColor = ColorHelper::Darken(accentColor, pressedColorAdjustment);
        }
        else
        {
            hoverColor = ColorHelper::Lighten(accentColor, hoverColorAdjustment);
            pressedColor = ColorHelper::Lighten(accentColor, pressedColorAdjustment);
        }

        Media::SolidColorBrush backgroundBrush{ accentColor };
        Media::SolidColorBrush backgroundHoverBrush{ hoverColor };
        Media::SolidColorBrush backgroundPressedBrush{ pressedColor };
        Media::SolidColorBrush foregroundBrush{ foregroundColor };

        _newTabButton.Resources().Insert(winrt::box_value(L"SplitButtonBackground"), backgroundBrush);
        _newTabButton.Resources().Insert(winrt::box_value(L"SplitButtonBackgroundPointerOver"), backgroundHoverBrush);
        _newTabButton.Resources().Insert(winrt::box_value(L"SplitButtonBackgroundPressed"), backgroundPressedBrush);

        // Load bearing: The SplitButton uses SplitButtonForegroundSecondary for
        // the secondary button, but {TemplateBinding Foreground} for the
        // primary button.
        _newTabButton.Resources().Insert(winrt::box_value(L"SplitButtonForeground"), foregroundBrush);
        _newTabButton.Resources().Insert(winrt::box_value(L"SplitButtonForegroundPointerOver"), foregroundBrush);
        _newTabButton.Resources().Insert(winrt::box_value(L"SplitButtonForegroundPressed"), foregroundBrush);
        _newTabButton.Resources().Insert(winrt::box_value(L"SplitButtonForegroundSecondary"), foregroundBrush);
        _newTabButton.Resources().Insert(winrt::box_value(L"SplitButtonForegroundSecondaryPressed"), foregroundBrush);

        _newTabButton.Background(backgroundBrush);
        _newTabButton.Foreground(foregroundBrush);

        // This is just like what we do in TabBase::_RefreshVisualState. We need
        // to manually toggle the visual state, so the setters in the visual
        // state group will re-apply, and set our currently selected colors in
        // the resources.
        VisualStateManager::GoToState(_newTabButton, L"FlyoutOpen", true);
        VisualStateManager::GoToState(_newTabButton, L"Normal", true);
    }

    // Method Description:
    // - Clears the tab split button color to a system color
    //   (or white if none is found) when the tab's color is cleared
    // - Clears the tab row color to a system color
    //   (or white if none is found) when the tab's color is cleared
    // Arguments:
    // - <none>
    // Return Value:
    // - <none>
    void TerminalPage::_ClearNewTabButtonColor()
    {
        // TODO GH#3327: Look at what to do with the tab button when we have XAML theming
        winrt::hstring keys[] = {
            L"SplitButtonBackground",
            L"SplitButtonBackgroundPointerOver",
            L"SplitButtonBackgroundPressed",
            L"SplitButtonForeground",
            L"SplitButtonForegroundSecondary",
            L"SplitButtonForegroundPointerOver",
            L"SplitButtonForegroundPressed",
            L"SplitButtonForegroundSecondaryPressed"
        };

        // simply clear any of the colors in the split button's dict
        for (auto keyString : keys)
        {
            auto key = winrt::box_value(keyString);
            if (_newTabButton.Resources().HasKey(key))
            {
                _newTabButton.Resources().Remove(key);
            }
        }

        const auto res = Application::Current().Resources();

        const auto defaultBackgroundKey = winrt::box_value(L"TabViewItemHeaderBackground");
        const auto defaultForegroundKey = winrt::box_value(L"SystemControlForegroundBaseHighBrush");
        winrt::Windows::UI::Xaml::Media::SolidColorBrush backgroundBrush;
        winrt::Windows::UI::Xaml::Media::SolidColorBrush foregroundBrush;

        // TODO: Related to GH#3917 - I think if the system is set to "Dark"
        // theme, but the app is set to light theme, then this lookup still
        // returns to us the dark theme brushes. There's gotta be a way to get
        // the right brushes...
        // See also GH#5741
        if (res.HasKey(defaultBackgroundKey))
        {
            auto obj = res.Lookup(defaultBackgroundKey);
            backgroundBrush = obj.try_as<winrt::Windows::UI::Xaml::Media::SolidColorBrush>();
        }
        else
        {
            backgroundBrush = winrt::Windows::UI::Xaml::Media::SolidColorBrush{ winrt::Windows::UI::Colors::Black() };
        }

        if (res.HasKey(defaultForegroundKey))
        {
            auto obj = res.Lookup(defaultForegroundKey);
            foregroundBrush = obj.try_as<winrt::Windows::UI::Xaml::Media::SolidColorBrush>();
        }
        else
        {
            foregroundBrush = winrt::Windows::UI::Xaml::Media::SolidColorBrush{ winrt::Windows::UI::Colors::White() };
        }

        _newTabButton.Background(backgroundBrush);
        _newTabButton.Foreground(foregroundBrush);
    }

    // Function Description:
    // - This is a helper method to get the commandline out of a
    //   ExecuteCommandline action, break it into subcommands, and attempt to
    //   parse it into actions. This is used by _HandleExecuteCommandline for
    //   processing commandlines in the current WT window.
    // Arguments:
    // - args: the ExecuteCommandlineArgs to synthesize a list of startup actions for.
    // Return Value:
    // - an empty list if we failed to parse; otherwise, a list of actions to execute.
    std::vector<ActionAndArgs> TerminalPage::ConvertExecuteCommandlineToActions(const ExecuteCommandlineArgs& args)
    {
        ::TerminalApp::AppCommandlineArgs appArgs;
        if (appArgs.ParseArgs(args) == 0)
        {
            return appArgs.GetStartupActions();
        }

        return {};
    }

    void TerminalPage::_FocusActiveControl(IInspectable /*sender*/,
                                           IInspectable /*eventArgs*/)
    {
        _FocusCurrentTab(false);
    }

    bool TerminalPage::FocusMode() const
    {
        return _isInFocusMode;
    }

    bool TerminalPage::Fullscreen() const
    {
        return _isFullscreen;
    }

    // Method Description:
    // - Returns true if we're currently in "Always on top" mode. When we're in
    //   always on top mode, the window should be on top of all other windows.
    //   If multiple windows are all "always on top", they'll maintain their own
    //   z-order, with all the windows on top of all other non-topmost windows.
    // Arguments:
    // - <none>
    // Return Value:
    // - true if we should be in "always on top" mode
    bool TerminalPage::AlwaysOnTop() const
    {
        return _isAlwaysOnTop;
    }

    // Method Description:
    // - Returns true if the tab row should be visible when we're in full screen
    //   state.
    // Arguments:
    // - <none>
    // Return Value:
    // - true if the tab row should be visible in full screen state
    bool TerminalPage::ShowTabsFullscreen() const
    {
        return _showTabsFullscreen;
    }

    // Method Description:
    // - Updates the visibility of the tab row when in fullscreen state.
    void TerminalPage::SetShowTabsFullscreen(bool newShowTabsFullscreen)
    {
        if (_showTabsFullscreen == newShowTabsFullscreen)
        {
            return;
        }

        _showTabsFullscreen = newShowTabsFullscreen;

        // if we're currently in fullscreen, update tab view to make
        // sure tabs are given the correct visibility
        if (_isFullscreen)
        {
            _UpdateTabView();
        }
    }

    void TerminalPage::SetFullscreen(bool newFullscreen)
    {
        if (_isFullscreen == newFullscreen)
        {
            return;
        }
        _isFullscreen = newFullscreen;
        _UpdateTabView();
        FullscreenChanged.raise(*this, nullptr);
    }

    // Method Description:
    // - Updates the page's state for isMaximized when the window changes externally.
    void TerminalPage::Maximized(bool newMaximized)
    {
        _isMaximized = newMaximized;
    }

    // Method Description:
    // - Asks the window to change its maximized state.
    void TerminalPage::RequestSetMaximized(bool newMaximized)
    {
        if (_isMaximized == newMaximized)
        {
            return;
        }
        _isMaximized = newMaximized;
        ChangeMaximizeRequested.raise(*this, nullptr);
    }

<<<<<<< HEAD
    HRESULT TerminalPage::_OnNewConnection(const ConptyConnection& connection)
    {
        _newConnectionRevoker.revoke();

        // We need to be on the UI thread in order for _OpenNewTab to run successfully.
        // HasThreadAccess will return true if we're currently on a UI thread and false otherwise.
        // When we're on a COM thread, we'll need to dispatch the calls to the UI thread
        // and wait on it hence the locking mechanism.
        if (!Dispatcher().HasThreadAccess())
        {
            til::latch latch{ 1 };
            auto finalVal = S_OK;

            Dispatcher().RunAsync(CoreDispatcherPriority::Normal, [&]() {
                finalVal = _OnNewConnection(connection);
                latch.count_down();
            });

            latch.wait();
            return finalVal;
        }

        try
        {
            NewTerminalArgs newTerminalArgs;
            newTerminalArgs.Commandline(connection.Commandline());
            newTerminalArgs.TabTitle(connection.StartingTitle());
            // GH #12370: We absolutely cannot allow a defterm connection to
            // auto-elevate. Defterm doesn't work for elevated scenarios in the
            // first place. If we try accepting the connection, the spawning an
            // elevated version of the Terminal with that profile... that's a
            // recipe for disaster. We won't ever open up a tab in this window.
            newTerminalArgs.Elevate(false);
            const auto newPane = _MakePane(newTerminalArgs, nullptr, connection);
            newPane->WalkTree([](const auto& pane) {
                pane->FinalizeConfigurationGivenDefault();
            });
            _CreateNewTabFromPane(newPane);

            // Request a summon of this window to the foreground
            SummonWindowRequested.raise(*this, nullptr);

            // TEMPORARY SOLUTION
            // If the connection has requested for the window to be maximized,
            // manually maximize it here. Ideally, we should be _initializing_
            // the session maximized, instead of manually maximizing it after initialization.
            // However, because of the current way our defterm handoff works,
            // we are unable to get the connection info before the terminal session
            // has already started.

            // Make sure that there were no other tabs already existing (in
            // the case that we are in glomming mode), because we don't want
            // to be maximizing other existing sessions that did not ask for it.
            if (_tabs.Size() == 1 && connection.ShowWindow() == SW_SHOWMAXIMIZED)
            {
                RequestSetMaximized(true);
            }
            return S_OK;
        }
        CATCH_RETURN()
    }

    TerminalApp::IPaneContent TerminalPage::_makeSettingsContent(const winrt::hstring& startingPage)
=======
    TerminalApp::IPaneContent TerminalPage::_makeSettingsContent()
>>>>>>> a25d968f
    {
        if (auto app{ winrt::Windows::UI::Xaml::Application::Current().try_as<winrt::TerminalApp::App>() })
        {
            if (auto appPrivate{ winrt::get_self<implementation::App>(app) })
            {
                // Lazily load the Settings UI components so that we don't do it on startup.
                appPrivate->PrepareForSettingsUI();
            }
        }

        // Create the SUI pane content
        auto settingsContent{ winrt::make_self<SettingsPaneContent>(_settings) };
        auto sui = settingsContent->SettingsUI();
        if (!startingPage.empty())
        {
            sui.StartingPage(startingPage);
        }

        if (_hostingHwnd)
        {
            sui.SetHostingWindow(reinterpret_cast<uint64_t>(*_hostingHwnd));
        }

        // GH#8767 - let unhandled keys in the SUI try to run commands too.
        sui.KeyDown({ get_weak(), &TerminalPage::_KeyDownHandler });

        sui.OpenJson([weakThis{ get_weak() }](auto&& /*s*/, winrt::Microsoft::Terminal::Settings::Model::SettingsTarget e) {
            if (auto page{ weakThis.get() })
            {
                page->_LaunchSettings(e);
            }
        });

        sui.GithubAuthRequested([weakThis{ get_weak() }](auto&& /*s*/, auto&& /*e*/) {
            if (auto page{ weakThis.get() })
            {
                page->_InitiateGithubAuth();
            }
        });

        sui.ShowLoadWarningsDialog([weakThis{ get_weak() }](auto&& /*s*/, const Windows::Foundation::Collections::IVectorView<winrt::Microsoft::Terminal::Settings::Model::SettingsLoadWarnings>& warnings) {
            if (auto page{ weakThis.get() })
            {
                page->ShowLoadWarningsDialog.raise(*page, warnings);
            }
        });

        return *settingsContent;
    }

    void TerminalPage::_InitiateGithubAuth()
    {
#if defined(WT_BRANDING_DEV)
        const auto callbackUri = L"ms-terminal-dev://github-auth";
#elif defined(WT_BRANDING_CANARY)
        const auto callbackUri = L"ms-terminal-can://github-auth";
#endif

        const auto randomStateString = _generateRandomString();
        const auto executeUrl = fmt::format(FMT_COMPILE(L"https://github.com/login/oauth/authorize?client_id=Iv1.b0870d058e4473a1&redirect_uri={}&state={}"), callbackUri, randomStateString);
        ShellExecute(nullptr, L"open", executeUrl.c_str(), nullptr, nullptr, SW_SHOWNORMAL);
        Application::Current().as<TerminalApp::App>().Logic().RandomStateString(randomStateString);
    }

    winrt::hstring TerminalPage::_generateRandomString()
    {
        BYTE buffer[16];
        til::gen_random(&buffer[0], sizeof(buffer));

        wchar_t string[24];
        DWORD stringLen = 24;
        THROW_IF_WIN32_BOOL_FALSE(CryptBinaryToStringW(&buffer[0], sizeof(buffer), CRYPT_STRING_BASE64URI | CRYPT_STRING_NOCRLF, &string[0], &stringLen));

        return winrt::hstring{ &string[0], stringLen };
    }

    // Method Description:
    // - Creates a settings UI tab and focuses it. If there's already a settings UI tab open,
    //   just focus the existing one.
    // Arguments:
    // - <none>
    // Return Value:
    // - <none>
    void TerminalPage::OpenSettingsUI(const winrt::hstring& startingPage)
    {
        // If we're holding the settings tab's switch command, don't create a new one, switch to the existing one.
        if (!_settingsTab)
        {
            // Create the tab
            auto resultPane = std::make_shared<Pane>(_makeSettingsContent(startingPage));
            _settingsTab = _CreateNewTabFromPane(resultPane);
        }
        else
        {
            _tabView.SelectedItem(_settingsTab.TabViewItem());
        }
    }

    // Method Description:
    // - Returns a com_ptr to the implementation type of the given tab if it's a TerminalTab.
    //   If the tab is not a TerminalTab, returns nullptr.
    // Arguments:
    // - tab: the projected type of a Tab
    // Return Value:
    // - If the tab is a TerminalTab, a com_ptr to the implementation type.
    //   If the tab is not a TerminalTab, nullptr
    winrt::com_ptr<TerminalTab> TerminalPage::_GetTerminalTabImpl(const TerminalApp::TabBase& tab)
    {
        if (auto terminalTab = tab.try_as<TerminalApp::TerminalTab>())
        {
            winrt::com_ptr<TerminalTab> tabImpl;
            tabImpl.copy_from(winrt::get_self<TerminalTab>(terminalTab));
            return tabImpl;
        }
        else
        {
            return nullptr;
        }
    }

    // Method Description:
    // - Computes the delta for scrolling the tab's viewport.
    // Arguments:
    // - scrollDirection - direction (up / down) to scroll
    // - rowsToScroll - the number of rows to scroll
    // Return Value:
    // - delta - Signed delta, where a negative value means scrolling up.
    int TerminalPage::_ComputeScrollDelta(ScrollDirection scrollDirection, const uint32_t rowsToScroll)
    {
        return scrollDirection == ScrollUp ? -1 * rowsToScroll : rowsToScroll;
    }

    // Method Description:
    // - Reads system settings for scrolling (based on the step of the mouse scroll).
    // Upon failure fallbacks to default.
    // Return Value:
    // - The number of rows to scroll or a magic value of WHEEL_PAGESCROLL
    // indicating that we need to scroll an entire view height
    uint32_t TerminalPage::_ReadSystemRowsToScroll()
    {
        uint32_t systemRowsToScroll;
        if (!SystemParametersInfoW(SPI_GETWHEELSCROLLLINES, 0, &systemRowsToScroll, 0))
        {
            LOG_LAST_ERROR();

            // If SystemParametersInfoW fails, which it shouldn't, fall back to
            // Windows' default value.
            return DefaultRowsToScroll;
        }

        return systemRowsToScroll;
    }

    // Method Description:
    // - Displays a dialog stating the "Touch Keyboard and Handwriting Panel
    //   Service" is disabled.
    void TerminalPage::ShowKeyboardServiceWarning() const
    {
        if (!_IsMessageDismissed(InfoBarMessage::KeyboardServiceWarning))
        {
            if (const auto keyboardServiceWarningInfoBar = FindName(L"KeyboardServiceWarningInfoBar").try_as<MUX::Controls::InfoBar>())
            {
                keyboardServiceWarningInfoBar.IsOpen(true);
            }
        }
    }

    // Function Description:
    // - Helper function to get the OS-localized name for the "Touch Keyboard
    //   and Handwriting Panel Service". If we can't open up the service for any
    //   reason, then we'll just return the service's key, "TabletInputService".
    // Return Value:
    // - The OS-localized name for the TabletInputService
    winrt::hstring _getTabletServiceName()
    {
        wil::unique_schandle hManager{ OpenSCManagerW(nullptr, nullptr, 0) };

        if (LOG_LAST_ERROR_IF(!hManager.is_valid()))
        {
            return winrt::hstring{ TabletInputServiceKey };
        }

        DWORD cchBuffer = 0;
        const auto ok = GetServiceDisplayNameW(hManager.get(), TabletInputServiceKey.data(), nullptr, &cchBuffer);

        // Windows 11 doesn't have a TabletInputService.
        // (It was renamed to TextInputManagementService, because people kept thinking that a
        // service called "tablet-something" is system-irrelevant on PCs and can be disabled.)
        if (ok || GetLastError() != ERROR_INSUFFICIENT_BUFFER)
        {
            return winrt::hstring{ TabletInputServiceKey };
        }

        std::wstring buffer;
        cchBuffer += 1; // Add space for a null
        buffer.resize(cchBuffer);

        if (LOG_LAST_ERROR_IF(!GetServiceDisplayNameW(hManager.get(),
                                                      TabletInputServiceKey.data(),
                                                      buffer.data(),
                                                      &cchBuffer)))
        {
            return winrt::hstring{ TabletInputServiceKey };
        }
        return winrt::hstring{ buffer };
    }

    // Method Description:
    // - Return the fully-formed warning message for the
    //   "KeyboardServiceDisabled" InfoBar. This InfoBar is used to warn the user
    //   if the keyboard service is disabled, and uses the OS localization for
    //   the service's actual name. It's bound to the bar in XAML.
    // Return Value:
    // - The warning message, including the OS-localized service name.
    winrt::hstring TerminalPage::KeyboardServiceDisabledText()
    {
        const auto serviceName{ _getTabletServiceName() };
        const auto text{ RS_fmt(L"KeyboardServiceWarningText", serviceName) };
        return winrt::hstring{ text };
    }

    // Method Description:
    // - Update the RequestedTheme of the specified FrameworkElement and all its
    //   Parent elements. We need to do this so that we can actually theme all
    //   of the elements of the TeachingTip. See GH#9717
    // Arguments:
    // - element: The TeachingTip to set the theme on.
    // Return Value:
    // - <none>
    void TerminalPage::_UpdateTeachingTipTheme(winrt::Windows::UI::Xaml::FrameworkElement element)
    {
        auto theme{ _settings.GlobalSettings().CurrentTheme() };
        auto requestedTheme{ theme.RequestedTheme() };
        while (element)
        {
            element.RequestedTheme(requestedTheme);
            element = element.Parent().try_as<winrt::Windows::UI::Xaml::FrameworkElement>();
        }
    }

    // Method Description:
    // - Display the name and ID of this window in a TeachingTip. If the window
    //   has no name, the name will be presented as "<unnamed-window>".
    // - This can be invoked by either:
    //   * An identifyWindow action, that displays the info only for the current
    //     window
    //   * An identifyWindows action, that displays the info for all windows.
    // Arguments:
    // - <none>
    // Return Value:
    // - <none>
    void TerminalPage::IdentifyWindow()
    {
        // If we haven't ever loaded the TeachingTip, then do so now and
        // create the toast for it.
        if (_windowIdToast == nullptr)
        {
            if (auto tip{ FindName(L"WindowIdToast").try_as<MUX::Controls::TeachingTip>() })
            {
                _windowIdToast = std::make_shared<Toast>(tip);
                // IsLightDismissEnabled == true is bugged and poorly interacts with multi-windowing.
                // It causes the tip to be immediately dismissed when another tip is opened in another window.
                tip.IsLightDismissEnabled(false);
                // Make sure to use the weak ref when setting up this callback.
                tip.Closed({ get_weak(), &TerminalPage::_FocusActiveControl });
            }
        }
        _UpdateTeachingTipTheme(WindowIdToast().try_as<winrt::Windows::UI::Xaml::FrameworkElement>());

        if (_windowIdToast != nullptr)
        {
            _windowIdToast->Open();
        }
    }

    void TerminalPage::ShowTerminalWorkingDirectory()
    {
        // If we haven't ever loaded the TeachingTip, then do so now and
        // create the toast for it.
        if (_windowCwdToast == nullptr)
        {
            if (auto tip{ FindName(L"WindowCwdToast").try_as<MUX::Controls::TeachingTip>() })
            {
                _windowCwdToast = std::make_shared<Toast>(tip);
                // Make sure to use the weak ref when setting up this
                // callback.
                tip.Closed({ get_weak(), &TerminalPage::_FocusActiveControl });
            }
        }
        _UpdateTeachingTipTheme(WindowCwdToast().try_as<winrt::Windows::UI::Xaml::FrameworkElement>());

        if (_windowCwdToast != nullptr)
        {
            _windowCwdToast->Open();
        }
    }

    // Method Description:
    // - Called when the user hits the "Ok" button on the WindowRenamer TeachingTip.
    // - Will raise an event that will bubble up to the monarch, asking if this
    //   name is acceptable.
    //   - we'll eventually get called back in TerminalPage::WindowName(hstring).
    // Arguments:
    // - <unused>
    // Return Value:
    // - <none>
    void TerminalPage::_WindowRenamerActionClick(const IInspectable& /*sender*/,
                                                 const IInspectable& /*eventArgs*/)
    {
        auto newName = WindowRenamerTextBox().Text();
        _RequestWindowRename(newName);
    }

    void TerminalPage::_RequestWindowRename(const winrt::hstring& newName)
    {
        auto request = winrt::make<implementation::RenameWindowRequestedArgs>(newName);
        // The WindowRenamer is _not_ a Toast - we want it to stay open until
        // the user dismisses it.
        if (WindowRenamer())
        {
            WindowRenamer().IsOpen(false);
        }
        RenameWindowRequested.raise(*this, request);
        // We can't just use request.Successful here, because the handler might
        // (will) be handling this asynchronously, so when control returns to
        // us, this hasn't actually been handled yet. We'll get called back in
        // RenameFailed if this fails.
        //
        // Theoretically we could do a IAsyncOperation<RenameWindowResult> kind
        // of thing with co_return winrt::make<RenameWindowResult>(false).
    }

    // Method Description:
    // - Used to track if the user pressed enter with the renamer open. If we
    //   immediately focus it after hitting Enter on the command palette, then
    //   the Enter keydown will dismiss the command palette and open the
    //   renamer, and then the enter keyup will go to the renamer. So we need to
    //   make sure both a down and up go to the renamer.
    // Arguments:
    // - e: the KeyRoutedEventArgs describing the key that was released
    // Return Value:
    // - <none>
    void TerminalPage::_WindowRenamerKeyDown(const IInspectable& /*sender*/,
                                             const winrt::Windows::UI::Xaml::Input::KeyRoutedEventArgs& e)
    {
        const auto key = e.OriginalKey();
        if (key == Windows::System::VirtualKey::Enter)
        {
            _renamerPressedEnter = true;
        }
    }

    // Method Description:
    // - Manually handle Enter and Escape for committing and dismissing a window
    //   rename. This is highly similar to the TabHeaderControl's KeyUp handler.
    // Arguments:
    // - e: the KeyRoutedEventArgs describing the key that was released
    // Return Value:
    // - <none>
    void TerminalPage::_WindowRenamerKeyUp(const IInspectable& sender,
                                           const winrt::Windows::UI::Xaml::Input::KeyRoutedEventArgs& e)
    {
        const auto key = e.OriginalKey();
        if (key == Windows::System::VirtualKey::Enter && _renamerPressedEnter)
        {
            // User is done making changes, close the rename box
            _WindowRenamerActionClick(sender, nullptr);
        }
        else if (key == Windows::System::VirtualKey::Escape)
        {
            // User wants to discard the changes they made
            WindowRenamerTextBox().Text(_WindowProperties.WindowName());
            WindowRenamer().IsOpen(false);
            _renamerPressedEnter = false;
        }
    }

    // Method Description:
    // - This function stops people from duplicating the base profile, because
    //   it gets ~ ~ weird ~ ~ when they do. Remove when TODO GH#5047 is done.
    Profile TerminalPage::GetClosestProfileForDuplicationOfProfile(const Profile& profile) const noexcept
    {
        if (profile == _settings.ProfileDefaults())
        {
            return _settings.FindProfile(_settings.GlobalSettings().DefaultProfile());
        }
        return profile;
    }

    // Function Description:
    // - Helper to launch a new WT instance elevated. It'll do this by spawning
    //   a helper process, who will asking the shell to elevate the process for
    //   us. This might cause a UAC prompt. The elevation is performed on a
    //   background thread, as to not block the UI thread.
    // Arguments:
    // - newTerminalArgs: A NewTerminalArgs describing the terminal instance
    //   that should be spawned. The Profile should be filled in with the GUID
    //   of the profile we want to launch.
    // Return Value:
    // - <none>
    // Important: Don't take the param by reference, since we'll be doing work
    // on another thread.
    void TerminalPage::_OpenElevatedWT(NewTerminalArgs newTerminalArgs)
    {
        // BODGY
        //
        // We're going to construct the commandline we want, then toss it to a
        // helper process called `elevate-shim.exe` that happens to live next to
        // us. elevate-shim.exe will be the one to call ShellExecute with the
        // args that we want (to elevate the given profile).
        //
        // We can't be the one to call ShellExecute ourselves. ShellExecute
        // requires that the calling process stays alive until the child is
        // spawned. However, in the case of something like `wt -p
        // AlwaysElevateMe`, then the original WT will try to ShellExecute a new
        // wt.exe (elevated) and immediately exit, preventing ShellExecute from
        // successfully spawning the elevated WT.

        std::filesystem::path exePath = wil::GetModuleFileNameW<std::wstring>(nullptr);
        exePath.replace_filename(L"elevate-shim.exe");

        // Build the commandline to pass to wt for this set of NewTerminalArgs
        auto cmdline{
            fmt::format(FMT_COMPILE(L"new-tab {}"), newTerminalArgs.ToCommandline())
        };

        wil::unique_process_information pi;
        STARTUPINFOW si{};
        si.cb = sizeof(si);

        LOG_IF_WIN32_BOOL_FALSE(CreateProcessW(exePath.c_str(),
                                               cmdline.data(),
                                               nullptr,
                                               nullptr,
                                               FALSE,
                                               0,
                                               nullptr,
                                               nullptr,
                                               &si,
                                               &pi));

        // TODO: GH#8592 - It may be useful to pop a Toast here in the original
        // Terminal window informing the user that the tab was opened in a new
        // window.
    }

    // Method Description:
    // - If the requested settings want us to elevate this new terminal
    //   instance, and we're not currently elevated, then open the new terminal
    //   as an elevated instance (using _OpenElevatedWT). Does nothing if we're
    //   already elevated, or if the control settings don't want to be elevated.
    // Arguments:
    // - newTerminalArgs: The NewTerminalArgs for this terminal instance
    // - controlSettings: The constructed TerminalSettingsCreateResult for this Terminal instance
    // - profile: The Profile we're using to launch this Terminal instance
    // Return Value:
    // - true iff we tossed this request to an elevated window. Callers can use
    //   this result to early-return if needed.
    bool TerminalPage::_maybeElevate(const NewTerminalArgs& newTerminalArgs,
                                     const TerminalSettingsCreateResult& controlSettings,
                                     const Profile& profile)
    {
        // When duplicating a tab there aren't any newTerminalArgs.
        if (!newTerminalArgs)
        {
            return false;
        }

        const auto defaultSettings = controlSettings.DefaultSettings();

        // If we don't even want to elevate we can return early.
        // If we're already elevated we can also return, because it doesn't get any more elevated than that.
        if (!defaultSettings.Elevate() || IsRunningElevated())
        {
            return false;
        }

        // Manually set the Profile of the NewTerminalArgs to the guid we've
        // resolved to. If there was a profile in the NewTerminalArgs, this
        // will be that profile's GUID. If there wasn't, then we'll use
        // whatever the default profile's GUID is.
        newTerminalArgs.Profile(::Microsoft::Console::Utils::GuidToString(profile.Guid()));
        newTerminalArgs.StartingDirectory(_evaluatePathForCwd(defaultSettings.StartingDirectory()));
        _OpenElevatedWT(newTerminalArgs);
        return true;
    }

    // Method Description:
    // - Handles the change of connection state.
    // If the connection state is failure show information bar suggesting to configure termination behavior
    // (unless user asked not to show this message again)
    // Arguments:
    // - sender: the ICoreState instance containing the connection state
    // Return Value:
    // - <none>
    safe_void_coroutine TerminalPage::_ConnectionStateChangedHandler(const IInspectable& sender, const IInspectable& /*args*/) const
    {
        if (const auto coreState{ sender.try_as<winrt::Microsoft::Terminal::Control::ICoreState>() })
        {
            const auto newConnectionState = coreState.ConnectionState();
            if (newConnectionState == ConnectionState::Failed && !_IsMessageDismissed(InfoBarMessage::CloseOnExitInfo))
            {
                co_await wil::resume_foreground(Dispatcher());
                if (const auto infoBar = FindName(L"CloseOnExitInfoBar").try_as<MUX::Controls::InfoBar>())
                {
                    infoBar.IsOpen(true);
                }
            }
        }
    }

    // Method Description:
    // - Persists the user's choice not to show information bar guiding to configure termination behavior.
    // Then hides this information buffer.
    // Arguments:
    // - <none>
    // Return Value:
    // - <none>
    void TerminalPage::_CloseOnExitInfoDismissHandler(const IInspectable& /*sender*/, const IInspectable& /*args*/) const
    {
        _DismissMessage(InfoBarMessage::CloseOnExitInfo);
        if (const auto infoBar = FindName(L"CloseOnExitInfoBar").try_as<MUX::Controls::InfoBar>())
        {
            infoBar.IsOpen(false);
        }
    }

    // Method Description:
    // - Persists the user's choice not to show information bar warning about "Touch keyboard and Handwriting Panel Service" disabled
    // Then hides this information buffer.
    // Arguments:
    // - <none>
    // Return Value:
    // - <none>
    void TerminalPage::_KeyboardServiceWarningInfoDismissHandler(const IInspectable& /*sender*/, const IInspectable& /*args*/) const
    {
        _DismissMessage(InfoBarMessage::KeyboardServiceWarning);
        if (const auto infoBar = FindName(L"KeyboardServiceWarningInfoBar").try_as<MUX::Controls::InfoBar>())
        {
            infoBar.IsOpen(false);
        }
    }

    // Method Description:
    // - Checks whether information bar message was dismissed earlier (in the application state)
    // Arguments:
    // - message: message to look for in the state
    // Return Value:
    // - true, if the message was dismissed
    bool TerminalPage::_IsMessageDismissed(const InfoBarMessage& message)
    {
        if (const auto dismissedMessages{ ApplicationState::SharedInstance().DismissedMessages() })
        {
            for (const auto& dismissedMessage : dismissedMessages)
            {
                if (dismissedMessage == message)
                {
                    return true;
                }
            }
        }
        return false;
    }

    // Method Description:
    // - Persists the user's choice to dismiss information bar message (in application state)
    // Arguments:
    // - message: message to dismiss
    // Return Value:
    // - <none>
    void TerminalPage::_DismissMessage(const InfoBarMessage& message)
    {
        const auto applicationState = ApplicationState::SharedInstance();
        std::vector<InfoBarMessage> messages;

        if (const auto values = applicationState.DismissedMessages())
        {
            messages.resize(values.Size());
            values.GetMany(0, messages);
        }

        if (std::none_of(messages.begin(), messages.end(), [&](const auto& m) { return m == message; }))
        {
            messages.emplace_back(message);
        }

        applicationState.DismissedMessages(std::move(messages));
    }

    void TerminalPage::_updateThemeColors()
    {
        if (_settings == nullptr)
        {
            return;
        }

        const auto theme = _settings.GlobalSettings().CurrentTheme();
        auto requestedTheme{ theme.RequestedTheme() };

        {
            _updatePaneResources(requestedTheme);

            for (const auto& tab : _tabs)
            {
                if (auto terminalTab{ _GetTerminalTabImpl(tab) })
                {
                    // The root pane will propagate the theme change to all its children.
                    if (const auto& rootPane{ terminalTab->GetRootPane() })
                    {
                        rootPane->UpdateResources(_paneResources);
                    }
                }
            }
        }

        const auto res = Application::Current().Resources();

        // Use our helper to lookup the theme-aware version of the resource.
        const auto tabViewBackgroundKey = winrt::box_value(L"TabViewBackground");
        const auto backgroundSolidBrush = ThemeLookup(res, requestedTheme, tabViewBackgroundKey).as<Media::SolidColorBrush>();

        til::color bgColor = backgroundSolidBrush.Color();

        Media::Brush terminalBrush{ nullptr };
        if (const auto tab{ _GetFocusedTabImpl() })
        {
            if (const auto& pane{ tab->GetActivePane() })
            {
                if (const auto& lastContent{ pane->GetLastFocusedContent() })
                {
                    terminalBrush = lastContent.BackgroundBrush();
                }
            }
        }

        if (_settings.GlobalSettings().UseAcrylicInTabRow())
        {
            const auto acrylicBrush = Media::AcrylicBrush();
            acrylicBrush.BackgroundSource(Media::AcrylicBackgroundSource::HostBackdrop);
            acrylicBrush.FallbackColor(bgColor);
            acrylicBrush.TintColor(bgColor);
            acrylicBrush.TintOpacity(0.5);

            TitlebarBrush(acrylicBrush);
        }
        else if (auto tabRowBg{ theme.TabRow() ? (_activated ? theme.TabRow().Background() :
                                                               theme.TabRow().UnfocusedBackground()) :
                                                 ThemeColor{ nullptr } })
        {
            const auto themeBrush{ tabRowBg.Evaluate(res, terminalBrush, true) };
            bgColor = ThemeColor::ColorFromBrush(themeBrush);
            // If the tab content returned nullptr for the terminalBrush, we
            // _don't_ want to use it as the tab row background. We want to just
            // use the default tab row background.
            TitlebarBrush(themeBrush ? themeBrush : backgroundSolidBrush);
        }
        else
        {
            // Nothing was set in the theme - fall back to our original `TabViewBackground` color.
            TitlebarBrush(backgroundSolidBrush);
        }

        if (!_settings.GlobalSettings().ShowTabsInTitlebar())
        {
            _tabRow.Background(TitlebarBrush());
        }

        // Second: Update the colors of our individual TabViewItems. This
        // applies tab.background to the tabs via TerminalTab::ThemeColor.
        //
        // Do this second, so that we already know the bgColor of the titlebar.
        {
            const auto tabBackground = theme.Tab() ? theme.Tab().Background() : nullptr;
            const auto tabUnfocusedBackground = theme.Tab() ? theme.Tab().UnfocusedBackground() : nullptr;
            for (const auto& tab : _tabs)
            {
                winrt::com_ptr<TabBase> tabImpl;
                tabImpl.copy_from(winrt::get_self<TabBase>(tab));
                tabImpl->ThemeColor(tabBackground, tabUnfocusedBackground, bgColor);
            }
        }
        // Update the new tab button to have better contrast with the new color.
        // In theory, it would be convenient to also change these for the
        // inactive tabs as well, but we're leaving that as a follow up.
        _SetNewTabButtonColor(bgColor, bgColor);

        // Third: the window frame. This is basically the same logic as the tab row background.
        // We'll set our `FrameBrush` property, for the window to later use.
        const auto windowTheme{ theme.Window() };
        if (auto windowFrame{ windowTheme ? (_activated ? windowTheme.Frame() :
                                                          windowTheme.UnfocusedFrame()) :
                                            ThemeColor{ nullptr } })
        {
            const auto themeBrush{ windowFrame.Evaluate(res, terminalBrush, true) };
            FrameBrush(themeBrush);
        }
        else
        {
            // Nothing was set in the theme - fall back to null. The window will
            // use that as an indication to use the default window frame.
            FrameBrush(nullptr);
        }
    }

    // Function Description:
    // - Attempts to load some XAML resources that Panes will need. This includes:
    //   * The Color they'll use for active Panes's borders - SystemAccentColor
    //   * The Brush they'll use for inactive Panes - TabViewBackground (to match the
    //     color of the titlebar)
    // Arguments:
    // - requestedTheme: this should be the currently active Theme for the app
    // Return Value:
    // - <none>
    void TerminalPage::_updatePaneResources(const winrt::Windows::UI::Xaml::ElementTheme& requestedTheme)
    {
        const auto res = Application::Current().Resources();
        const auto accentColorKey = winrt::box_value(L"SystemAccentColor");
        if (res.HasKey(accentColorKey))
        {
            const auto colorFromResources = ThemeLookup(res, requestedTheme, accentColorKey);
            // If SystemAccentColor is _not_ a Color for some reason, use
            // Transparent as the color, so we don't do this process again on
            // the next pane (by leaving s_focusedBorderBrush nullptr)
            auto actualColor = winrt::unbox_value_or<Color>(colorFromResources, Colors::Black());
            _paneResources.focusedBorderBrush = SolidColorBrush(actualColor);
        }
        else
        {
            // DON'T use Transparent here - if it's "Transparent", then it won't
            // be able to hittest for clicks, and then clicking on the border
            // will eat focus.
            _paneResources.focusedBorderBrush = SolidColorBrush{ Colors::Black() };
        }

        const auto unfocusedBorderBrushKey = winrt::box_value(L"UnfocusedBorderBrush");
        if (res.HasKey(unfocusedBorderBrushKey))
        {
            // MAKE SURE TO USE ThemeLookup, so that we get the correct resource for
            // the requestedTheme, not just the value from the resources (which
            // might not respect the settings' requested theme)
            auto obj = ThemeLookup(res, requestedTheme, unfocusedBorderBrushKey);
            _paneResources.unfocusedBorderBrush = obj.try_as<winrt::Windows::UI::Xaml::Media::SolidColorBrush>();
        }
        else
        {
            // DON'T use Transparent here - if it's "Transparent", then it won't
            // be able to hittest for clicks, and then clicking on the border
            // will eat focus.
            _paneResources.unfocusedBorderBrush = SolidColorBrush{ Colors::Black() };
        }

        const auto broadcastColorKey = winrt::box_value(L"BroadcastPaneBorderColor");
        if (res.HasKey(broadcastColorKey))
        {
            // MAKE SURE TO USE ThemeLookup
            auto obj = ThemeLookup(res, requestedTheme, broadcastColorKey);
            _paneResources.broadcastBorderBrush = obj.try_as<winrt::Windows::UI::Xaml::Media::SolidColorBrush>();
        }
        else
        {
            // DON'T use Transparent here - if it's "Transparent", then it won't
            // be able to hittest for clicks, and then clicking on the border
            // will eat focus.
            _paneResources.broadcastBorderBrush = SolidColorBrush{ Colors::Black() };
        }
    }

    void TerminalPage::WindowActivated(const bool activated)
    {
        // Stash if we're activated. Use that when we reload
        // the settings, change active panes, etc.
        _activated = activated;
        _updateThemeColors();

        if (const auto& tab{ _GetFocusedTabImpl() })
        {
            if (tab->TabStatus().IsInputBroadcastActive())
            {
                tab->GetRootPane()->WalkTree([activated](const auto& p) {
                    if (const auto& control{ p->GetTerminalControl() })
                    {
                        control.CursorVisibility(activated ?
                                                     Microsoft::Terminal::Control::CursorDisplayState::Shown :
                                                     Microsoft::Terminal::Control::CursorDisplayState::Default);
                    }
                });
            }
        }
    }

    safe_void_coroutine TerminalPage::_ControlCompletionsChangedHandler(const IInspectable sender,
                                                                        const CompletionsChangedEventArgs args)
    {
        // This will come in on a background (not-UI, not output) thread.

        // This won't even get hit if the velocity flag is disabled - we gate
        // registering for the event based off of
        // Feature_ShellCompletions::IsEnabled back in _RegisterTerminalEvents

        // User must explicitly opt-in on Preview builds
        if (!_settings.GlobalSettings().EnableShellCompletionMenu())
        {
            co_return;
        }

        // Parse the json string into a collection of actions
        try
        {
            auto commandsCollection = Command::ParsePowerShellMenuComplete(args.MenuJson(),
                                                                           args.ReplacementLength());

            auto weakThis{ get_weak() };
            Dispatcher().RunAsync(CoreDispatcherPriority::Normal, [weakThis, commandsCollection, sender]() {
                // On the UI thread...
                if (const auto& page{ weakThis.get() })
                {
                    // Open the Suggestions UI with the commands from the control
                    page->_OpenSuggestions(sender.try_as<TermControl>(), commandsCollection, SuggestionsMode::Menu, L"");
                }
            });
        }
        CATCH_LOG();
    }

    void TerminalPage::_OpenSuggestions(
        const TermControl& sender,
        IVector<Command> commandsCollection,
        winrt::TerminalApp::SuggestionsMode mode,
        winrt::hstring filterText)

    {
        // ON THE UI THREAD
        assert(Dispatcher().HasThreadAccess());

        if (commandsCollection == nullptr)
        {
            return;
        }
        if (commandsCollection.Size() == 0)
        {
            if (const auto p = SuggestionsElement())
            {
                p.Visibility(Visibility::Collapsed);
            }
            return;
        }

        const auto& control{ sender ? sender : _GetActiveControl() };
        if (!control)
        {
            return;
        }

        const auto& sxnUi{ LoadSuggestionsUI() };

        const auto characterSize{ control.CharacterDimensions() };
        // This is in control-relative space. We'll need to convert it to page-relative space.
        const auto cursorPos{ control.CursorPositionInDips() };
        const auto controlTransform = control.TransformToVisual(this->Root());
        const auto realCursorPos{ controlTransform.TransformPoint({ cursorPos.X, cursorPos.Y }) }; // == controlTransform + cursorPos
        const Windows::Foundation::Size windowDimensions{ gsl::narrow_cast<float>(ActualWidth()), gsl::narrow_cast<float>(ActualHeight()) };

        sxnUi.Open(mode,
                   commandsCollection,
                   filterText,
                   realCursorPos,
                   windowDimensions,
                   characterSize.Height);
    }

    void TerminalPage::_PopulateContextMenu(const TermControl& control,
                                            const MUX::Controls::CommandBarFlyout& menu,
                                            const bool withSelection)
    {
        // withSelection can be used to add actions that only appear if there's
        // selected text, like "search the web"

        if (!control || !menu)
        {
            return;
        }

        // Helper lambda for dispatching an ActionAndArgs onto the
        // ShortcutActionDispatch. Used below to wire up each menu entry to the
        // respective action.

        auto weak = get_weak();
        auto makeCallback = [weak](const ActionAndArgs& actionAndArgs) {
            return [weak, actionAndArgs](auto&&, auto&&) {
                if (auto page{ weak.get() })
                {
                    page->_actionDispatch->DoAction(actionAndArgs);
                }
            };
        };

        auto makeItem = [&makeCallback](const winrt::hstring& label,
                                        const winrt::hstring& icon,
                                        const auto& action,
                                        auto& targetMenu) {
            AppBarButton button{};

            if (!icon.empty())
            {
                auto iconElement = UI::IconPathConverter::IconWUX(icon);
                Automation::AutomationProperties::SetAccessibilityView(iconElement, Automation::Peers::AccessibilityView::Raw);
                button.Icon(iconElement);
            }

            button.Label(label);
            button.Click(makeCallback(action));
            targetMenu.SecondaryCommands().Append(button);
        };

        auto makeMenuItem = [](const winrt::hstring& label,
                               const winrt::hstring& icon,
                               const auto& subMenu,
                               auto& targetMenu) {
            AppBarButton button{};

            if (!icon.empty())
            {
                auto iconElement = UI::IconPathConverter::IconWUX(icon);
                Automation::AutomationProperties::SetAccessibilityView(iconElement, Automation::Peers::AccessibilityView::Raw);
                button.Icon(iconElement);
            }

            button.Label(label);
            button.Flyout(subMenu);
            targetMenu.SecondaryCommands().Append(button);
        };

        auto makeContextItem = [&makeCallback](const winrt::hstring& label,
                                               const winrt::hstring& icon,
                                               const winrt::hstring& tooltip,
                                               const auto& action,
                                               const auto& subMenu,
                                               auto& targetMenu) {
            AppBarButton button{};

            if (!icon.empty())
            {
                auto iconElement = UI::IconPathConverter::IconWUX(icon);
                Automation::AutomationProperties::SetAccessibilityView(iconElement, Automation::Peers::AccessibilityView::Raw);
                button.Icon(iconElement);
            }

            button.Label(label);
            button.Click(makeCallback(action));
            WUX::Controls::ToolTipService::SetToolTip(button, box_value(tooltip));
            button.ContextFlyout(subMenu);
            targetMenu.SecondaryCommands().Append(button);
        };

        const auto focusedProfile = _GetFocusedTabImpl()->GetFocusedProfile();
        auto separatorItem = AppBarSeparator{};
        auto activeProfiles = _settings.ActiveProfiles();
        auto activeProfileCount = gsl::narrow_cast<int>(activeProfiles.Size());
        MUX::Controls::CommandBarFlyout splitPaneMenu{};

        // Wire up each item to the action that should be performed. By actually
        // connecting these to actions, we ensure the implementation is
        // consistent. This also leaves room for customizing this menu with
        // actions in the future.

        makeItem(RS_(L"DuplicateTabText"), L"\xF5ED", ActionAndArgs{ ShortcutAction::DuplicateTab, nullptr }, menu);

        const auto focusedProfileName = focusedProfile.Name();
        const auto focusedProfileIcon = focusedProfile.Icon();
        const auto splitPaneDuplicateText = RS_(L"SplitPaneDuplicateText") + L" " + focusedProfileName; // SplitPaneDuplicateText

        const auto splitPaneRightText = RS_(L"SplitPaneRightText");
        const auto splitPaneDownText = RS_(L"SplitPaneDownText");
        const auto splitPaneUpText = RS_(L"SplitPaneUpText");
        const auto splitPaneLeftText = RS_(L"SplitPaneLeftText");
        const auto splitPaneToolTipText = RS_(L"SplitPaneToolTipText");

        MUX::Controls::CommandBarFlyout splitPaneContextMenu{};
        makeItem(splitPaneRightText, focusedProfileIcon, ActionAndArgs{ ShortcutAction::SplitPane, SplitPaneArgs{ SplitType::Duplicate, SplitDirection::Right, .5, nullptr } }, splitPaneContextMenu);
        makeItem(splitPaneDownText, focusedProfileIcon, ActionAndArgs{ ShortcutAction::SplitPane, SplitPaneArgs{ SplitType::Duplicate, SplitDirection::Down, .5, nullptr } }, splitPaneContextMenu);
        makeItem(splitPaneUpText, focusedProfileIcon, ActionAndArgs{ ShortcutAction::SplitPane, SplitPaneArgs{ SplitType::Duplicate, SplitDirection::Up, .5, nullptr } }, splitPaneContextMenu);
        makeItem(splitPaneLeftText, focusedProfileIcon, ActionAndArgs{ ShortcutAction::SplitPane, SplitPaneArgs{ SplitType::Duplicate, SplitDirection::Left, .5, nullptr } }, splitPaneContextMenu);

        makeContextItem(splitPaneDuplicateText, focusedProfileIcon, splitPaneToolTipText, ActionAndArgs{ ShortcutAction::SplitPane, SplitPaneArgs{ SplitType::Duplicate, SplitDirection::Automatic, .5, nullptr } }, splitPaneContextMenu, splitPaneMenu);

        // add menu separator
        const auto separatorAutoItem = AppBarSeparator{};

        splitPaneMenu.SecondaryCommands().Append(separatorAutoItem);

        for (auto profileIndex = 0; profileIndex < activeProfileCount; profileIndex++)
        {
            const auto profile = activeProfiles.GetAt(profileIndex);
            const auto profileName = profile.Name();
            const auto profileIcon = profile.Icon();

            NewTerminalArgs args{};
            args.Profile(profileName);

            MUX::Controls::CommandBarFlyout splitPaneContextMenu{};
            makeItem(splitPaneRightText, profileIcon, ActionAndArgs{ ShortcutAction::SplitPane, SplitPaneArgs{ SplitType::Manual, SplitDirection::Right, .5, args } }, splitPaneContextMenu);
            makeItem(splitPaneDownText, profileIcon, ActionAndArgs{ ShortcutAction::SplitPane, SplitPaneArgs{ SplitType::Manual, SplitDirection::Down, .5, args } }, splitPaneContextMenu);
            makeItem(splitPaneUpText, profileIcon, ActionAndArgs{ ShortcutAction::SplitPane, SplitPaneArgs{ SplitType::Manual, SplitDirection::Up, .5, args } }, splitPaneContextMenu);
            makeItem(splitPaneLeftText, profileIcon, ActionAndArgs{ ShortcutAction::SplitPane, SplitPaneArgs{ SplitType::Manual, SplitDirection::Left, .5, args } }, splitPaneContextMenu);

            makeContextItem(profileName, profileIcon, splitPaneToolTipText, ActionAndArgs{ ShortcutAction::SplitPane, SplitPaneArgs{ SplitType::Manual, SplitDirection::Automatic, .5, args } }, splitPaneContextMenu, splitPaneMenu);
        }

        makeMenuItem(RS_(L"SplitPaneText"), L"\xF246", splitPaneMenu, menu);

        // Only wire up "Close Pane" if there's multiple panes.
        if (_GetFocusedTabImpl()->GetLeafPaneCount() > 1)
        {
            MUX::Controls::CommandBarFlyout swapPaneMenu{};
            const auto rootPane = _GetFocusedTabImpl()->GetRootPane();
            const auto mruPanes = _GetFocusedTabImpl()->GetMruPanes();
            auto activePane = _GetFocusedTabImpl()->GetActivePane();
            rootPane->WalkTree([&](auto p) {
                if (const auto& c{ p->GetTerminalControl() })
                {
                    if (c == control)
                    {
                        activePane = p;
                    }
                }
            });

            if (auto neighbor = rootPane->NavigateDirection(activePane, FocusDirection::Down, mruPanes))
            {
                makeItem(RS_(L"SwapPaneDownText"), neighbor->GetProfile().Icon(), ActionAndArgs{ ShortcutAction::SwapPane, SwapPaneArgs{ FocusDirection::Down } }, swapPaneMenu);
            }

            if (auto neighbor = rootPane->NavigateDirection(activePane, FocusDirection::Right, mruPanes))
            {
                makeItem(RS_(L"SwapPaneRightText"), neighbor->GetProfile().Icon(), ActionAndArgs{ ShortcutAction::SwapPane, SwapPaneArgs{ FocusDirection::Right } }, swapPaneMenu);
            }

            if (auto neighbor = rootPane->NavigateDirection(activePane, FocusDirection::Up, mruPanes))
            {
                makeItem(RS_(L"SwapPaneUpText"), neighbor->GetProfile().Icon(), ActionAndArgs{ ShortcutAction::SwapPane, SwapPaneArgs{ FocusDirection::Up } }, swapPaneMenu);
            }

            if (auto neighbor = rootPane->NavigateDirection(activePane, FocusDirection::Left, mruPanes))
            {
                makeItem(RS_(L"SwapPaneLeftText"), neighbor->GetProfile().Icon(), ActionAndArgs{ ShortcutAction::SwapPane, SwapPaneArgs{ FocusDirection::Left } }, swapPaneMenu);
            }

            makeMenuItem(RS_(L"SwapPaneText"), L"\xF1CB", swapPaneMenu, menu);

            makeItem(RS_(L"TogglePaneZoomText"), L"\xE8A3", ActionAndArgs{ ShortcutAction::TogglePaneZoom, nullptr }, menu);
            makeItem(RS_(L"CloseOtherPanesText"), L"\xE89F", ActionAndArgs{ ShortcutAction::CloseOtherPanes, nullptr }, menu);
            makeItem(RS_(L"PaneClose"), L"\xE89F", ActionAndArgs{ ShortcutAction::ClosePane, nullptr }, menu);
        }

        if (control.ConnectionState() >= ConnectionState::Closed)
        {
            makeItem(RS_(L"RestartConnectionText"), L"\xE72C", ActionAndArgs{ ShortcutAction::RestartConnection, nullptr }, menu);
        }

        if (withSelection)
        {
            makeItem(RS_(L"SearchWebText"), L"\xF6FA", ActionAndArgs{ ShortcutAction::SearchForText, nullptr }, menu);
        }

        makeItem(RS_(L"TabClose"), L"\xE711", ActionAndArgs{ ShortcutAction::CloseTab, CloseTabArgs{ _GetFocusedTabIndex().value() } }, menu);
    }

    void TerminalPage::_PopulateQuickFixMenu(const TermControl& control,
                                             const Controls::MenuFlyout& menu)
    {
        if (!control || !menu)
        {
            return;
        }

        // Helper lambda for dispatching a SendInput ActionAndArgs onto the
        // ShortcutActionDispatch. Used below to wire up each menu entry to the
        // respective action. Then clear the quick fix menu.
        auto weak = get_weak();
        auto makeCallback = [weak](const hstring& suggestion) {
            return [weak, suggestion](auto&&, auto&&) {
                if (auto page{ weak.get() })
                {
                    const auto actionAndArgs = ActionAndArgs{ ShortcutAction::SendInput, SendInputArgs{ hstring{ L"\u0003" } + suggestion } };
                    page->_actionDispatch->DoAction(actionAndArgs);
                    if (auto ctrl = page->_GetActiveControl())
                    {
                        ctrl.ClearQuickFix();
                    }

                    TraceLoggingWrite(
                        g_hTerminalAppProvider,
                        "QuickFixSuggestionUsed",
                        TraceLoggingDescription("Event emitted when a winget suggestion from is used"),
                        TraceLoggingValue("QuickFixMenu", "Source"),
                        TraceLoggingKeyword(MICROSOFT_KEYWORD_MEASURES),
                        TelemetryPrivacyDataTag(PDT_ProductAndServiceUsage));
                }
            };
        };

        // Wire up each item to the action that should be performed. By actually
        // connecting these to actions, we ensure the implementation is
        // consistent. This also leaves room for customizing this menu with
        // actions in the future.

        menu.Items().Clear();
        const auto quickFixes = control.CommandHistory().QuickFixes();
        for (const auto& qf : quickFixes)
        {
            MenuFlyoutItem item{};

            auto iconElement = UI::IconPathConverter::IconWUX(L"\ue74c");
            Automation::AutomationProperties::SetAccessibilityView(iconElement, Automation::Peers::AccessibilityView::Raw);
            item.Icon(iconElement);

            item.Text(qf);
            item.Click(makeCallback(qf));
            ToolTipService::SetToolTip(item, box_value(qf));
            menu.Items().Append(item);
        }
    }

    // Handler for our WindowProperties's PropertyChanged event. We'll use this
    // to pop the "Identify Window" toast when the user renames our window.
    void TerminalPage::_windowPropertyChanged(const IInspectable& /*sender*/, const WUX::Data::PropertyChangedEventArgs& args)
    {
        if (args.PropertyName() != L"WindowName")
        {
            return;
        }

        // DON'T display the confirmation if this is the name we were
        // given on startup!
        if (_startupState == StartupState::Initialized)
        {
            IdentifyWindow();
        }
    }

    void TerminalPage::_onTabDragStarting(const winrt::Microsoft::UI::Xaml::Controls::TabView&,
                                          const winrt::Microsoft::UI::Xaml::Controls::TabViewTabDragStartingEventArgs& e)
    {
        // Get the tab impl from this event.
        const auto eventTab = e.Tab();
        const auto tabBase = _GetTabByTabViewItem(eventTab);
        winrt::com_ptr<TabBase> tabImpl;
        tabImpl.copy_from(winrt::get_self<TabBase>(tabBase));
        if (tabImpl)
        {
            // First: stash the tab we started dragging.
            // We're going to be asked for this.
            _stashed.draggedTab = tabImpl;

            // Stash the offset from where we started the drag to the
            // tab's origin. We'll use that offset in the future to help
            // position the dropped window.
            const auto inverseScale = 1.0f / static_cast<float>(eventTab.XamlRoot().RasterizationScale());
            POINT cursorPos;
            GetCursorPos(&cursorPos);
            ScreenToClient(*_hostingHwnd, &cursorPos);
            _stashed.dragOffset.X = cursorPos.x * inverseScale;
            _stashed.dragOffset.Y = cursorPos.y * inverseScale;

            // Into the DataPackage, let's stash our own window ID.
            const auto id{ _WindowProperties.WindowId() };

            // Get our PID
            const auto pid{ GetCurrentProcessId() };

            e.Data().Properties().Insert(L"windowId", winrt::box_value(id));
            e.Data().Properties().Insert(L"pid", winrt::box_value<uint32_t>(pid));
            e.Data().RequestedOperation(DataPackageOperation::Move);

            // The next thing that will happen:
            //  * Another TerminalPage will get a TabStripDragOver, then get a
            //    TabStripDrop
            //    * This will be handled by the _other_ page asking the monarch
            //      to ask us to send our content to them.
            //  * We'll get a TabDroppedOutside to indicate that this tab was
            //    dropped _not_ on a TabView.
            //    * This will be handled by _onTabDroppedOutside, which will
            //      raise a MoveContent (to a new window) event.
        }
    }

    void TerminalPage::_onTabStripDragOver(const winrt::Windows::Foundation::IInspectable& /*sender*/,
                                           const winrt::Windows::UI::Xaml::DragEventArgs& e)
    {
        // We must mark that we can accept the drag/drop. The system will never
        // call TabStripDrop on us if we don't indicate that we're willing.
        const auto& props{ e.DataView().Properties() };
        if (props.HasKey(L"windowId") &&
            props.HasKey(L"pid") &&
            (winrt::unbox_value_or<uint32_t>(props.TryLookup(L"pid"), 0u) == GetCurrentProcessId()))
        {
            e.AcceptedOperation(DataPackageOperation::Move);
        }

        // You may think to yourself, this is a great place to increase the
        // width of the TabView artificially, to make room for the new tab item.
        // However, we'll never get a message that the tab left the tab view
        // (without being dropped). So there's no good way to resize back down.
    }

    // Method Description:
    // - Called on the TARGET of a tab drag/drop. We'll unpack the DataPackage
    //   to find who the tab came from. We'll then ask the Monarch to ask the
    //   sender to move that tab to us.
    void TerminalPage::_onTabStripDrop(winrt::Windows::Foundation::IInspectable /*sender*/,
                                       winrt::Windows::UI::Xaml::DragEventArgs e)
    {
        // Get the PID and make sure it is the same as ours.
        if (const auto& pidObj{ e.DataView().Properties().TryLookup(L"pid") })
        {
            const auto pid{ winrt::unbox_value_or<uint32_t>(pidObj, 0u) };
            if (pid != GetCurrentProcessId())
            {
                // The PID doesn't match ours. We can't handle this drop.
                return;
            }
        }
        else
        {
            // No PID? We can't handle this drop. Bail.
            return;
        }

        const auto& windowIdObj{ e.DataView().Properties().TryLookup(L"windowId") };
        if (windowIdObj == nullptr)
        {
            // No windowId? Bail.
            return;
        }
        const uint64_t src{ winrt::unbox_value<uint64_t>(windowIdObj) };

        // Figure out where in the tab strip we're dropping this tab. Add that
        // index to the request. This is largely taken from the WinUI sample
        // app.

        // First we need to get the position in the List to drop to
        auto index = -1;

        // Determine which items in the list our pointer is between.
        for (auto i = 0u; i < _tabView.TabItems().Size(); i++)
        {
            if (const auto& item{ _tabView.ContainerFromIndex(i).try_as<winrt::MUX::Controls::TabViewItem>() })
            {
                const auto posX{ e.GetPosition(item).X }; // The point of the drop, relative to the tab
                const auto itemWidth{ item.ActualWidth() }; // The right of the tab
                // If the drag point is on the left half of the tab, then insert here.
                if (posX < itemWidth / 2)
                {
                    index = i;
                    break;
                }
            }
        }

        // `this` is safe to use
        const auto request = winrt::make_self<RequestReceiveContentArgs>(src, _WindowProperties.WindowId(), index);

        // This will go up to the monarch, who will then dispatch the request
        // back down to the source TerminalPage, who will then perform a
        // RequestMoveContent to move their tab to us.
        RequestReceiveContent.raise(*this, *request);
    }

    // Method Description:
    // - This is called on the drag/drop SOURCE TerminalPage, when the monarch has
    //   requested that we send our tab to another window. We'll need to
    //   serialize the tab, and send it to the monarch, who will then send it to
    //   the destination window.
    // - Fortunately, sending the tab is basically just a MoveTab action, so we
    //   can largely reuse that.
    void TerminalPage::SendContentToOther(winrt::TerminalApp::RequestReceiveContentArgs args)
    {
        // validate that we're the source window of the tab in this request
        if (args.SourceWindow() != _WindowProperties.WindowId())
        {
            return;
        }
        if (!_stashed.draggedTab)
        {
            return;
        }

        _sendDraggedTabToWindow(winrt::to_hstring(args.TargetWindow()), args.TabIndex(), std::nullopt);
    }

    void TerminalPage::_onTabDroppedOutside(winrt::IInspectable /*sender*/,
                                            winrt::MUX::Controls::TabViewTabDroppedOutsideEventArgs /*e*/)
    {
        // Get the current pointer point from the CoreWindow
        const auto& pointerPoint{ CoreWindow::GetForCurrentThread().PointerPosition() };

        // This is called when a tab FROM OUR WINDOW was dropped outside the
        // tabview. We already know which tab was being dragged. We'll just
        // invoke a moveTab action with the target window being -1. That will
        // force the creation of a new window.

        if (!_stashed.draggedTab)
        {
            return;
        }

        // We need to convert the pointer point to a point that we can use
        // to position the new window. We'll use the drag offset from before
        // so that the tab in the new window is positioned so that it's
        // basically still directly under the cursor.

        // -1 is the magic number for "new window"
        // 0 as the tab index, because we don't care. It's making a new window. It'll be the only tab.
        const winrt::Windows::Foundation::Point adjusted = {
            pointerPoint.X - _stashed.dragOffset.X,
            pointerPoint.Y - _stashed.dragOffset.Y,
        };
        _sendDraggedTabToWindow(winrt::hstring{ L"-1" }, 0, adjusted);
    }

    void TerminalPage::_sendDraggedTabToWindow(const winrt::hstring& windowId,
                                               const uint32_t tabIndex,
                                               std::optional<winrt::Windows::Foundation::Point> dragPoint)
    {
        auto startupActions = _stashed.draggedTab->BuildStartupActions(BuildStartupKind::Content);
        _DetachTabFromWindow(_stashed.draggedTab);

        _MoveContent(std::move(startupActions), windowId, tabIndex, dragPoint);
        // _RemoveTab will make sure to null out the _stashed.draggedTab
        _RemoveTab(*_stashed.draggedTab);
    }

    /// <summary>
    /// Creates a sub flyout menu for profile items in the split button menu that when clicked will show a menu item for
    /// Run as Administrator
    /// </summary>
    /// <param name="profileIndex">The index for the profileMenuItem</param>
    /// <returns>MenuFlyout that will show when the context is request on a profileMenuItem</returns>
    WUX::Controls::MenuFlyout TerminalPage::_CreateRunAsAdminFlyout(int profileIndex)
    {
        // Create the MenuFlyout and set its placement
        WUX::Controls::MenuFlyout profileMenuItemFlyout{};
        profileMenuItemFlyout.Placement(WUX::Controls::Primitives::FlyoutPlacementMode::BottomEdgeAlignedRight);

        // Create the menu item and an icon to use in the menu
        WUX::Controls::MenuFlyoutItem runAsAdminItem{};
        WUX::Controls::FontIcon adminShieldIcon{};

        adminShieldIcon.Glyph(L"\xEA18");
        adminShieldIcon.FontFamily(Media::FontFamily{ L"Segoe Fluent Icons, Segoe MDL2 Assets" });

        runAsAdminItem.Icon(adminShieldIcon);
        runAsAdminItem.Text(RS_(L"RunAsAdminFlyout/Text"));

        // Click handler for the flyout item
        runAsAdminItem.Click([profileIndex, weakThis{ get_weak() }](auto&&, auto&&) {
            if (auto page{ weakThis.get() })
            {
                NewTerminalArgs args{ profileIndex };
                args.Elevate(true);
                page->_OpenNewTerminalViaDropdown(args);
            }
        });

        profileMenuItemFlyout.Items().Append(runAsAdminItem);

        return profileMenuItemFlyout;
    }

    void TerminalPage::_loadQueryExtension()
    {
        if (_extensionPalette)
        {
            return;
        }

        if (auto app{ winrt::Windows::UI::Xaml::Application::Current().try_as<winrt::TerminalApp::App>() })
        {
            if (auto appPrivate{ winrt::get_self<implementation::App>(app) })
            {
                // Lazily load the query palette components so that we don't do it on startup.
                appPrivate->PrepareForAIChat();
            }
        }

        _extensionPalette = winrt::Microsoft::Terminal::Query::Extension::ExtensionPalette();

        // create the correct lm provider
        _createAndSetAuthenticationForLMProvider(_settings.GlobalSettings().AIInfo().ActiveProvider());

        // make sure we listen for auth changes
        _azureOpenAISettingChangedRevoker = Microsoft::Terminal::Settings::Model::AIConfig::AzureOpenAISettingChanged(winrt::auto_revoke, { this, &TerminalPage::_setAzureOpenAIAuth });
        _openAISettingChangedRevoker = Microsoft::Terminal::Settings::Model::AIConfig::OpenAISettingChanged(winrt::auto_revoke, { this, &TerminalPage::_setOpenAIAuth });

        _extensionPalette.RegisterPropertyChangedCallback(UIElement::VisibilityProperty(), [&](auto&&, auto&&) {
            if (_extensionPalette.Visibility() == Visibility::Collapsed)
            {
                ExtensionPresenter().Visibility(Visibility::Collapsed);
                _FocusActiveControl(nullptr, nullptr);
            }
        });
        _extensionPalette.InputSuggestionRequested({ this, &TerminalPage::_OnInputSuggestionRequested });
        _extensionPalette.ExportChatHistoryRequested({ this, &TerminalPage::_OnExportChatHistoryRequested });
        _extensionPalette.ActiveControlInfoRequested([&](IInspectable const&, IInspectable const&) {
            if (const auto activeControl = _GetActiveControl())
            {
                const auto profileName = activeControl.Settings().ProfileName();
                std::wstring fullCommandline = activeControl.Settings().Commandline().c_str();

                // We need to extract the executable to send to the LMProvider for context
                if (!fullCommandline.empty())
                {
                    std::filesystem::path executablePath;
                    if (til::at(fullCommandline, 0) == L'"')
                    {
                        // commandline starts with a quote ("), the path is the string up until the next quote
                        const auto secondQuotePos = fullCommandline.find(L"\"", 1);
                        if (secondQuotePos != std::wstring::npos)
                        {
                            executablePath = std::filesystem::path{ fullCommandline.substr(1, secondQuotePos - 1) };
                        }
                    }
                    else
                    {
                        // commandline does not start with a quote, the path is simply the first word
                        const auto terminator{ fullCommandline.find_first_of(LR"(" )", 0) };
                        executablePath = std::filesystem::path{ fullCommandline.substr(0, terminator) };
                    }

                    const auto executableFilename{ executablePath.filename() };
                    winrt::hstring executableString{ executableFilename.c_str() };
                    _extensionPalette.ActiveCommandline(executableString);
                    _extensionPalette.ProfileName(profileName);
                }

                // Unfortunately IControlSettings doesn't contain the icon, we need to search our
                // settings for the matching profile and get the icon from there
                for (const auto profile : _settings.AllProfiles())
                {
                    if (profile.Name() == profileName)
                    {
                        _extensionPalette.IconPath(profile.Icon());
                        break;
                    }
                }
            }
            else
            {
                _extensionPalette.ActiveCommandline(L"");
            }
        });
        _extensionPalette.SetUpProviderInSettingsRequested([&](IInspectable const&, IInspectable const&) {
            OpenSettingsUI(L"AISettings_Nav");
        });
        ExtensionPresenter().Content(_extensionPalette);
    }

    void TerminalPage::_createAndSetAuthenticationForLMProvider(LLMProvider providerType, const winrt::hstring& authValuesString)
    {
        if (!_lmProvider || (_currentProvider != providerType))
        {
            // we don't have a provider or our current provider is the wrong one, create a new provider
            switch (providerType)
            {
            case LLMProvider::AzureOpenAI:
                _currentProvider = LLMProvider::AzureOpenAI;
                _lmProvider = winrt::Microsoft::Terminal::Query::Extension::AzureLLMProvider();
                break;
            case LLMProvider::OpenAI:
                _currentProvider = LLMProvider::OpenAI;
                _lmProvider = winrt::Microsoft::Terminal::Query::Extension::OpenAILLMProvider();
                break;
            case LLMProvider::GithubCopilot:
                _currentProvider = LLMProvider::GithubCopilot;
                _lmProvider = winrt::Microsoft::Terminal::Query::Extension::GithubCopilotLLMProvider();
                _lmProvider.AuthChanged({ this, &TerminalPage::_OnGithubCopilotLLMProviderAuthChanged });
                break;
            default:
                break;
            }
        }

        if (_lmProvider)
        {
            // we now have a provider of the correct type, update that
            winrt::hstring newAuthValues = authValuesString;
            if (newAuthValues.empty())
            {
                Windows::Data::Json::JsonObject authValuesJson;
                const auto settingsAIInfo = _settings.GlobalSettings().AIInfo();
                switch (providerType)
                {
                case LLMProvider::AzureOpenAI:
                    authValuesJson.SetNamedValue(L"endpoint", WDJ::JsonValue::CreateStringValue(settingsAIInfo.AzureOpenAIEndpoint()));
                    authValuesJson.SetNamedValue(L"key", WDJ::JsonValue::CreateStringValue(settingsAIInfo.AzureOpenAIKey()));
                    newAuthValues = authValuesJson.ToString();
                    break;
                case LLMProvider::OpenAI:
                    authValuesJson.SetNamedValue(L"key", WDJ::JsonValue::CreateStringValue(settingsAIInfo.OpenAIKey()));
                    newAuthValues = authValuesJson.ToString();
                    break;
                case LLMProvider::GithubCopilot:
                    newAuthValues = settingsAIInfo.GithubCopilotAuthValues();
                    break;
                default:
                    break;
                }
            }
            _lmProvider.SetAuthentication(newAuthValues);
        }

        if (_extensionPalette)
        {
            _extensionPalette.SetProvider(_lmProvider);
        }
    }

    void TerminalPage::_setAzureOpenAIAuth()
    {
        _createAndSetAuthenticationForLMProvider(LLMProvider::AzureOpenAI);
    }

    void TerminalPage::_setOpenAIAuth()
    {
        _createAndSetAuthenticationForLMProvider(LLMProvider::OpenAI);
    }
}<|MERGE_RESOLUTION|>--- conflicted
+++ resolved
@@ -7,10 +7,7 @@
 
 #include <LibraryResources.h>
 #include <TerminalCore/ControlKeyStates.hpp>
-<<<<<<< HEAD
 #include <til/io.h>
-=======
->>>>>>> a25d968f
 #include <Utils.h>
 #include <shlobj.h>
 
@@ -4248,73 +4245,7 @@
         ChangeMaximizeRequested.raise(*this, nullptr);
     }
 
-<<<<<<< HEAD
-    HRESULT TerminalPage::_OnNewConnection(const ConptyConnection& connection)
-    {
-        _newConnectionRevoker.revoke();
-
-        // We need to be on the UI thread in order for _OpenNewTab to run successfully.
-        // HasThreadAccess will return true if we're currently on a UI thread and false otherwise.
-        // When we're on a COM thread, we'll need to dispatch the calls to the UI thread
-        // and wait on it hence the locking mechanism.
-        if (!Dispatcher().HasThreadAccess())
-        {
-            til::latch latch{ 1 };
-            auto finalVal = S_OK;
-
-            Dispatcher().RunAsync(CoreDispatcherPriority::Normal, [&]() {
-                finalVal = _OnNewConnection(connection);
-                latch.count_down();
-            });
-
-            latch.wait();
-            return finalVal;
-        }
-
-        try
-        {
-            NewTerminalArgs newTerminalArgs;
-            newTerminalArgs.Commandline(connection.Commandline());
-            newTerminalArgs.TabTitle(connection.StartingTitle());
-            // GH #12370: We absolutely cannot allow a defterm connection to
-            // auto-elevate. Defterm doesn't work for elevated scenarios in the
-            // first place. If we try accepting the connection, the spawning an
-            // elevated version of the Terminal with that profile... that's a
-            // recipe for disaster. We won't ever open up a tab in this window.
-            newTerminalArgs.Elevate(false);
-            const auto newPane = _MakePane(newTerminalArgs, nullptr, connection);
-            newPane->WalkTree([](const auto& pane) {
-                pane->FinalizeConfigurationGivenDefault();
-            });
-            _CreateNewTabFromPane(newPane);
-
-            // Request a summon of this window to the foreground
-            SummonWindowRequested.raise(*this, nullptr);
-
-            // TEMPORARY SOLUTION
-            // If the connection has requested for the window to be maximized,
-            // manually maximize it here. Ideally, we should be _initializing_
-            // the session maximized, instead of manually maximizing it after initialization.
-            // However, because of the current way our defterm handoff works,
-            // we are unable to get the connection info before the terminal session
-            // has already started.
-
-            // Make sure that there were no other tabs already existing (in
-            // the case that we are in glomming mode), because we don't want
-            // to be maximizing other existing sessions that did not ask for it.
-            if (_tabs.Size() == 1 && connection.ShowWindow() == SW_SHOWMAXIMIZED)
-            {
-                RequestSetMaximized(true);
-            }
-            return S_OK;
-        }
-        CATCH_RETURN()
-    }
-
     TerminalApp::IPaneContent TerminalPage::_makeSettingsContent(const winrt::hstring& startingPage)
-=======
-    TerminalApp::IPaneContent TerminalPage::_makeSettingsContent()
->>>>>>> a25d968f
     {
         if (auto app{ winrt::Windows::UI::Xaml::Application::Current().try_as<winrt::TerminalApp::App>() })
         {
