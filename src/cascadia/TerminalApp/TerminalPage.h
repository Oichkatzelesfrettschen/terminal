--- conflicted
+++ resolved
@@ -222,12 +222,9 @@
         int _renamerLayoutCount{ 0 };
         bool _renamerPressedEnter{ false };
 
-<<<<<<< HEAD
-        TerminalApp::IWindowProperties _WindowProperties{ nullptr };
+        TerminalApp::WindowProperties _WindowProperties{ nullptr };
+
         PaneResources _paneResources;
-=======
-        TerminalApp::WindowProperties _WindowProperties{ nullptr };
->>>>>>> f70775ac
 
         winrt::Windows::Foundation::IAsyncOperation<winrt::Windows::UI::Xaml::Controls::ContentDialogResult>
         _ShowDialogHelper(const std::wstring_view& name);
