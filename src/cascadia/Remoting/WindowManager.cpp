--- conflicted
+++ resolved
@@ -1,480 +1,479 @@
-// Copyright (c) Microsoft Corporation.
-// Licensed under the MIT license.
-
-#include "pch.h"
-
-#include "WindowManager.h"
-
-#include "../inc/WindowingBehavior.h"
-#include "MonarchFactory.h"
-
-#include "CommandlineArgs.h"
-#include "FindTargetWindowArgs.h"
-#include "ProposeCommandlineResult.h"
-
-#include "WindowManager.g.cpp"
-#include "../../types/inc/utils.hpp"
-
-#include <WtExeUtils.h>
-
-using namespace winrt;
-using namespace winrt::Microsoft::Terminal;
-using namespace winrt::Windows::Foundation;
-using namespace ::Microsoft::Console;
-
-namespace
-{
-    const GUID& MonarchCLSID()
-    {
-        if (!IsPackaged()) [[unlikely]]
-        {
-            // Unpackaged installations don't have the luxury of magic package isolation
-            // to stop them from accidentally touching each other's monarchs.
-            // We need to enforce that ourselves by making their monarch CLSIDs unique
-            // per install.
-            // This applies in both portable mode and normal unpackaged mode.
-            // We'll use a v5 UUID based on the install folder to unique them.
-            static GUID processRootHashedGuid = []() {
-                // {5456C4DB-557D-4A22-B043-B1577418E4AF}
-                static constexpr GUID processRootHashedGuidBase = { 0x5456c4db, 0x557d, 0x4a22, { 0xb0, 0x43, 0xb1, 0x57, 0x74, 0x18, 0xe4, 0xaf } };
-
-                // Make a temporary monarch CLSID based on the unpackaged install root
-                std::filesystem::path modulePath{ wil::GetModuleFileNameW<std::wstring>(wil::GetModuleInstanceHandle()) };
-                modulePath.remove_filename();
-
-                return Utils::CreateV5Uuid(processRootHashedGuidBase, std::as_bytes(std::span{ modulePath.native() }));
-            }();
-            return processRootHashedGuid;
-        }
-        return Monarch_clsid;
-    }
-}
-
-namespace winrt::Microsoft::Terminal::Remoting::implementation
-{
-    WindowManager::WindowManager()
-    {
-    }
-    WindowManager::~WindowManager()
-    {
-        // IMPORTANT! Tear down the registration as soon as we exit. If we're not a
-        // real peasant window (the monarch passed our commandline to someone else),
-        // then the monarch dies, we don't want our registration becoming the active
-        // monarch!
-        CoRevokeClassObject(_registrationHostClass);
-        _registrationHostClass = 0;
-    }
-
-    void WindowManager::_createMonarch()
-    {
-        // Heads up! This only works because we're using
-        // "metadata-based-marshalling" for our WinRT types. That means the OS is
-        // using the .winmd file we generate to figure out the proxy/stub
-        // definitions for our types automatically. This only works in the following
-        // cases:
-        //
-        // * If we're running unpackaged: the .winmd must be a sibling of the .exe
-        // * If we're running packaged: the .winmd must be in the package root
-        _monarch = try_create_instance<Remoting::IMonarch>(MonarchCLSID(),
-                                                           CLSCTX_LOCAL_SERVER);
-    }
-
-    // Check if we became the king, and if we are, wire up callbacks.
-    void WindowManager::_createCallbacks()
-    {
-        assert(_monarch);
-        // Here, we're the king!
-        //
-        // This is where you should do any additional setup that might need to be
-        // done when we become the king. This will be called both for the first
-        // window, and when the current monarch dies.
-
-        _monarch.WindowCreated({ get_weak(), &WindowManager::_WindowCreatedHandlers });
-        _monarch.WindowClosed({ get_weak(), &WindowManager::_WindowClosedHandlers });
-        _monarch.FindTargetWindowRequested({ this, &WindowManager::_raiseFindTargetWindowRequested });
-        _monarch.QuitAllRequested({ get_weak(), &WindowManager::_QuitAllRequestedHandlers });
-
-        _monarch.RequestNewWindow({ get_weak(), &WindowManager::_raiseRequestNewWindow });
-    }
-
-    void WindowManager::_registerAsMonarch()
-    {
-        winrt::check_hresult(CoRegisterClassObject(MonarchCLSID(),
-                                                   winrt::make<::MonarchFactory>().get(),
-                                                   CLSCTX_LOCAL_SERVER,
-                                                   REGCLS_MULTIPLEUSE,
-                                                   &_registrationHostClass));
-    }
-
-    void WindowManager::_raiseFindTargetWindowRequested(const winrt::Windows::Foundation::IInspectable& sender,
-                                                        const winrt::Microsoft::Terminal::Remoting::FindTargetWindowArgs& args)
-    {
-        _FindTargetWindowRequestedHandlers(sender, args);
-    }
-    void WindowManager::_raiseRequestNewWindow(const winrt::Windows::Foundation::IInspectable& sender,
-                                               const winrt::Microsoft::Terminal::Remoting::WindowRequestedArgs& args)
-    {
-        _RequestNewWindowHandlers(sender, args);
-    }
-
-    Remoting::ProposeCommandlineResult WindowManager::ProposeCommandline(const Remoting::CommandlineArgs& args, const bool isolatedMode)
-    {
-        if (!isolatedMode)
-        {
-            // _createMonarch always attempts to connect an existing monarch. In
-            // isolated mode, we don't want to do that.
-            _createMonarch();
-        }
-
-        if (_monarch)
-        {
-            // We connected to a monarch instance, not us though. This won't hit
-            // in isolated mode.
-
-            // Send the commandline over to the monarch process
-            if (_proposeToMonarch(args))
-            {
-                // If that succeeded, then we don't need to make a new window.
-                // Our job is done. Either the monarch is going to run the
-                // commandline in an existing window, or a new one, but either way,
-                // this process doesn't need to make a new window.
-
-                return winrt::make<ProposeCommandlineResult>(false);
-            }
-            // Otherwise, we'll try to handle this ourselves.
-        }
-
-        // Theoretically, this condition is always true here:
-        //
-        // if (_monarch == nullptr)
-        //
-        // If we do still have a _monarch at this point, then we must have
-        // successfully proposed to it in _proposeToMonarch, so we can't get
-        // here with a monarch.
-        {
-            // No preexisting instance.
-
-            // Raise an event, to ask how to handle this commandline. We can't ask
-            // the app ourselves - we exist isolated from that knowledge (and
-            // dependency hell). The WindowManager will raise this up to the app
-            // host, which will then ask the AppLogic, who will then parse the
-            // commandline and determine the provided ID of the window.
-            auto findWindowArgs{ winrt::make_self<Remoting::implementation::FindTargetWindowArgs>(args) };
-
-            // This is handled by some handler in-proc
-            _FindTargetWindowRequestedHandlers(*this, *findWindowArgs);
-
-            // After the event was handled, ResultTargetWindow() will be filled with
-            // the parsed result.
-            const auto targetWindow = findWindowArgs->ResultTargetWindow();
-            const auto targetWindowName = findWindowArgs->ResultTargetWindowName();
-
-            if (targetWindow == WindowingBehaviorUseNone)
-            {
-                // This commandline doesn't deserve a window. Don't make a monarch
-                // either.
-                return winrt::make<ProposeCommandlineResult>(false);
-            }
-            else
-            {
-                // This commandline _does_ want a window, which means we do want
-                // to create a window, and a monarch.
-                //
-                // Congrats! This is now THE PROCESS. It's the only one that's
-                // getting any windows.
-
-                // In isolated mode, we don't want to register as the monarch,
-                // we just want to make a local one. So we'll skip this step.
-                // The condition below it will handle making the unregistered
-                // local monarch.
-
-                if (!isolatedMode)
-                {
-                    _registerAsMonarch();
-                    _createMonarch();
-                }
-                else
-                {
-                    TraceLoggingWrite(g_hRemotingProvider,
-                                      "WindowManager_IntentionallyIsolated",
-                                      TraceLoggingLevel(WINEVENT_LEVEL_VERBOSE),
-                                      TraceLoggingKeyword(TIL_KEYWORD_TRACE));
-                }
-
-                if (!_monarch)
-                {
-                    // Something catastrophically bad happened here OR we were
-                    // intentionally in isolated mode. We don't want to just
-                    // exit immediately. Instead, we'll just instantiate a local
-                    // Monarch instance, without registering it. We're firmly in
-                    // the realm of undefined behavior, but better to have some
-                    // window than not.
-                    _monarch = winrt::make<Monarch>();
-                    TraceLoggingWrite(g_hRemotingProvider,
-                                      "WindowManager_FailedToCoCreate",
-                                      TraceLoggingLevel(WINEVENT_LEVEL_VERBOSE),
-                                      TraceLoggingKeyword(TIL_KEYWORD_TRACE));
-                }
-                _createCallbacks();
-
-                // So, we wanted a new peasant. Cool!
-                //
-                // We need to fill in args.ResultTargetWindow,
-                // args.ResultTargetWindowName so that we can create the new
-                // window with those values. Otherwise, the very first window
-                // won't obey the given name / ID.
-                //
-                // So let's just ask the monarch (ourselves) to get those values.
-                return _monarch.ProposeCommandline(args);
-            }
-        }
-    }
-
-    // Method Description:
-    // - Helper attempting to call to the monarch multiple times. If the monarch
-    //   fails to respond, or we encounter any sort of error, we'll try again
-    //   until we find one, or decisively determine there isn't one.
-    bool WindowManager::_proposeToMonarch(const Remoting::CommandlineArgs& args)
-    {
-        // these two errors are Win32 errors, convert them to HRESULTS so we can actually compare below.
-        static constexpr auto RPC_SERVER_UNAVAILABLE_HR = HRESULT_FROM_WIN32(RPC_S_SERVER_UNAVAILABLE);
-        static constexpr auto RPC_CALL_FAILED_HR = HRESULT_FROM_WIN32(RPC_S_CALL_FAILED);
-
-        // The monarch may respond back "you should be a new
-        // window, with ID,name of (id, name)". Really the responses are:
-        // * You should not create a new window
-        // * Create a new window (but without a given ID or name). The
-        //   Monarch will assign your ID/name later
-        // * Create a new window, and you'll have this ID or name
-        //   - This is the case where the user provides `wt -w 1`, and
-        //     there's no existing window 1
-
-        // You can emulate the monarch dying by: starting a terminal, sticking a
-        // breakpoint in
-        // TerminalApp!winrt::TerminalApp::implementation::AppLogic::_doFindTargetWindow,
-        // starting a defterm, and when that BP gets hit, kill the original
-        // monarch, and see what happens here.
-
-        auto proposedCommandline = false;
-        Remoting::ProposeCommandlineResult result{ nullptr };
-        auto attempts = 0;
-        while (!proposedCommandline)
-        {
-            try
-            {
-                // MSFT:38542548 _We believe_ that this is the source of the
-                // crash here. After we get the result, stash its values into a
-                // local copy, so that we can check them later. If the Monarch
-                // dies between now and the inspection of
-                // `result.ShouldCreateWindow` below, we don't want to explode
-                // (since _proposeToMonarch is not try/caught).
-
-                _monarch.ProposeCommandline(args);
-                return true;
-            }
-            catch (...)
-            {
-                // We did not successfully ask the king what to do. This could
-                // be for many reasons. Most commonly, the monarch died as we
-                // were talking to it. That could be a RPC_SERVER_UNAVAILABLE_HR
-                // or RPC_CALL_FAILED_HR (GH#12666). We also saw a
-                // RPC_S_CALL_FAILED_DNE in GH#11790. Ultimately, if this is
-                // gonna fail, we want to just try again, regardless of the
-                // cause. That's why we're no longer checking what the exception
-                // was, we're just always gonna try again regardless.
-                //
-                //  They hopefully just died here. That's okay, let's just go
-                // ask the next in the line of succession. At the very worst,
-                // we'll find _us_, (likely last in the line).
-                TraceLoggingWrite(g_hRemotingProvider,
-                                  "WindowManager_proposeToMonarch_unexpectedExceptionFromKing",
-                                  TraceLoggingInt32(attempts, "attempts", "How many times we've tried"),
-                                  TraceLoggingLevel(WINEVENT_LEVEL_VERBOSE),
-                                  TraceLoggingKeyword(TIL_KEYWORD_TRACE));
-                LOG_CAUGHT_EXCEPTION();
-                attempts++;
-
-                if (attempts >= 10)
-                {
-                    // We've tried 10 times to find the monarch, failing each
-                    // time. Since we have no idea why, we're guessing that in
-                    // this case, there's just a Monarch registered that's
-                    // misbehaving. In this case, just fall back to
-                    // "IsolatedMonarchMode" - we can't trust the currently
-                    // registered one.
-                    TraceLoggingWrite(g_hRemotingProvider,
-                                      "WindowManager_TooManyAttempts_NullMonarchIsolateMode",
-                                      TraceLoggingLevel(WINEVENT_LEVEL_VERBOSE),
-                                      TraceLoggingKeyword(TIL_KEYWORD_TRACE));
-
-                    // Set the monarch to null, so that we'll create a new one
-                    // (or just generally check if we need to even make a window
-                    // for this commandline.)
-                    _monarch = nullptr;
-                    return false;
-                }
-                else
-                {
-                    // We failed to ask the monarch. It must have died. Try and
-                    // find another monarch.
-                    _createMonarch();
-                    if (!_monarch)
-                    {
-                        // We failed to create a monarch. That means there
-                        // aren't any other windows, and we can become the monarch.
-                        return false;
-                    }
-                    // Go back around the loop.
-                    TraceLoggingWrite(g_hRemotingProvider,
-                                      "WindowManager_proposeToMonarch_tryAgain",
-                                      TraceLoggingLevel(WINEVENT_LEVEL_VERBOSE),
-                                      TraceLoggingKeyword(TIL_KEYWORD_TRACE));
-                }
-            }
-        }
-
-        // I don't think we can ever get here, but the compiler doesn't know
-        return false;
-    }
-
-    Remoting::Peasant WindowManager::CreatePeasant(const Remoting::WindowRequestedArgs& args)
-    {
-        auto p = winrt::make_self<Remoting::implementation::Peasant>();
-        // This will be false if the Id is 0, which is our sentinel for "no specific ID was requested"
-        if (const auto id = args.Id())
-        {
-            p->AssignID(id);
-        }
-
-        // If the name wasn't specified, this will be an empty string.
-        p->WindowName(args.WindowName());
-
-        p->ExecuteCommandline(*winrt::make_self<CommandlineArgs>(args.Commandline(), args.CurrentDirectory(), args.ShowWindowCommand()));
-
-        _monarch.AddPeasant(*p);
-
-        p->GetWindowLayoutRequested({ get_weak(), &WindowManager::_GetWindowLayoutRequestedHandlers });
-
-        TraceLoggingWrite(g_hRemotingProvider,
-                          "WindowManager_CreateOurPeasant",
-                          TraceLoggingUInt64(p->GetID(), "peasantID", "The ID of our new peasant"),
-                          TraceLoggingLevel(WINEVENT_LEVEL_VERBOSE),
-                          TraceLoggingKeyword(TIL_KEYWORD_TRACE));
-
-        return *p;
-    }
-
-    void WindowManager::SignalClose(const Remoting::Peasant& peasant)
-    {
-        if (_monarch)
-        {
-            try
-            {
-                _monarch.SignalClose(peasant.GetID());
-            }
-            CATCH_LOG()
-        }
-    }
-
-    void WindowManager::SummonWindow(const Remoting::SummonWindowSelectionArgs& args)
-    {
-        // We should only ever get called when we are the monarch, because only
-        // the monarch ever registers for the global hotkey. So the monarch is
-        // the only window that will be calling this.
-        _monarch.SummonWindow(args);
-    }
-
-    void WindowManager::SummonAllWindows()
-    {
-        _monarch.SummonAllWindows();
-    }
-
-    Windows::Foundation::Collections::IVectorView<winrt::Microsoft::Terminal::Remoting::PeasantInfo> WindowManager::GetPeasantInfos()
-    {
-        // We should only get called when we're the monarch since the monarch
-        // is the only one that knows about all peasants.
-        return _monarch.GetPeasantInfos();
-    }
-
-    uint64_t WindowManager::GetNumberOfPeasants()
-    {
-        if (_monarch)
-        {
-            try
-            {
-                return _monarch.GetNumberOfPeasants();
-            }
-            CATCH_LOG()
-        }
-        return 0;
-    }
-
-    // Method Description:
-    // - Ask the monarch to quit all windows.
-    // Arguments:
-    // - <none>
-    // Return Value:
-    // - <none>
-    winrt::fire_and_forget WindowManager::RequestQuitAll(Remoting::Peasant peasant)
-    {
-        co_await winrt::resume_background();
-        peasant.RequestQuitAll();
-    }
-
-    bool WindowManager::DoesQuakeWindowExist()
-    {
-        return _monarch.DoesQuakeWindowExist();
-    }
-
-    void WindowManager::UpdateActiveTabTitle(const winrt::hstring& title, const Remoting::Peasant& peasant)
-    {
-        winrt::get_self<implementation::Peasant>(peasant)->ActiveTabTitle(title);
-    }
-
-    Windows::Foundation::Collections::IVector<winrt::hstring> WindowManager::GetAllWindowLayouts()
-    {
-        if (_monarch)
-        {
-            try
-            {
-                return _monarch.GetAllWindowLayouts();
-            }
-            CATCH_LOG()
-        }
-        return nullptr;
-    }
-
-<<<<<<< HEAD
-    winrt::fire_and_forget WindowManager::RequestMoveContent(winrt::hstring window,
-                                                             winrt::hstring content,
-                                                             uint32_t tabIndex,
-                                                             Windows::Foundation::IReference<Windows::Foundation::Rect> windowBounds)
-    {
-        co_await winrt::resume_background();
-        _monarch.RequestMoveContent(window, content, tabIndex, windowBounds);
-    }
-
-    winrt::fire_and_forget WindowManager::RequestSendContent(Remoting::RequestReceiveContentArgs args)
-    {
-        co_await winrt::resume_background();
-        _monarch.RequestSendContent(args);
-=======
-    // Attempt to summon an existing window. This static function does NOT
-    // pre-register as the monarch. This is used for activations from a
-    // notification, where this process should NEVER become its own window.
-    bool WindowManager::SummonForNotification(const uint64_t windowId)
-    {
-        auto monarch = create_instance<Remoting::IMonarch>(Monarch_clsid,
-                                                           CLSCTX_LOCAL_SERVER);
-
-        if (monarch == nullptr)
-        {
-            return false;
-        }
-        SummonWindowSelectionArgs args{};
-        args.WindowID(windowId);
-        monarch.SummonWindow(args);
-        return true;
->>>>>>> 6ac5137b
-    }
-}
+// Copyright (c) Microsoft Corporation.
+// Licensed under the MIT license.
+
+#include "pch.h"
+
+#include "WindowManager.h"
+
+#include "../inc/WindowingBehavior.h"
+#include "MonarchFactory.h"
+
+#include "CommandlineArgs.h"
+#include "FindTargetWindowArgs.h"
+#include "ProposeCommandlineResult.h"
+
+#include "WindowManager.g.cpp"
+#include "../../types/inc/utils.hpp"
+
+#include <WtExeUtils.h>
+
+using namespace winrt;
+using namespace winrt::Microsoft::Terminal;
+using namespace winrt::Windows::Foundation;
+using namespace ::Microsoft::Console;
+
+namespace
+{
+    const GUID& MonarchCLSID()
+    {
+        if (!IsPackaged()) [[unlikely]]
+        {
+            // Unpackaged installations don't have the luxury of magic package isolation
+            // to stop them from accidentally touching each other's monarchs.
+            // We need to enforce that ourselves by making their monarch CLSIDs unique
+            // per install.
+            // This applies in both portable mode and normal unpackaged mode.
+            // We'll use a v5 UUID based on the install folder to unique them.
+            static GUID processRootHashedGuid = []() {
+                // {5456C4DB-557D-4A22-B043-B1577418E4AF}
+                static constexpr GUID processRootHashedGuidBase = { 0x5456c4db, 0x557d, 0x4a22, { 0xb0, 0x43, 0xb1, 0x57, 0x74, 0x18, 0xe4, 0xaf } };
+
+                // Make a temporary monarch CLSID based on the unpackaged install root
+                std::filesystem::path modulePath{ wil::GetModuleFileNameW<std::wstring>(wil::GetModuleInstanceHandle()) };
+                modulePath.remove_filename();
+
+                return Utils::CreateV5Uuid(processRootHashedGuidBase, std::as_bytes(std::span{ modulePath.native() }));
+            }();
+            return processRootHashedGuid;
+        }
+        return Monarch_clsid;
+    }
+}
+
+namespace winrt::Microsoft::Terminal::Remoting::implementation
+{
+    WindowManager::WindowManager()
+    {
+    }
+    WindowManager::~WindowManager()
+    {
+        // IMPORTANT! Tear down the registration as soon as we exit. If we're not a
+        // real peasant window (the monarch passed our commandline to someone else),
+        // then the monarch dies, we don't want our registration becoming the active
+        // monarch!
+        CoRevokeClassObject(_registrationHostClass);
+        _registrationHostClass = 0;
+    }
+
+    void WindowManager::_createMonarch()
+    {
+        // Heads up! This only works because we're using
+        // "metadata-based-marshalling" for our WinRT types. That means the OS is
+        // using the .winmd file we generate to figure out the proxy/stub
+        // definitions for our types automatically. This only works in the following
+        // cases:
+        //
+        // * If we're running unpackaged: the .winmd must be a sibling of the .exe
+        // * If we're running packaged: the .winmd must be in the package root
+        _monarch = try_create_instance<Remoting::IMonarch>(MonarchCLSID(),
+                                                           CLSCTX_LOCAL_SERVER);
+    }
+
+    // Check if we became the king, and if we are, wire up callbacks.
+    void WindowManager::_createCallbacks()
+    {
+        assert(_monarch);
+        // Here, we're the king!
+        //
+        // This is where you should do any additional setup that might need to be
+        // done when we become the king. This will be called both for the first
+        // window, and when the current monarch dies.
+
+        _monarch.WindowCreated({ get_weak(), &WindowManager::_WindowCreatedHandlers });
+        _monarch.WindowClosed({ get_weak(), &WindowManager::_WindowClosedHandlers });
+        _monarch.FindTargetWindowRequested({ this, &WindowManager::_raiseFindTargetWindowRequested });
+        _monarch.QuitAllRequested({ get_weak(), &WindowManager::_QuitAllRequestedHandlers });
+
+        _monarch.RequestNewWindow({ get_weak(), &WindowManager::_raiseRequestNewWindow });
+    }
+
+    void WindowManager::_registerAsMonarch()
+    {
+        winrt::check_hresult(CoRegisterClassObject(MonarchCLSID(),
+                                                   winrt::make<::MonarchFactory>().get(),
+                                                   CLSCTX_LOCAL_SERVER,
+                                                   REGCLS_MULTIPLEUSE,
+                                                   &_registrationHostClass));
+    }
+
+    void WindowManager::_raiseFindTargetWindowRequested(const winrt::Windows::Foundation::IInspectable& sender,
+                                                        const winrt::Microsoft::Terminal::Remoting::FindTargetWindowArgs& args)
+    {
+        _FindTargetWindowRequestedHandlers(sender, args);
+    }
+    void WindowManager::_raiseRequestNewWindow(const winrt::Windows::Foundation::IInspectable& sender,
+                                               const winrt::Microsoft::Terminal::Remoting::WindowRequestedArgs& args)
+    {
+        _RequestNewWindowHandlers(sender, args);
+    }
+
+    Remoting::ProposeCommandlineResult WindowManager::ProposeCommandline(const Remoting::CommandlineArgs& args, const bool isolatedMode)
+    {
+        if (!isolatedMode)
+        {
+            // _createMonarch always attempts to connect an existing monarch. In
+            // isolated mode, we don't want to do that.
+            _createMonarch();
+        }
+
+        if (_monarch)
+        {
+            // We connected to a monarch instance, not us though. This won't hit
+            // in isolated mode.
+
+            // Send the commandline over to the monarch process
+            if (_proposeToMonarch(args))
+            {
+                // If that succeeded, then we don't need to make a new window.
+                // Our job is done. Either the monarch is going to run the
+                // commandline in an existing window, or a new one, but either way,
+                // this process doesn't need to make a new window.
+
+                return winrt::make<ProposeCommandlineResult>(false);
+            }
+            // Otherwise, we'll try to handle this ourselves.
+        }
+
+        // Theoretically, this condition is always true here:
+        //
+        // if (_monarch == nullptr)
+        //
+        // If we do still have a _monarch at this point, then we must have
+        // successfully proposed to it in _proposeToMonarch, so we can't get
+        // here with a monarch.
+        {
+            // No preexisting instance.
+
+            // Raise an event, to ask how to handle this commandline. We can't ask
+            // the app ourselves - we exist isolated from that knowledge (and
+            // dependency hell). The WindowManager will raise this up to the app
+            // host, which will then ask the AppLogic, who will then parse the
+            // commandline and determine the provided ID of the window.
+            auto findWindowArgs{ winrt::make_self<Remoting::implementation::FindTargetWindowArgs>(args) };
+
+            // This is handled by some handler in-proc
+            _FindTargetWindowRequestedHandlers(*this, *findWindowArgs);
+
+            // After the event was handled, ResultTargetWindow() will be filled with
+            // the parsed result.
+            const auto targetWindow = findWindowArgs->ResultTargetWindow();
+            const auto targetWindowName = findWindowArgs->ResultTargetWindowName();
+
+            if (targetWindow == WindowingBehaviorUseNone)
+            {
+                // This commandline doesn't deserve a window. Don't make a monarch
+                // either.
+                return winrt::make<ProposeCommandlineResult>(false);
+            }
+            else
+            {
+                // This commandline _does_ want a window, which means we do want
+                // to create a window, and a monarch.
+                //
+                // Congrats! This is now THE PROCESS. It's the only one that's
+                // getting any windows.
+
+                // In isolated mode, we don't want to register as the monarch,
+                // we just want to make a local one. So we'll skip this step.
+                // The condition below it will handle making the unregistered
+                // local monarch.
+
+                if (!isolatedMode)
+                {
+                    _registerAsMonarch();
+                    _createMonarch();
+                }
+                else
+                {
+                    TraceLoggingWrite(g_hRemotingProvider,
+                                      "WindowManager_IntentionallyIsolated",
+                                      TraceLoggingLevel(WINEVENT_LEVEL_VERBOSE),
+                                      TraceLoggingKeyword(TIL_KEYWORD_TRACE));
+                }
+
+                if (!_monarch)
+                {
+                    // Something catastrophically bad happened here OR we were
+                    // intentionally in isolated mode. We don't want to just
+                    // exit immediately. Instead, we'll just instantiate a local
+                    // Monarch instance, without registering it. We're firmly in
+                    // the realm of undefined behavior, but better to have some
+                    // window than not.
+                    _monarch = winrt::make<Monarch>();
+                    TraceLoggingWrite(g_hRemotingProvider,
+                                      "WindowManager_FailedToCoCreate",
+                                      TraceLoggingLevel(WINEVENT_LEVEL_VERBOSE),
+                                      TraceLoggingKeyword(TIL_KEYWORD_TRACE));
+                }
+                _createCallbacks();
+
+                // So, we wanted a new peasant. Cool!
+                //
+                // We need to fill in args.ResultTargetWindow,
+                // args.ResultTargetWindowName so that we can create the new
+                // window with those values. Otherwise, the very first window
+                // won't obey the given name / ID.
+                //
+                // So let's just ask the monarch (ourselves) to get those values.
+                return _monarch.ProposeCommandline(args);
+            }
+        }
+    }
+
+    // Method Description:
+    // - Helper attempting to call to the monarch multiple times. If the monarch
+    //   fails to respond, or we encounter any sort of error, we'll try again
+    //   until we find one, or decisively determine there isn't one.
+    bool WindowManager::_proposeToMonarch(const Remoting::CommandlineArgs& args)
+    {
+        // these two errors are Win32 errors, convert them to HRESULTS so we can actually compare below.
+        static constexpr auto RPC_SERVER_UNAVAILABLE_HR = HRESULT_FROM_WIN32(RPC_S_SERVER_UNAVAILABLE);
+        static constexpr auto RPC_CALL_FAILED_HR = HRESULT_FROM_WIN32(RPC_S_CALL_FAILED);
+
+        // The monarch may respond back "you should be a new
+        // window, with ID,name of (id, name)". Really the responses are:
+        // * You should not create a new window
+        // * Create a new window (but without a given ID or name). The
+        //   Monarch will assign your ID/name later
+        // * Create a new window, and you'll have this ID or name
+        //   - This is the case where the user provides `wt -w 1`, and
+        //     there's no existing window 1
+
+        // You can emulate the monarch dying by: starting a terminal, sticking a
+        // breakpoint in
+        // TerminalApp!winrt::TerminalApp::implementation::AppLogic::_doFindTargetWindow,
+        // starting a defterm, and when that BP gets hit, kill the original
+        // monarch, and see what happens here.
+
+        auto proposedCommandline = false;
+        Remoting::ProposeCommandlineResult result{ nullptr };
+        auto attempts = 0;
+        while (!proposedCommandline)
+        {
+            try
+            {
+                // MSFT:38542548 _We believe_ that this is the source of the
+                // crash here. After we get the result, stash its values into a
+                // local copy, so that we can check them later. If the Monarch
+                // dies between now and the inspection of
+                // `result.ShouldCreateWindow` below, we don't want to explode
+                // (since _proposeToMonarch is not try/caught).
+
+                _monarch.ProposeCommandline(args);
+                return true;
+            }
+            catch (...)
+            {
+                // We did not successfully ask the king what to do. This could
+                // be for many reasons. Most commonly, the monarch died as we
+                // were talking to it. That could be a RPC_SERVER_UNAVAILABLE_HR
+                // or RPC_CALL_FAILED_HR (GH#12666). We also saw a
+                // RPC_S_CALL_FAILED_DNE in GH#11790. Ultimately, if this is
+                // gonna fail, we want to just try again, regardless of the
+                // cause. That's why we're no longer checking what the exception
+                // was, we're just always gonna try again regardless.
+                //
+                //  They hopefully just died here. That's okay, let's just go
+                // ask the next in the line of succession. At the very worst,
+                // we'll find _us_, (likely last in the line).
+                TraceLoggingWrite(g_hRemotingProvider,
+                                  "WindowManager_proposeToMonarch_unexpectedExceptionFromKing",
+                                  TraceLoggingInt32(attempts, "attempts", "How many times we've tried"),
+                                  TraceLoggingLevel(WINEVENT_LEVEL_VERBOSE),
+                                  TraceLoggingKeyword(TIL_KEYWORD_TRACE));
+                LOG_CAUGHT_EXCEPTION();
+                attempts++;
+
+                if (attempts >= 10)
+                {
+                    // We've tried 10 times to find the monarch, failing each
+                    // time. Since we have no idea why, we're guessing that in
+                    // this case, there's just a Monarch registered that's
+                    // misbehaving. In this case, just fall back to
+                    // "IsolatedMonarchMode" - we can't trust the currently
+                    // registered one.
+                    TraceLoggingWrite(g_hRemotingProvider,
+                                      "WindowManager_TooManyAttempts_NullMonarchIsolateMode",
+                                      TraceLoggingLevel(WINEVENT_LEVEL_VERBOSE),
+                                      TraceLoggingKeyword(TIL_KEYWORD_TRACE));
+
+                    // Set the monarch to null, so that we'll create a new one
+                    // (or just generally check if we need to even make a window
+                    // for this commandline.)
+                    _monarch = nullptr;
+                    return false;
+                }
+                else
+                {
+                    // We failed to ask the monarch. It must have died. Try and
+                    // find another monarch.
+                    _createMonarch();
+                    if (!_monarch)
+                    {
+                        // We failed to create a monarch. That means there
+                        // aren't any other windows, and we can become the monarch.
+                        return false;
+                    }
+                    // Go back around the loop.
+                    TraceLoggingWrite(g_hRemotingProvider,
+                                      "WindowManager_proposeToMonarch_tryAgain",
+                                      TraceLoggingLevel(WINEVENT_LEVEL_VERBOSE),
+                                      TraceLoggingKeyword(TIL_KEYWORD_TRACE));
+                }
+            }
+        }
+
+        // I don't think we can ever get here, but the compiler doesn't know
+        return false;
+    }
+
+    Remoting::Peasant WindowManager::CreatePeasant(const Remoting::WindowRequestedArgs& args)
+    {
+        auto p = winrt::make_self<Remoting::implementation::Peasant>();
+        // This will be false if the Id is 0, which is our sentinel for "no specific ID was requested"
+        if (const auto id = args.Id())
+        {
+            p->AssignID(id);
+        }
+
+        // If the name wasn't specified, this will be an empty string.
+        p->WindowName(args.WindowName());
+
+        p->ExecuteCommandline(*winrt::make_self<CommandlineArgs>(args.Commandline(), args.CurrentDirectory(), args.ShowWindowCommand()));
+
+        _monarch.AddPeasant(*p);
+
+        p->GetWindowLayoutRequested({ get_weak(), &WindowManager::_GetWindowLayoutRequestedHandlers });
+
+        TraceLoggingWrite(g_hRemotingProvider,
+                          "WindowManager_CreateOurPeasant",
+                          TraceLoggingUInt64(p->GetID(), "peasantID", "The ID of our new peasant"),
+                          TraceLoggingLevel(WINEVENT_LEVEL_VERBOSE),
+                          TraceLoggingKeyword(TIL_KEYWORD_TRACE));
+
+        return *p;
+    }
+
+    void WindowManager::SignalClose(const Remoting::Peasant& peasant)
+    {
+        if (_monarch)
+        {
+            try
+            {
+                _monarch.SignalClose(peasant.GetID());
+            }
+            CATCH_LOG()
+        }
+    }
+
+    void WindowManager::SummonWindow(const Remoting::SummonWindowSelectionArgs& args)
+    {
+        // We should only ever get called when we are the monarch, because only
+        // the monarch ever registers for the global hotkey. So the monarch is
+        // the only window that will be calling this.
+        _monarch.SummonWindow(args);
+    }
+
+    void WindowManager::SummonAllWindows()
+    {
+        _monarch.SummonAllWindows();
+    }
+
+    Windows::Foundation::Collections::IVectorView<winrt::Microsoft::Terminal::Remoting::PeasantInfo> WindowManager::GetPeasantInfos()
+    {
+        // We should only get called when we're the monarch since the monarch
+        // is the only one that knows about all peasants.
+        return _monarch.GetPeasantInfos();
+    }
+
+    uint64_t WindowManager::GetNumberOfPeasants()
+    {
+        if (_monarch)
+        {
+            try
+            {
+                return _monarch.GetNumberOfPeasants();
+            }
+            CATCH_LOG()
+        }
+        return 0;
+    }
+
+    // Method Description:
+    // - Ask the monarch to quit all windows.
+    // Arguments:
+    // - <none>
+    // Return Value:
+    // - <none>
+    winrt::fire_and_forget WindowManager::RequestQuitAll(Remoting::Peasant peasant)
+    {
+        co_await winrt::resume_background();
+        peasant.RequestQuitAll();
+    }
+
+    bool WindowManager::DoesQuakeWindowExist()
+    {
+        return _monarch.DoesQuakeWindowExist();
+    }
+
+    void WindowManager::UpdateActiveTabTitle(const winrt::hstring& title, const Remoting::Peasant& peasant)
+    {
+        winrt::get_self<implementation::Peasant>(peasant)->ActiveTabTitle(title);
+    }
+
+    Windows::Foundation::Collections::IVector<winrt::hstring> WindowManager::GetAllWindowLayouts()
+    {
+        if (_monarch)
+        {
+            try
+            {
+                return _monarch.GetAllWindowLayouts();
+            }
+            CATCH_LOG()
+        }
+        return nullptr;
+    }
+
+    winrt::fire_and_forget WindowManager::RequestMoveContent(winrt::hstring window,
+                                                             winrt::hstring content,
+                                                             uint32_t tabIndex,
+                                                             Windows::Foundation::IReference<Windows::Foundation::Rect> windowBounds)
+    {
+        co_await winrt::resume_background();
+        _monarch.RequestMoveContent(window, content, tabIndex, windowBounds);
+    }
+
+    winrt::fire_and_forget WindowManager::RequestSendContent(Remoting::RequestReceiveContentArgs args)
+    {
+        co_await winrt::resume_background();
+        _monarch.RequestSendContent(args);
+    }
+
+    // Attempt to summon an existing window. This static function does NOT
+    // pre-register as the monarch. This is used for activations from a
+    // notification, where this process should NEVER become its own window.
+    bool WindowManager::SummonForNotification(const uint64_t windowId)
+    {
+        auto monarch = create_instance<Remoting::IMonarch>(Monarch_clsid,
+                                                           CLSCTX_LOCAL_SERVER);
+
+        if (monarch == nullptr)
+        {
+            return false;
+        }
+        SummonWindowSelectionArgs args{};
+        args.WindowID(windowId);
+        monarch.SummonWindow(args);
+        return true;
+    }
+}