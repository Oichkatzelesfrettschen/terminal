// Copyright (c) Microsoft Corporation.
// Licensed under the MIT license.

import "ICoreState.idl";
import "IControlSettings.idl";
import "EventArgs.idl";

namespace Microsoft.Terminal.Control
{

    // This is a mirror of
    // ::Microsoft::Console::VirtualTerminal::TerminalInput::MouseButtonState,
    // but projectable.
    // !! LOAD BEARING !! If you make this a struct with Booleans (like they
    // make the most sense as), then the app will crash trying to toss one of
    // these across the process boundary. I haven't the damndest idea why.
    [flags]
    enum MouseButtonState
    {
        IsLeftButtonDown = 0x1,
        IsMiddleButtonDown = 0x2,
        IsRightButtonDown = 0x4
    };

    enum ClearBufferType
    {
        Screen,
        Scrollback,
        All
    };

    enum SelectionInteractionMode
    {
        None,
        Mouse,
        Keyboard,
        Mark
    };

    [flags]
    enum SelectionEndpointTarget
    {
        Start = 0x1,
        End = 0x2
    };

    struct SelectionData
    {
        Microsoft.Terminal.Core.Point StartPos;
        Microsoft.Terminal.Core.Point EndPos;
        SelectionEndpointTarget Endpoint;
        Boolean StartAtLeftBoundary;
        Boolean EndAtRightBoundary;
    };

    [default_interface] runtimeclass ControlCore : ICoreState
    {
        ControlCore(IControlSettings settings,
                    IControlAppearance unfocusedAppearance,
                    Microsoft.Terminal.TerminalConnection.ITerminalConnection connection);

        Boolean Initialize(Double actualWidth,
                           Double actualHeight,
                           Double compositionScale);

        void UpdateSettings(IControlSettings settings, IControlAppearance appearance);
        void ApplyAppearance(Boolean focused);

        IControlSettings Settings { get; };
        IControlAppearance FocusedAppearance { get; };
        IControlAppearance UnfocusedAppearance { get; };
        Boolean HasUnfocusedAppearance();

        UInt64 SwapChainHandle { get; };

        Windows.Foundation.Size FontSize { get; };
        String FontFaceName { get; };
        UInt16 FontWeight { get; };
        Double Opacity { get; };
        Boolean UseAcrylic { get; };

        Boolean TrySendKeyEvent(Int16 vkey,
                             Int16 scanCode,
                             Microsoft.Terminal.Core.ControlKeyStates modifiers,
                             Boolean keyDown);
        Boolean SendCharEvent(Char ch,
                           Int16 scanCode,
                           Microsoft.Terminal.Core.ControlKeyStates modifiers);
        void SendInput(String text);
        void PasteText(String text);
        void SelectAll();
        void ClearSelection();
        Boolean ToggleBlockSelection();
        void ToggleMarkMode();
        Boolean SwitchSelectionEndpoint();
        void ClearBuffer(ClearBufferType clearType);

        void SetHoveredCell(Microsoft.Terminal.Core.Point terminalPosition);
        void ClearHoveredCell();

        void ResetFontSize();
        void AdjustFontSize(Int32 fontSizeDelta);
        void SizeChanged(Double width, Double height);
        void ScaleChanged(Double scale);

        void ToggleShaderEffects();
        void ToggleReadOnlyMode();

        Microsoft.Terminal.Core.Point CursorPosition { get; };
        void ResumeRendering();
        void BlinkAttributeTick();
        void UpdatePatternLocations();
        void Search(String text, Boolean goForward, Boolean caseSensitive);
        Microsoft.Terminal.Core.Color BackgroundColor { get; };

        Boolean HasSelection { get; };
        IVector<String> SelectedText(Boolean trimTrailingWhitespace);
        SelectionData SelectionInfo { get; };
        SelectionInteractionMode SelectionMode();

        String HoveredUriText { get; };
        Windows.Foundation.IReference<Microsoft.Terminal.Core.Point> HoveredCell { get; };

        void Close();
        void BlinkCursor();
        Boolean IsInReadOnlyMode { get; };
        Boolean CursorOn;
        void EnablePainting();

        String ReadEntireBuffer();

        void AdjustOpacity(Double Opacity, Boolean relative);
        void WindowVisibilityChanged(Boolean showOrHide);

        event FontSizeChangedEventArgs FontSizeChanged;

        event Windows.Foundation.TypedEventHandler<Object, CopyToClipboardEventArgs> CopyToClipboard;
        event Windows.Foundation.TypedEventHandler<Object, TitleChangedEventArgs> TitleChanged;
        event Windows.Foundation.TypedEventHandler<Object, Object> WarningBell;
        event Windows.Foundation.TypedEventHandler<Object, Object> TabColorChanged;
        event Windows.Foundation.TypedEventHandler<Object, Object> BackgroundColorChanged;
        event Windows.Foundation.TypedEventHandler<Object, ScrollPositionChangedArgs> ScrollPositionChanged;
        event Windows.Foundation.TypedEventHandler<Object, Object> CursorPositionChanged;
        event Windows.Foundation.TypedEventHandler<Object, Object> TaskbarProgressChanged;
        event Windows.Foundation.TypedEventHandler<Object, Object> ConnectionStateChanged;
        event Windows.Foundation.TypedEventHandler<Object, Object> HoveredHyperlinkChanged;
        event Windows.Foundation.TypedEventHandler<Object, Object> RendererEnteredErrorState;
        event Windows.Foundation.TypedEventHandler<Object, Object> SwapChainChanged;
        event Windows.Foundation.TypedEventHandler<Object, RendererWarningArgs> RendererWarning;
        event Windows.Foundation.TypedEventHandler<Object, NoticeEventArgs> RaiseNotice;
        event Windows.Foundation.TypedEventHandler<Object, TransparencyChangedEventArgs> TransparencyChanged;
        event Windows.Foundation.TypedEventHandler<Object, Object> ReceivedOutput;
        event Windows.Foundation.TypedEventHandler<Object, FoundResultsArgs> FoundMatch;
<<<<<<< HEAD
        event Windows.Foundation.TypedEventHandler<Object, ShowWindowArgs> ShowWindowChanged;
        event Windows.Foundation.TypedEventHandler<Object, UpdateSelectionMarkersEventArgs> UpdateSelectionMarkers;
        event Windows.Foundation.TypedEventHandler<Object, OpenHyperlinkEventArgs> OpenHyperlink;
=======
        event Windows.Foundation.TypedEventHandler<Object, Object> MenuChanged;

>>>>>>> 84d68f08
    };
}
<|MERGE_RESOLUTION|>--- conflicted
+++ resolved
@@ -1,163 +1,162 @@
-// Copyright (c) Microsoft Corporation.
-// Licensed under the MIT license.
-
-import "ICoreState.idl";
-import "IControlSettings.idl";
-import "EventArgs.idl";
-
-namespace Microsoft.Terminal.Control
-{
-
-    // This is a mirror of
-    // ::Microsoft::Console::VirtualTerminal::TerminalInput::MouseButtonState,
-    // but projectable.
-    // !! LOAD BEARING !! If you make this a struct with Booleans (like they
-    // make the most sense as), then the app will crash trying to toss one of
-    // these across the process boundary. I haven't the damndest idea why.
-    [flags]
-    enum MouseButtonState
-    {
-        IsLeftButtonDown = 0x1,
-        IsMiddleButtonDown = 0x2,
-        IsRightButtonDown = 0x4
-    };
-
-    enum ClearBufferType
-    {
-        Screen,
-        Scrollback,
-        All
-    };
-
-    enum SelectionInteractionMode
-    {
-        None,
-        Mouse,
-        Keyboard,
-        Mark
-    };
-
-    [flags]
-    enum SelectionEndpointTarget
-    {
-        Start = 0x1,
-        End = 0x2
-    };
-
-    struct SelectionData
-    {
-        Microsoft.Terminal.Core.Point StartPos;
-        Microsoft.Terminal.Core.Point EndPos;
-        SelectionEndpointTarget Endpoint;
-        Boolean StartAtLeftBoundary;
-        Boolean EndAtRightBoundary;
-    };
-
-    [default_interface] runtimeclass ControlCore : ICoreState
-    {
-        ControlCore(IControlSettings settings,
-                    IControlAppearance unfocusedAppearance,
-                    Microsoft.Terminal.TerminalConnection.ITerminalConnection connection);
-
-        Boolean Initialize(Double actualWidth,
-                           Double actualHeight,
-                           Double compositionScale);
-
-        void UpdateSettings(IControlSettings settings, IControlAppearance appearance);
-        void ApplyAppearance(Boolean focused);
-
-        IControlSettings Settings { get; };
-        IControlAppearance FocusedAppearance { get; };
-        IControlAppearance UnfocusedAppearance { get; };
-        Boolean HasUnfocusedAppearance();
-
-        UInt64 SwapChainHandle { get; };
-
-        Windows.Foundation.Size FontSize { get; };
-        String FontFaceName { get; };
-        UInt16 FontWeight { get; };
-        Double Opacity { get; };
-        Boolean UseAcrylic { get; };
-
-        Boolean TrySendKeyEvent(Int16 vkey,
-                             Int16 scanCode,
-                             Microsoft.Terminal.Core.ControlKeyStates modifiers,
-                             Boolean keyDown);
-        Boolean SendCharEvent(Char ch,
-                           Int16 scanCode,
-                           Microsoft.Terminal.Core.ControlKeyStates modifiers);
-        void SendInput(String text);
-        void PasteText(String text);
-        void SelectAll();
-        void ClearSelection();
-        Boolean ToggleBlockSelection();
-        void ToggleMarkMode();
-        Boolean SwitchSelectionEndpoint();
-        void ClearBuffer(ClearBufferType clearType);
-
-        void SetHoveredCell(Microsoft.Terminal.Core.Point terminalPosition);
-        void ClearHoveredCell();
-
-        void ResetFontSize();
-        void AdjustFontSize(Int32 fontSizeDelta);
-        void SizeChanged(Double width, Double height);
-        void ScaleChanged(Double scale);
-
-        void ToggleShaderEffects();
-        void ToggleReadOnlyMode();
-
-        Microsoft.Terminal.Core.Point CursorPosition { get; };
-        void ResumeRendering();
-        void BlinkAttributeTick();
-        void UpdatePatternLocations();
-        void Search(String text, Boolean goForward, Boolean caseSensitive);
-        Microsoft.Terminal.Core.Color BackgroundColor { get; };
-
-        Boolean HasSelection { get; };
-        IVector<String> SelectedText(Boolean trimTrailingWhitespace);
-        SelectionData SelectionInfo { get; };
-        SelectionInteractionMode SelectionMode();
-
-        String HoveredUriText { get; };
-        Windows.Foundation.IReference<Microsoft.Terminal.Core.Point> HoveredCell { get; };
-
-        void Close();
-        void BlinkCursor();
-        Boolean IsInReadOnlyMode { get; };
-        Boolean CursorOn;
-        void EnablePainting();
-
-        String ReadEntireBuffer();
-
-        void AdjustOpacity(Double Opacity, Boolean relative);
-        void WindowVisibilityChanged(Boolean showOrHide);
-
-        event FontSizeChangedEventArgs FontSizeChanged;
-
-        event Windows.Foundation.TypedEventHandler<Object, CopyToClipboardEventArgs> CopyToClipboard;
-        event Windows.Foundation.TypedEventHandler<Object, TitleChangedEventArgs> TitleChanged;
-        event Windows.Foundation.TypedEventHandler<Object, Object> WarningBell;
-        event Windows.Foundation.TypedEventHandler<Object, Object> TabColorChanged;
-        event Windows.Foundation.TypedEventHandler<Object, Object> BackgroundColorChanged;
-        event Windows.Foundation.TypedEventHandler<Object, ScrollPositionChangedArgs> ScrollPositionChanged;
-        event Windows.Foundation.TypedEventHandler<Object, Object> CursorPositionChanged;
-        event Windows.Foundation.TypedEventHandler<Object, Object> TaskbarProgressChanged;
-        event Windows.Foundation.TypedEventHandler<Object, Object> ConnectionStateChanged;
-        event Windows.Foundation.TypedEventHandler<Object, Object> HoveredHyperlinkChanged;
-        event Windows.Foundation.TypedEventHandler<Object, Object> RendererEnteredErrorState;
-        event Windows.Foundation.TypedEventHandler<Object, Object> SwapChainChanged;
-        event Windows.Foundation.TypedEventHandler<Object, RendererWarningArgs> RendererWarning;
-        event Windows.Foundation.TypedEventHandler<Object, NoticeEventArgs> RaiseNotice;
-        event Windows.Foundation.TypedEventHandler<Object, TransparencyChangedEventArgs> TransparencyChanged;
-        event Windows.Foundation.TypedEventHandler<Object, Object> ReceivedOutput;
-        event Windows.Foundation.TypedEventHandler<Object, FoundResultsArgs> FoundMatch;
-<<<<<<< HEAD
-        event Windows.Foundation.TypedEventHandler<Object, ShowWindowArgs> ShowWindowChanged;
-        event Windows.Foundation.TypedEventHandler<Object, UpdateSelectionMarkersEventArgs> UpdateSelectionMarkers;
-        event Windows.Foundation.TypedEventHandler<Object, OpenHyperlinkEventArgs> OpenHyperlink;
-=======
-        event Windows.Foundation.TypedEventHandler<Object, Object> MenuChanged;
-
->>>>>>> 84d68f08
-    };
-}
+// Copyright (c) Microsoft Corporation.
+// Licensed under the MIT license.
+
+import "ICoreState.idl";
+import "IControlSettings.idl";
+import "EventArgs.idl";
+
+namespace Microsoft.Terminal.Control
+{
+
+    // This is a mirror of
+    // ::Microsoft::Console::VirtualTerminal::TerminalInput::MouseButtonState,
+    // but projectable.
+    // !! LOAD BEARING !! If you make this a struct with Booleans (like they
+    // make the most sense as), then the app will crash trying to toss one of
+    // these across the process boundary. I haven't the damndest idea why.
+    [flags]
+    enum MouseButtonState
+    {
+        IsLeftButtonDown = 0x1,
+        IsMiddleButtonDown = 0x2,
+        IsRightButtonDown = 0x4
+    };
+
+    enum ClearBufferType
+    {
+        Screen,
+        Scrollback,
+        All
+    };
+
+    enum SelectionInteractionMode
+    {
+        None,
+        Mouse,
+        Keyboard,
+        Mark
+    };
+
+    [flags]
+    enum SelectionEndpointTarget
+    {
+        Start = 0x1,
+        End = 0x2
+    };
+
+    struct SelectionData
+    {
+        Microsoft.Terminal.Core.Point StartPos;
+        Microsoft.Terminal.Core.Point EndPos;
+        SelectionEndpointTarget Endpoint;
+        Boolean StartAtLeftBoundary;
+        Boolean EndAtRightBoundary;
+    };
+
+    [default_interface] runtimeclass ControlCore : ICoreState
+    {
+        ControlCore(IControlSettings settings,
+                    IControlAppearance unfocusedAppearance,
+                    Microsoft.Terminal.TerminalConnection.ITerminalConnection connection);
+
+        Boolean Initialize(Double actualWidth,
+                           Double actualHeight,
+                           Double compositionScale);
+
+        void UpdateSettings(IControlSettings settings, IControlAppearance appearance);
+        void ApplyAppearance(Boolean focused);
+
+        IControlSettings Settings { get; };
+        IControlAppearance FocusedAppearance { get; };
+        IControlAppearance UnfocusedAppearance { get; };
+        Boolean HasUnfocusedAppearance();
+
+        UInt64 SwapChainHandle { get; };
+
+        Windows.Foundation.Size FontSize { get; };
+        String FontFaceName { get; };
+        UInt16 FontWeight { get; };
+        Double Opacity { get; };
+        Boolean UseAcrylic { get; };
+
+        Boolean TrySendKeyEvent(Int16 vkey,
+                             Int16 scanCode,
+                             Microsoft.Terminal.Core.ControlKeyStates modifiers,
+                             Boolean keyDown);
+        Boolean SendCharEvent(Char ch,
+                           Int16 scanCode,
+                           Microsoft.Terminal.Core.ControlKeyStates modifiers);
+        void SendInput(String text);
+        void PasteText(String text);
+        void SelectAll();
+        void ClearSelection();
+        Boolean ToggleBlockSelection();
+        void ToggleMarkMode();
+        Boolean SwitchSelectionEndpoint();
+        void ClearBuffer(ClearBufferType clearType);
+
+        void SetHoveredCell(Microsoft.Terminal.Core.Point terminalPosition);
+        void ClearHoveredCell();
+
+        void ResetFontSize();
+        void AdjustFontSize(Int32 fontSizeDelta);
+        void SizeChanged(Double width, Double height);
+        void ScaleChanged(Double scale);
+
+        void ToggleShaderEffects();
+        void ToggleReadOnlyMode();
+
+        Microsoft.Terminal.Core.Point CursorPosition { get; };
+        void ResumeRendering();
+        void BlinkAttributeTick();
+        void UpdatePatternLocations();
+        void Search(String text, Boolean goForward, Boolean caseSensitive);
+        Microsoft.Terminal.Core.Color BackgroundColor { get; };
+
+        Boolean HasSelection { get; };
+        IVector<String> SelectedText(Boolean trimTrailingWhitespace);
+        SelectionData SelectionInfo { get; };
+        SelectionInteractionMode SelectionMode();
+
+        String HoveredUriText { get; };
+        Windows.Foundation.IReference<Microsoft.Terminal.Core.Point> HoveredCell { get; };
+
+        void Close();
+        void BlinkCursor();
+        Boolean IsInReadOnlyMode { get; };
+        Boolean CursorOn;
+        void EnablePainting();
+
+        String ReadEntireBuffer();
+
+        void AdjustOpacity(Double Opacity, Boolean relative);
+        void WindowVisibilityChanged(Boolean showOrHide);
+
+        event FontSizeChangedEventArgs FontSizeChanged;
+
+        event Windows.Foundation.TypedEventHandler<Object, CopyToClipboardEventArgs> CopyToClipboard;
+        event Windows.Foundation.TypedEventHandler<Object, TitleChangedEventArgs> TitleChanged;
+        event Windows.Foundation.TypedEventHandler<Object, Object> WarningBell;
+        event Windows.Foundation.TypedEventHandler<Object, Object> TabColorChanged;
+        event Windows.Foundation.TypedEventHandler<Object, Object> BackgroundColorChanged;
+        event Windows.Foundation.TypedEventHandler<Object, ScrollPositionChangedArgs> ScrollPositionChanged;
+        event Windows.Foundation.TypedEventHandler<Object, Object> CursorPositionChanged;
+        event Windows.Foundation.TypedEventHandler<Object, Object> TaskbarProgressChanged;
+        event Windows.Foundation.TypedEventHandler<Object, Object> ConnectionStateChanged;
+        event Windows.Foundation.TypedEventHandler<Object, Object> HoveredHyperlinkChanged;
+        event Windows.Foundation.TypedEventHandler<Object, Object> RendererEnteredErrorState;
+        event Windows.Foundation.TypedEventHandler<Object, Object> SwapChainChanged;
+        event Windows.Foundation.TypedEventHandler<Object, RendererWarningArgs> RendererWarning;
+        event Windows.Foundation.TypedEventHandler<Object, NoticeEventArgs> RaiseNotice;
+        event Windows.Foundation.TypedEventHandler<Object, TransparencyChangedEventArgs> TransparencyChanged;
+        event Windows.Foundation.TypedEventHandler<Object, Object> ReceivedOutput;
+        event Windows.Foundation.TypedEventHandler<Object, FoundResultsArgs> FoundMatch;
+        event Windows.Foundation.TypedEventHandler<Object, ShowWindowArgs> ShowWindowChanged;
+        event Windows.Foundation.TypedEventHandler<Object, UpdateSelectionMarkersEventArgs> UpdateSelectionMarkers;
+        event Windows.Foundation.TypedEventHandler<Object, OpenHyperlinkEventArgs> OpenHyperlink;
+
+        event Windows.Foundation.TypedEventHandler<Object, Object> MenuChanged;
+
+
+    };
+}