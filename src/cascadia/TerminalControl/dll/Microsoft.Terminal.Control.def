EXPORTS
<<<<<<< HEAD
DllCanUnloadNow = WINRT_CanUnloadNow                    PRIVATE
DllGetActivationFactory = WINRT_GetActivationFactory    PRIVATE
CreateTerminal
DestroyTerminal
TerminalSendOutput
TerminalRegisterScrollCallback
TerminalTriggerResize
TerminalTriggerResizeWithDimension
TerminalCalculateResize
TerminalDpiChanged
TerminalUserScroll
TerminalGetSelection
TerminalIsSelectionActive
TerminalSetTheme
TerminalRegisterWriteCallback
TerminalSendKeyEvent
TerminalSendCharEvent
TerminalSetCursorVisible

=======
  ; WinRT ABI
  DllCanUnloadNow = WINRT_CanUnloadNow                    PRIVATE
  DllGetActivationFactory = WINRT_GetActivationFactory    PRIVATE

  ; Flat C ABI
  CreateTerminal
  DestroyTerminal
  TerminalBlinkCursor
  TerminalCalculateResize
  TerminalClearSelection
  TerminalDpiChanged
  TerminalGetSelection
  TerminalIsSelectionActive
  TerminalKillFocus
  TerminalRegisterScrollCallback
  TerminalRegisterWriteCallback
  TerminalSendCharEvent
  TerminalSendKeyEvent
  TerminalSendOutput
  TerminalSetCursorVisible
  TerminalSetFocus
  TerminalSetTheme
  TerminalTriggerResize
  TerminalTriggerResizeWithDimension
  TerminalUserScroll

>>>>>>> d58c8490
<|MERGE_RESOLUTION|>--- conflicted
+++ resolved
@@ -1,49 +1,22 @@
-EXPORTS
-<<<<<<< HEAD
-DllCanUnloadNow = WINRT_CanUnloadNow                    PRIVATE
-DllGetActivationFactory = WINRT_GetActivationFactory    PRIVATE
-CreateTerminal
-DestroyTerminal
-TerminalSendOutput
-TerminalRegisterScrollCallback
-TerminalTriggerResize
-TerminalTriggerResizeWithDimension
-TerminalCalculateResize
-TerminalDpiChanged
-TerminalUserScroll
-TerminalGetSelection
-TerminalIsSelectionActive
-TerminalSetTheme
-TerminalRegisterWriteCallback
-TerminalSendKeyEvent
-TerminalSendCharEvent
-TerminalSetCursorVisible
-
-=======
-  ; WinRT ABI
-  DllCanUnloadNow = WINRT_CanUnloadNow                    PRIVATE
-  DllGetActivationFactory = WINRT_GetActivationFactory    PRIVATE
-
-  ; Flat C ABI
-  CreateTerminal
-  DestroyTerminal
-  TerminalBlinkCursor
-  TerminalCalculateResize
-  TerminalClearSelection
-  TerminalDpiChanged
-  TerminalGetSelection
-  TerminalIsSelectionActive
-  TerminalKillFocus
-  TerminalRegisterScrollCallback
-  TerminalRegisterWriteCallback
-  TerminalSendCharEvent
-  TerminalSendKeyEvent
-  TerminalSendOutput
-  TerminalSetCursorVisible
-  TerminalSetFocus
-  TerminalSetTheme
-  TerminalTriggerResize
-  TerminalTriggerResizeWithDimension
-  TerminalUserScroll
-
->>>>>>> d58c8490
+EXPORTS
+  ; WinRT ABI
+  DllCanUnloadNow = WINRT_CanUnloadNow                    PRIVATE
+  DllGetActivationFactory = WINRT_GetActivationFactory    PRIVATE
+
+  ; Flat C ABI
+  CreateTerminal
+  DestroyTerminal
+  TerminalSendOutput
+  TerminalRegisterScrollCallback
+  TerminalTriggerResize
+  TerminalTriggerResizeWithDimension
+  TerminalCalculateResize
+  TerminalDpiChanged
+  TerminalUserScroll
+  TerminalGetSelection
+  TerminalIsSelectionActive
+  TerminalSetTheme
+  TerminalRegisterWriteCallback
+  TerminalSendKeyEvent
+  TerminalSendCharEvent
+  TerminalSetCursorVisible