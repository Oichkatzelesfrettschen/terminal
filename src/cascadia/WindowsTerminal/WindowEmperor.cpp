// Copyright (c) Microsoft Corporation.
// Licensed under the MIT license.

#include "pch.h"
#include "WindowEmperor.h"

#include "../inc/WindowingBehavior.h"

#include "../../types/inc/utils.hpp"

#include "../WinRTUtils/inc/WtExeUtils.h"

#include "resource.h"
#include "NotificationIcon.h"

using namespace winrt;
using namespace winrt::Microsoft::Terminal;
using namespace winrt::Microsoft::Terminal::Settings::Model;
using namespace winrt::Windows::Foundation;
using namespace ::Microsoft::Console;
using namespace std::chrono_literals;
using VirtualKeyModifiers = winrt::Windows::System::VirtualKeyModifiers;

#define TERMINAL_MESSAGE_CLASS_NAME L"TERMINAL_MESSAGE_CLASS"
extern "C" IMAGE_DOS_HEADER __ImageBase;

WindowEmperor::WindowEmperor() noexcept :
    _app{}
{
    _manager.FindTargetWindowRequested([this](const winrt::Windows::Foundation::IInspectable& /*sender*/,
                                              const winrt::Microsoft::Terminal::Remoting::FindTargetWindowArgs& findWindowArgs) {
        {
            const auto targetWindow = _app.Logic().FindTargetWindow(findWindowArgs.Args().Commandline());
            findWindowArgs.ResultTargetWindow(targetWindow.WindowId());
            findWindowArgs.ResultTargetWindowName(targetWindow.WindowName());
        }
    });

    _dispatcher = winrt::Windows::System::DispatcherQueue::GetForCurrentThread();
}

WindowEmperor::~WindowEmperor()
{
    _app.Close();
    _app = nullptr;
}

void _buildArgsFromCommandline(std::vector<winrt::hstring>& args)
{
    if (auto commandline{ GetCommandLineW() })
    {
        auto argc = 0;

        // Get the argv, and turn them into a hstring array to pass to the app.
        wil::unique_any<LPWSTR*, decltype(&::LocalFree), ::LocalFree> argv{ CommandLineToArgvW(commandline, &argc) };
        if (argv)
        {
            for (auto& elem : wil::make_range(argv.get(), argc))
            {
                args.emplace_back(elem);
            }
        }
    }
    if (args.empty())
    {
        args.emplace_back(L"wt.exe");
    }
}

bool WindowEmperor::HandleCommandlineArgs()
{
    std::vector<winrt::hstring> args;
    _buildArgsFromCommandline(args);
    auto cwd{ wil::GetCurrentDirectoryW<std::wstring>() };

    Remoting::CommandlineArgs eventArgs{ { args }, { cwd } };

    const auto isolatedMode{ _app.Logic().IsolatedMode() };

    const auto result = _manager.ProposeCommandline(eventArgs, isolatedMode);

    if (result.ShouldCreateWindow())
    {
        _createNewWindowThread(Remoting::WindowRequestedArgs{ result, eventArgs });

        _becomeMonarch();
    }
    else
    {
        const auto res = _app.Logic().GetParseCommandlineMessage(eventArgs.Commandline());
        if (!res.Message.empty())
        {
            AppHost::s_DisplayMessageBox(res);
            ExitThread(res.ExitCode);
        }
    }

    return result.ShouldCreateWindow();
}

void WindowEmperor::WaitForWindows()
{
    MSG message{};
    while (GetMessageW(&message, nullptr, 0, 0))
    {
        TranslateMessage(&message);
        DispatchMessage(&message);
    }
}

void WindowEmperor::_createNewWindowThread(const Remoting::WindowRequestedArgs& args)
{
    Remoting::Peasant peasant{ _manager.CreatePeasant(args) };

    auto window{ std::make_shared<WindowThread>(_app.Logic(), args, _manager, peasant) };

    std::weak_ptr<WindowEmperor> weakThis{ weak_from_this() };

    window->Started([weakThis, sender = window]() {
        // These come in on the sender's thread. Make sure we haven't died
        // since then
        if (auto self{ weakThis.lock() })
        {
            self->_windowStartedHandler(sender);
        }
    });

<<<<<<< HEAD
        // When we run out of windows, exit our process if and only if:
        // * We're not allowed to run headless OR
        // * we've explicitly been told to "quit", which should fully exit the Terminal.
        if (_windows.size() == 0 &&
            (_quitting || !_app.Logic().AllowHeadless()))
=======
    window->Exited([weakThis](uint64_t senderID) {
        // These come in on the sender's thread. Make sure we haven't died
        // since then
        if (auto self{ weakThis.lock() })
>>>>>>> 9957e5ce
        {
            self->_windowExitedHandler(senderID);
        }
    });

    window->Start();
}

// Handler for a WindowThread's Started event, which it raises once the window
// thread starts and XAML is ready to go on that thread. Set up some callbacks
// now that we know this window is set up and ready to go.
// Q: Why isn't adding these callbacks just a part of _createNewWindowThread?
// A: Until the thread actually starts, the AppHost (and its Logic()) haven't
// been ctor'd or initialized, so trying to add callbacks immediately will A/V
void WindowEmperor::_windowStartedHandler(const std::shared_ptr<WindowThread>& sender)
{
    // Add a callback to the window's logic to let us know when the window's
    // quake mode state changes. We'll use this to check if we need to add
    // or remove the notification icon.
    sender->Logic().IsQuakeWindowChanged({ this, &WindowEmperor::_windowIsQuakeWindowChanged });
    sender->UpdateSettingsRequested({ this, &WindowEmperor::_windowRequestUpdateSettings });

    // Now that the window is ready to go, we can add it to our list of windows,
    // because we know it will be well behaved.
    //
    // Be sure to only modify the list of windows under lock.
    {
        auto lockedWindows{ _windows.lock() };
        lockedWindows->push_back(sender);
    }
}
void WindowEmperor::_windowExitedHandler(uint64_t senderID)
{
    auto lockedWindows{ _windows.lock() };

    // find the window in _windows who's peasant's Id matches the peasant's Id
    // and remove it
    std::erase_if(*lockedWindows,
                  [&](const auto& w) {
                      return w->Peasant().GetID() == senderID;
                  });

    if (lockedWindows->size() == 0)
    {
        _close();
    }
}
// Method Description:
// - Set up all sorts of handlers now that we've determined that we're a process
//   that will end up hosting the windows. These include:
//   - Setting up a message window to handle hotkeys and notification icon
//     invokes.
//   - Setting up the global hotkeys.
//   - Setting up the notification icon.
//   - Setting up callbacks for when the settings change.
//   - Setting up callbacks for when the number of windows changes.
//   - Setting up the throttled func for layout persistence. Arguments:
// - <none>
void WindowEmperor::_becomeMonarch()
{
    // Add a callback to the window manager so that when the Monarch wants a new
    // window made, they come to us
    _manager.RequestNewWindow([this](auto&&, const Remoting::WindowRequestedArgs& args) {
        _createNewWindowThread(args);
    });

    _createMessageWindow();

    _setupGlobalHotkeys();

    // When the settings change, we'll want to update our global hotkeys and our
    // notification icon based on the new settings.
    _app.Logic().SettingsChanged([this](auto&&, const TerminalApp::SettingsLoadEventArgs& args) {
        if (SUCCEEDED(args.Result()))
        {
            _setupGlobalHotkeys();
            _checkWindowsForNotificationIcon();
        }
    });

    // On startup, immediately check if we need to show the notification icon.
    _checkWindowsForNotificationIcon();

    // Set the number of open windows (so we know if we are the last window)
    // and subscribe for updates if there are any changes to that number.

    _revokers.WindowCreated = _manager.WindowCreated(winrt::auto_revoke, { this, &WindowEmperor::_numberOfWindowsChanged });
    _revokers.WindowClosed = _manager.WindowClosed(winrt::auto_revoke, { this, &WindowEmperor::_numberOfWindowsChanged });

    // If the monarch receives a QuitAll event it will signal this event to be
    // ran before each peasant is closed.
    _revokers.QuitAllRequested = _manager.QuitAllRequested(winrt::auto_revoke, { this, &WindowEmperor::_quitAllRequested });

    // The monarch should be monitoring if it should save the window layout.
    // We want at least some delay to prevent the first save from overwriting
    _getWindowLayoutThrottler.emplace(std::move(std::chrono::seconds(10)), std::move([this]() { _saveWindowLayoutsRepeat(); }));
    _getWindowLayoutThrottler.value()();

    // BODGY
    //
    // We've got a weird crash that happens terribly inconsistently, but pretty
    // readily on migrie's laptop, only in Debug mode. Apparently, there's some
    // weird ref-counting magic that goes on during teardown, and our
    // Application doesn't get closed quite right, which can cause us to crash
    // into the debugger. This of course, only happens on exit, and happens
    // somewhere in the XamlHost.dll code.
    //
    // Crazily, if we _manually leak the Application_ here, then the crash
    // doesn't happen. This doesn't matter, because we really want the
    // Application to live for _the entire lifetime of the process_, so the only
    // time when this object would actually need to get cleaned up is _during
    // exit_. So we can safely leak this Application object, and have it just
    // get cleaned up normally when our process exits.
    auto a{ _app };
    ::winrt::detach_abi(a);
}

// sender and args are always nullptr
void WindowEmperor::_numberOfWindowsChanged(const winrt::Windows::Foundation::IInspectable&,
                                            const winrt::Windows::Foundation::IInspectable&)
{
    if (_getWindowLayoutThrottler)
    {
        _getWindowLayoutThrottler.value()();
    }

    // If we closed out the quake window, and don't otherwise need the tray
    // icon, let's get rid of it.
    _checkWindowsForNotificationIcon();
}

// Raised from our windowManager (on behalf of the monarch). We respond by
// giving the monarch an async function that the manager should wait on before
// completing the quit.
void WindowEmperor::_quitAllRequested(const winrt::Windows::Foundation::IInspectable&,
                                      const winrt::Microsoft::Terminal::Remoting::QuitAllRequestedArgs& args)
{
    _quitting = true;

    // Make sure that the current timer is destroyed so that it doesn't attempt
    // to run while we are in the middle of quitting.
    if (_getWindowLayoutThrottler.has_value())
    {
        _getWindowLayoutThrottler.reset();
    }

    // Tell the monarch to wait for the window layouts to save before
    // everyone quits.
    args.BeforeQuitAllAction(_saveWindowLayouts());
}

#pragma region LayoutPersistence

winrt::Windows::Foundation::IAsyncAction WindowEmperor::_saveWindowLayouts()
{
    // Make sure we run on a background thread to not block anything.
    co_await winrt::resume_background();

    if (_app.Logic().ShouldUsePersistedLayout())
    {
        try
        {
            TraceLoggingWrite(g_hWindowsTerminalProvider,
                              "AppHost_SaveWindowLayouts_Collect",
                              TraceLoggingDescription("Logged when collecting window state"),
                              TraceLoggingLevel(WINEVENT_LEVEL_VERBOSE),
                              TraceLoggingKeyword(TIL_KEYWORD_TRACE));

            const auto layoutJsons = _manager.GetAllWindowLayouts();

            TraceLoggingWrite(g_hWindowsTerminalProvider,
                              "AppHost_SaveWindowLayouts_Save",
                              TraceLoggingDescription("Logged when writing window state"),
                              TraceLoggingLevel(WINEVENT_LEVEL_VERBOSE),
                              TraceLoggingKeyword(TIL_KEYWORD_TRACE));

            _app.Logic().SaveWindowLayoutJsons(layoutJsons);
        }
        catch (...)
        {
            LOG_CAUGHT_EXCEPTION();
            TraceLoggingWrite(g_hWindowsTerminalProvider,
                              "AppHost_SaveWindowLayouts_Failed",
                              TraceLoggingDescription("An error occurred when collecting or writing window state"),
                              TraceLoggingLevel(WINEVENT_LEVEL_VERBOSE),
                              TraceLoggingKeyword(TIL_KEYWORD_TRACE));
        }
    }

    co_return;
}

winrt::fire_and_forget WindowEmperor::_saveWindowLayoutsRepeat()
{
    // Make sure we run on a background thread to not block anything.
    co_await winrt::resume_background();

    co_await _saveWindowLayouts();

    // Don't need to save too frequently.
    co_await winrt::resume_after(30s);

    // As long as we are supposed to keep saving, request another save.
    // This will be delayed by the throttler so that at most one save happens
    // per 10 seconds, if a save is requested by another source simultaneously.
    if (_getWindowLayoutThrottler.has_value())
    {
        TraceLoggingWrite(g_hWindowsTerminalProvider,
                          "AppHost_requestGetLayout",
                          TraceLoggingDescription("Logged when triggering a throttled write of the window state"),
                          TraceLoggingLevel(WINEVENT_LEVEL_VERBOSE),
                          TraceLoggingKeyword(TIL_KEYWORD_TRACE));

        _getWindowLayoutThrottler.value()();
    }
}
#pragma endregion

#pragma region WindowProc

static WindowEmperor* GetThisFromHandle(HWND const window) noexcept
{
    const auto data = GetWindowLongPtr(window, GWLP_USERDATA);
    return reinterpret_cast<WindowEmperor*>(data);
}
[[nodiscard]] LRESULT __stdcall WindowEmperor::_wndProc(HWND const window, UINT const message, WPARAM const wparam, LPARAM const lparam) noexcept
{
    WINRT_ASSERT(window);

    if (WM_NCCREATE == message)
    {
        auto cs = reinterpret_cast<CREATESTRUCT*>(lparam);
        WindowEmperor* that = static_cast<WindowEmperor*>(cs->lpCreateParams);
        WINRT_ASSERT(that);
        WINRT_ASSERT(!that->_window);
        that->_window = wil::unique_hwnd(window);
        SetWindowLongPtr(that->_window.get(), GWLP_USERDATA, reinterpret_cast<LONG_PTR>(that));
    }
    else if (WindowEmperor* that = GetThisFromHandle(window))
    {
        return that->_messageHandler(message, wparam, lparam);
    }

    return DefWindowProc(window, message, wparam, lparam);
}
void WindowEmperor::_createMessageWindow()
{
    WNDCLASS wc{};
    wc.hCursor = LoadCursor(nullptr, IDC_ARROW);
    wc.hInstance = reinterpret_cast<HINSTANCE>(&__ImageBase);
    wc.lpszClassName = TERMINAL_MESSAGE_CLASS_NAME;
    wc.style = CS_HREDRAW | CS_VREDRAW;
    wc.lpfnWndProc = WindowEmperor::_wndProc;
    wc.hIcon = LoadIconW(wc.hInstance, MAKEINTRESOURCEW(IDI_APPICON));
    RegisterClass(&wc);
    WINRT_ASSERT(!_window);

    WINRT_VERIFY(CreateWindow(wc.lpszClassName,
                              L"Windows Terminal",
                              0,
                              CW_USEDEFAULT,
                              CW_USEDEFAULT,
                              CW_USEDEFAULT,
                              CW_USEDEFAULT,
                              HWND_MESSAGE,
                              nullptr,
                              wc.hInstance,
                              this));
}

LRESULT WindowEmperor::_messageHandler(UINT const message, WPARAM const wParam, LPARAM const lParam) noexcept
{
    // use C++11 magic statics to make sure we only do this once.
    // This won't change over the lifetime of the application
    static const UINT WM_TASKBARCREATED = []() { return RegisterWindowMessageW(L"TaskbarCreated"); }();

    switch (message)
    {
    case WM_HOTKEY:
    {
        _hotkeyPressed(static_cast<long>(wParam));
        return 0;
    }
    case CM_NOTIFY_FROM_NOTIFICATION_AREA:
    {
        switch (LOWORD(lParam))
        {
        case NIN_SELECT:
        case NIN_KEYSELECT:
        {
            _notificationIcon->NotificationIconPressed();
            return 0;
        }
        case WM_CONTEXTMENU:
        {
            const til::point eventPoint{ GET_X_LPARAM(wParam), GET_Y_LPARAM(wParam) };
            _notificationIcon->ShowContextMenu(eventPoint, _manager.GetPeasantInfos());
            return 0;
        }
        }
        break;
    }
    case WM_MENUCOMMAND:
    {
        _notificationIcon->MenuItemSelected((HMENU)lParam, (UINT)wParam);
        return 0;
    }
    default:
    {
        // We'll want to receive this message when explorer.exe restarts
        // so that we can re-add our icon to the notification area.
        // This unfortunately isn't a switch case because we register the
        // message at runtime.
        if (message == WM_TASKBARCREATED)
        {
            _notificationIcon->ReAddNotificationIcon();
            return 0;
        }
    }
    }
    return DefWindowProc(_window.get(), message, wParam, lParam);
}

winrt::fire_and_forget WindowEmperor::_close()
{
    // Important! Switch back to the main thread for the emperor. That way, the
    // quit will go to the emperor's message pump.
    co_await wil::resume_foreground(_dispatcher);
    PostQuitMessage(0);
}

#pragma endregion
#pragma region GlobalHotkeys

// Method Description:
// - Called when the monarch failed to summon a window for a given set of
//   SummonWindowSelectionArgs. In this case, we should create the specified
//   window ourselves.
// - This is to support the scenario like `globalSummon(Name="_quake")` being
//   used to summon the window if it already exists, or create it if it doesn't.
// Arguments:
// - args: Contains information on how we should name the window
// Return Value:
// - <none>
static winrt::fire_and_forget _createNewTerminalWindow(Settings::Model::GlobalSummonArgs args)
{
    // Hop to the BG thread
    co_await winrt::resume_background();

    // This will get us the correct exe for dev/preview/release. If you
    // don't stick this in a local, it'll get mangled by ShellExecute. I
    // have no idea why.
    const auto exePath{ GetWtExePath() };

    // If we weren't given a name, then just use new to force the window to be
    // unnamed.
    winrt::hstring cmdline{
        fmt::format(L"-w {}",
                    args.Name().empty() ? L"new" :
                                          args.Name())
    };

    SHELLEXECUTEINFOW seInfo{ 0 };
    seInfo.cbSize = sizeof(seInfo);
    seInfo.fMask = SEE_MASK_NOASYNC;
    seInfo.lpVerb = L"open";
    seInfo.lpFile = exePath.c_str();
    seInfo.lpParameters = cmdline.c_str();
    seInfo.nShow = SW_SHOWNORMAL;
    LOG_IF_WIN32_BOOL_FALSE(ShellExecuteExW(&seInfo));

    co_return;
}

void WindowEmperor::_hotkeyPressed(const long hotkeyIndex)
{
    if (hotkeyIndex < 0 || static_cast<size_t>(hotkeyIndex) > _hotkeys.size())
    {
        return;
    }

    const auto& summonArgs = til::at(_hotkeys, hotkeyIndex);
    Remoting::SummonWindowSelectionArgs args{ summonArgs.Name() };

    // desktop:any - MoveToCurrentDesktop=false, OnCurrentDesktop=false
    // desktop:toCurrent - MoveToCurrentDesktop=true, OnCurrentDesktop=false
    // desktop:onCurrent - MoveToCurrentDesktop=false, OnCurrentDesktop=true
    args.OnCurrentDesktop(summonArgs.Desktop() == Settings::Model::DesktopBehavior::OnCurrent);
    args.SummonBehavior().MoveToCurrentDesktop(summonArgs.Desktop() == Settings::Model::DesktopBehavior::ToCurrent);
    args.SummonBehavior().ToggleVisibility(summonArgs.ToggleVisibility());
    args.SummonBehavior().DropdownDuration(summonArgs.DropdownDuration());

    switch (summonArgs.Monitor())
    {
    case Settings::Model::MonitorBehavior::Any:
        args.SummonBehavior().ToMonitor(Remoting::MonitorBehavior::InPlace);
        break;
    case Settings::Model::MonitorBehavior::ToCurrent:
        args.SummonBehavior().ToMonitor(Remoting::MonitorBehavior::ToCurrent);
        break;
    case Settings::Model::MonitorBehavior::ToMouse:
        args.SummonBehavior().ToMonitor(Remoting::MonitorBehavior::ToMouse);
        break;
    }

    _manager.SummonWindow(args);
    if (args.FoundMatch())
    {
        // Excellent, the window was found. We have nothing else to do here.
    }
    else
    {
        // We should make the window ourselves.
        _createNewTerminalWindow(summonArgs);
    }
}

bool WindowEmperor::_registerHotKey(const int index, const winrt::Microsoft::Terminal::Control::KeyChord& hotkey) noexcept
{
    const auto vkey = hotkey.Vkey();
    auto hotkeyFlags = MOD_NOREPEAT;
    {
        const auto modifiers = hotkey.Modifiers();
        WI_SetFlagIf(hotkeyFlags, MOD_WIN, WI_IsFlagSet(modifiers, VirtualKeyModifiers::Windows));
        WI_SetFlagIf(hotkeyFlags, MOD_ALT, WI_IsFlagSet(modifiers, VirtualKeyModifiers::Menu));
        WI_SetFlagIf(hotkeyFlags, MOD_CONTROL, WI_IsFlagSet(modifiers, VirtualKeyModifiers::Control));
        WI_SetFlagIf(hotkeyFlags, MOD_SHIFT, WI_IsFlagSet(modifiers, VirtualKeyModifiers::Shift));
    }

    // TODO GH#8888: We should display a warning of some kind if this fails.
    // This can fail if something else already bound this hotkey.
    const auto result = ::RegisterHotKey(_window.get(), index, hotkeyFlags, vkey);
    LOG_LAST_ERROR_IF(!result);
    TraceLoggingWrite(g_hWindowsTerminalProvider,
                      "RegisterHotKey",
                      TraceLoggingDescription("Emitted when setting hotkeys"),
                      TraceLoggingInt64(index, "index", "the index of the hotkey to add"),
                      TraceLoggingUInt64(vkey, "vkey", "the key"),
                      TraceLoggingUInt64(WI_IsFlagSet(hotkeyFlags, MOD_WIN), "win", "is WIN in the modifiers"),
                      TraceLoggingUInt64(WI_IsFlagSet(hotkeyFlags, MOD_ALT), "alt", "is ALT in the modifiers"),
                      TraceLoggingUInt64(WI_IsFlagSet(hotkeyFlags, MOD_CONTROL), "control", "is CONTROL in the modifiers"),
                      TraceLoggingUInt64(WI_IsFlagSet(hotkeyFlags, MOD_SHIFT), "shift", "is SHIFT in the modifiers"),
                      TraceLoggingBool(result, "succeeded", "true if we succeeded"),
                      TraceLoggingLevel(WINEVENT_LEVEL_VERBOSE),
                      TraceLoggingKeyword(TIL_KEYWORD_TRACE));

    return result;
}

// Method Description:
// - Call UnregisterHotKey once for each previously registered hotkey.
// Return Value:
// - <none>
void WindowEmperor::_unregisterHotKey(const int index) noexcept
{
    TraceLoggingWrite(
        g_hWindowsTerminalProvider,
        "UnregisterHotKey",
        TraceLoggingDescription("Emitted when clearing previously set hotkeys"),
        TraceLoggingInt64(index, "index", "the index of the hotkey to remove"),
        TraceLoggingLevel(WINEVENT_LEVEL_VERBOSE),
        TraceLoggingKeyword(TIL_KEYWORD_TRACE));

    LOG_IF_WIN32_BOOL_FALSE(::UnregisterHotKey(_window.get(), index));
}

winrt::fire_and_forget WindowEmperor::_setupGlobalHotkeys()
{
    // The hotkey MUST be registered on the main thread. It will fail otherwise!
    co_await wil::resume_foreground(_dispatcher);

    if (!_window)
    {
        // MSFT:36797001 There's a surprising number of hits of this callback
        // getting triggered during teardown. As a best practice, we really
        // should make sure _window exists before accessing it on any coroutine.
        // We might be getting called back after the app already began getting
        // cleaned up.
        co_return;
    }
    // Unregister all previously registered hotkeys.
    //
    // RegisterHotKey(), will not unregister hotkeys automatically.
    // If a hotkey with a given HWND and ID combination already exists
    // then a duplicate one will be added, which we don't want.
    // (Additionally we want to remove hotkeys that were removed from the settings.)
    for (auto i = 0, count = gsl::narrow_cast<int>(_hotkeys.size()); i < count; ++i)
    {
        _unregisterHotKey(i);
    }

    _hotkeys.clear();

    // Re-register all current hotkeys.
    for (const auto& [keyChord, cmd] : _app.Logic().GlobalHotkeys())
    {
        if (auto summonArgs = cmd.ActionAndArgs().Args().try_as<Settings::Model::GlobalSummonArgs>())
        {
            auto index = gsl::narrow_cast<int>(_hotkeys.size());
            const auto succeeded = _registerHotKey(index, keyChord);

            TraceLoggingWrite(g_hWindowsTerminalProvider,
                              "AppHost_setupGlobalHotkey",
                              TraceLoggingDescription("Emitted when setting a single hotkey"),
                              TraceLoggingInt64(index, "index", "the index of the hotkey to add"),
                              TraceLoggingWideString(cmd.Name().c_str(), "name", "the name of the command"),
                              TraceLoggingBoolean(succeeded, "succeeded", "true if we succeeded"),
                              TraceLoggingLevel(WINEVENT_LEVEL_VERBOSE),
                              TraceLoggingKeyword(TIL_KEYWORD_TRACE));
            _hotkeys.emplace_back(summonArgs);
        }
    }
}

#pragma endregion

#pragma region NotificationIcon
// Method Description:
// - Creates a Notification Icon and hooks up its handlers
// Arguments:
// - <none>
// Return Value:
// - <none>
void WindowEmperor::_createNotificationIcon()
{
    _notificationIcon = std::make_unique<NotificationIcon>(_window.get());
    _notificationIcon->SummonWindowRequested([this](auto& args) { _manager.SummonWindow(args); });
}

// Method Description:
// - Deletes our notification icon if we have one.
// Arguments:
// - <none>
// Return Value:
// - <none>
void WindowEmperor::_destroyNotificationIcon()
{
    _notificationIcon->RemoveIconFromNotificationArea();
    _notificationIcon = nullptr;
}

void WindowEmperor::_checkWindowsForNotificationIcon()
{
    // We need to check some conditions to show the notification icon.
    //
    // * If there's a Quake window somewhere, we'll want to keep the
    //   notification icon.
    // * There's two settings - MinimizeToNotificationArea and
    //   AlwaysShowNotificationIcon. If either one of them are true, we want to
    //   make sure there's a notification icon.
    //
    // If both are false, we want to remove our icon from the notification area.
    // When we remove our icon from the notification area, we'll also want to
    // re-summon any hidden windows, but right now we're not keeping track of
    // who's hidden, so just summon them all. Tracking the work to do a "summon
    // all minimized" in GH#10448
    //
    // To avoid races between us thinking the settings updated, and the windows
    // themselves getting the new settings, only ask the app logic for the
    // RequestsTrayIcon setting value, and combine that with the result of each
    // window (which won't change during a settings reload).
    bool needsIcon = _app.Logic().RequestsTrayIcon();
    {
        auto windows{ _windows.lock_shared() };
        for (const auto& _windowThread : *windows)
        {
            needsIcon |= _windowThread->Logic().IsQuakeWindow();
        }
    }

    if (needsIcon)
    {
        _showNotificationIconRequested();
    }
    else
    {
        _hideNotificationIconRequested();
    }
}

void WindowEmperor::_showNotificationIconRequested()
{
    if (!_notificationIcon)
    {
        _createNotificationIcon();
    }
}

void WindowEmperor::_hideNotificationIconRequested()
{
    // Destroy it only if our settings allow it
    if (_notificationIcon)
    {
        // If we no longer want the tray icon, but we did have one, then quick
        // re-summon all our windows, so they don't get lost when the icon
        // disappears forever.
        _manager.SummonAllWindows();

        _destroyNotificationIcon();
    }
}
#pragma endregion

// A callback to the window's logic to let us know when the window's
// quake mode state changes. We'll use this to check if we need to add
// or remove the notification icon.
winrt::fire_and_forget WindowEmperor::_windowIsQuakeWindowChanged(winrt::Windows::Foundation::IInspectable sender,
                                                                  winrt::Windows::Foundation::IInspectable args)
{
    co_await wil::resume_foreground(this->_dispatcher);
    _checkWindowsForNotificationIcon();
}
winrt::fire_and_forget WindowEmperor::_windowRequestUpdateSettings()
{
    // We MUST be on the main thread to update the settings. We will crash when trying to enumerate fragment extensions otherwise.
    co_await wil::resume_foreground(this->_dispatcher);
    _app.Logic().ReloadSettings();
}
<|MERGE_RESOLUTION|>--- conflicted
+++ resolved
@@ -1,757 +1,753 @@
-// Copyright (c) Microsoft Corporation.
-// Licensed under the MIT license.
-
-#include "pch.h"
-#include "WindowEmperor.h"
-
-#include "../inc/WindowingBehavior.h"
-
-#include "../../types/inc/utils.hpp"
-
-#include "../WinRTUtils/inc/WtExeUtils.h"
-
-#include "resource.h"
-#include "NotificationIcon.h"
-
-using namespace winrt;
-using namespace winrt::Microsoft::Terminal;
-using namespace winrt::Microsoft::Terminal::Settings::Model;
-using namespace winrt::Windows::Foundation;
-using namespace ::Microsoft::Console;
-using namespace std::chrono_literals;
-using VirtualKeyModifiers = winrt::Windows::System::VirtualKeyModifiers;
-
-#define TERMINAL_MESSAGE_CLASS_NAME L"TERMINAL_MESSAGE_CLASS"
-extern "C" IMAGE_DOS_HEADER __ImageBase;
-
-WindowEmperor::WindowEmperor() noexcept :
-    _app{}
-{
-    _manager.FindTargetWindowRequested([this](const winrt::Windows::Foundation::IInspectable& /*sender*/,
-                                              const winrt::Microsoft::Terminal::Remoting::FindTargetWindowArgs& findWindowArgs) {
-        {
-            const auto targetWindow = _app.Logic().FindTargetWindow(findWindowArgs.Args().Commandline());
-            findWindowArgs.ResultTargetWindow(targetWindow.WindowId());
-            findWindowArgs.ResultTargetWindowName(targetWindow.WindowName());
-        }
-    });
-
-    _dispatcher = winrt::Windows::System::DispatcherQueue::GetForCurrentThread();
-}
-
-WindowEmperor::~WindowEmperor()
-{
-    _app.Close();
-    _app = nullptr;
-}
-
-void _buildArgsFromCommandline(std::vector<winrt::hstring>& args)
-{
-    if (auto commandline{ GetCommandLineW() })
-    {
-        auto argc = 0;
-
-        // Get the argv, and turn them into a hstring array to pass to the app.
-        wil::unique_any<LPWSTR*, decltype(&::LocalFree), ::LocalFree> argv{ CommandLineToArgvW(commandline, &argc) };
-        if (argv)
-        {
-            for (auto& elem : wil::make_range(argv.get(), argc))
-            {
-                args.emplace_back(elem);
-            }
-        }
-    }
-    if (args.empty())
-    {
-        args.emplace_back(L"wt.exe");
-    }
-}
-
-bool WindowEmperor::HandleCommandlineArgs()
-{
-    std::vector<winrt::hstring> args;
-    _buildArgsFromCommandline(args);
-    auto cwd{ wil::GetCurrentDirectoryW<std::wstring>() };
-
-    Remoting::CommandlineArgs eventArgs{ { args }, { cwd } };
-
-    const auto isolatedMode{ _app.Logic().IsolatedMode() };
-
-    const auto result = _manager.ProposeCommandline(eventArgs, isolatedMode);
-
-    if (result.ShouldCreateWindow())
-    {
-        _createNewWindowThread(Remoting::WindowRequestedArgs{ result, eventArgs });
-
-        _becomeMonarch();
-    }
-    else
-    {
-        const auto res = _app.Logic().GetParseCommandlineMessage(eventArgs.Commandline());
-        if (!res.Message.empty())
-        {
-            AppHost::s_DisplayMessageBox(res);
-            ExitThread(res.ExitCode);
-        }
-    }
-
-    return result.ShouldCreateWindow();
-}
-
-void WindowEmperor::WaitForWindows()
-{
-    MSG message{};
-    while (GetMessageW(&message, nullptr, 0, 0))
-    {
-        TranslateMessage(&message);
-        DispatchMessage(&message);
-    }
-}
-
-void WindowEmperor::_createNewWindowThread(const Remoting::WindowRequestedArgs& args)
-{
-    Remoting::Peasant peasant{ _manager.CreatePeasant(args) };
-
-    auto window{ std::make_shared<WindowThread>(_app.Logic(), args, _manager, peasant) };
-
-    std::weak_ptr<WindowEmperor> weakThis{ weak_from_this() };
-
-    window->Started([weakThis, sender = window]() {
-        // These come in on the sender's thread. Make sure we haven't died
-        // since then
-        if (auto self{ weakThis.lock() })
-        {
-            self->_windowStartedHandler(sender);
-        }
-    });
-
-<<<<<<< HEAD
-        // When we run out of windows, exit our process if and only if:
-        // * We're not allowed to run headless OR
-        // * we've explicitly been told to "quit", which should fully exit the Terminal.
-        if (_windows.size() == 0 &&
-            (_quitting || !_app.Logic().AllowHeadless()))
-=======
-    window->Exited([weakThis](uint64_t senderID) {
-        // These come in on the sender's thread. Make sure we haven't died
-        // since then
-        if (auto self{ weakThis.lock() })
->>>>>>> 9957e5ce
-        {
-            self->_windowExitedHandler(senderID);
-        }
-    });
-
-    window->Start();
-}
-
-// Handler for a WindowThread's Started event, which it raises once the window
-// thread starts and XAML is ready to go on that thread. Set up some callbacks
-// now that we know this window is set up and ready to go.
-// Q: Why isn't adding these callbacks just a part of _createNewWindowThread?
-// A: Until the thread actually starts, the AppHost (and its Logic()) haven't
-// been ctor'd or initialized, so trying to add callbacks immediately will A/V
-void WindowEmperor::_windowStartedHandler(const std::shared_ptr<WindowThread>& sender)
-{
-    // Add a callback to the window's logic to let us know when the window's
-    // quake mode state changes. We'll use this to check if we need to add
-    // or remove the notification icon.
-    sender->Logic().IsQuakeWindowChanged({ this, &WindowEmperor::_windowIsQuakeWindowChanged });
-    sender->UpdateSettingsRequested({ this, &WindowEmperor::_windowRequestUpdateSettings });
-
-    // Now that the window is ready to go, we can add it to our list of windows,
-    // because we know it will be well behaved.
-    //
-    // Be sure to only modify the list of windows under lock.
-    {
-        auto lockedWindows{ _windows.lock() };
-        lockedWindows->push_back(sender);
-    }
-}
-void WindowEmperor::_windowExitedHandler(uint64_t senderID)
-{
-    auto lockedWindows{ _windows.lock() };
-
-    // find the window in _windows who's peasant's Id matches the peasant's Id
-    // and remove it
-    std::erase_if(*lockedWindows,
-                  [&](const auto& w) {
-                      return w->Peasant().GetID() == senderID;
-                  });
-
-    if (lockedWindows->size() == 0)
-    {
-        _close();
-    }
-}
-// Method Description:
-// - Set up all sorts of handlers now that we've determined that we're a process
-//   that will end up hosting the windows. These include:
-//   - Setting up a message window to handle hotkeys and notification icon
-//     invokes.
-//   - Setting up the global hotkeys.
-//   - Setting up the notification icon.
-//   - Setting up callbacks for when the settings change.
-//   - Setting up callbacks for when the number of windows changes.
-//   - Setting up the throttled func for layout persistence. Arguments:
-// - <none>
-void WindowEmperor::_becomeMonarch()
-{
-    // Add a callback to the window manager so that when the Monarch wants a new
-    // window made, they come to us
-    _manager.RequestNewWindow([this](auto&&, const Remoting::WindowRequestedArgs& args) {
-        _createNewWindowThread(args);
-    });
-
-    _createMessageWindow();
-
-    _setupGlobalHotkeys();
-
-    // When the settings change, we'll want to update our global hotkeys and our
-    // notification icon based on the new settings.
-    _app.Logic().SettingsChanged([this](auto&&, const TerminalApp::SettingsLoadEventArgs& args) {
-        if (SUCCEEDED(args.Result()))
-        {
-            _setupGlobalHotkeys();
-            _checkWindowsForNotificationIcon();
-        }
-    });
-
-    // On startup, immediately check if we need to show the notification icon.
-    _checkWindowsForNotificationIcon();
-
-    // Set the number of open windows (so we know if we are the last window)
-    // and subscribe for updates if there are any changes to that number.
-
-    _revokers.WindowCreated = _manager.WindowCreated(winrt::auto_revoke, { this, &WindowEmperor::_numberOfWindowsChanged });
-    _revokers.WindowClosed = _manager.WindowClosed(winrt::auto_revoke, { this, &WindowEmperor::_numberOfWindowsChanged });
-
-    // If the monarch receives a QuitAll event it will signal this event to be
-    // ran before each peasant is closed.
-    _revokers.QuitAllRequested = _manager.QuitAllRequested(winrt::auto_revoke, { this, &WindowEmperor::_quitAllRequested });
-
-    // The monarch should be monitoring if it should save the window layout.
-    // We want at least some delay to prevent the first save from overwriting
-    _getWindowLayoutThrottler.emplace(std::move(std::chrono::seconds(10)), std::move([this]() { _saveWindowLayoutsRepeat(); }));
-    _getWindowLayoutThrottler.value()();
-
-    // BODGY
-    //
-    // We've got a weird crash that happens terribly inconsistently, but pretty
-    // readily on migrie's laptop, only in Debug mode. Apparently, there's some
-    // weird ref-counting magic that goes on during teardown, and our
-    // Application doesn't get closed quite right, which can cause us to crash
-    // into the debugger. This of course, only happens on exit, and happens
-    // somewhere in the XamlHost.dll code.
-    //
-    // Crazily, if we _manually leak the Application_ here, then the crash
-    // doesn't happen. This doesn't matter, because we really want the
-    // Application to live for _the entire lifetime of the process_, so the only
-    // time when this object would actually need to get cleaned up is _during
-    // exit_. So we can safely leak this Application object, and have it just
-    // get cleaned up normally when our process exits.
-    auto a{ _app };
-    ::winrt::detach_abi(a);
-}
-
-// sender and args are always nullptr
-void WindowEmperor::_numberOfWindowsChanged(const winrt::Windows::Foundation::IInspectable&,
-                                            const winrt::Windows::Foundation::IInspectable&)
-{
-    if (_getWindowLayoutThrottler)
-    {
-        _getWindowLayoutThrottler.value()();
-    }
-
-    // If we closed out the quake window, and don't otherwise need the tray
-    // icon, let's get rid of it.
-    _checkWindowsForNotificationIcon();
-}
-
-// Raised from our windowManager (on behalf of the monarch). We respond by
-// giving the monarch an async function that the manager should wait on before
-// completing the quit.
-void WindowEmperor::_quitAllRequested(const winrt::Windows::Foundation::IInspectable&,
-                                      const winrt::Microsoft::Terminal::Remoting::QuitAllRequestedArgs& args)
-{
-    _quitting = true;
-
-    // Make sure that the current timer is destroyed so that it doesn't attempt
-    // to run while we are in the middle of quitting.
-    if (_getWindowLayoutThrottler.has_value())
-    {
-        _getWindowLayoutThrottler.reset();
-    }
-
-    // Tell the monarch to wait for the window layouts to save before
-    // everyone quits.
-    args.BeforeQuitAllAction(_saveWindowLayouts());
-}
-
-#pragma region LayoutPersistence
-
-winrt::Windows::Foundation::IAsyncAction WindowEmperor::_saveWindowLayouts()
-{
-    // Make sure we run on a background thread to not block anything.
-    co_await winrt::resume_background();
-
-    if (_app.Logic().ShouldUsePersistedLayout())
-    {
-        try
-        {
-            TraceLoggingWrite(g_hWindowsTerminalProvider,
-                              "AppHost_SaveWindowLayouts_Collect",
-                              TraceLoggingDescription("Logged when collecting window state"),
-                              TraceLoggingLevel(WINEVENT_LEVEL_VERBOSE),
-                              TraceLoggingKeyword(TIL_KEYWORD_TRACE));
-
-            const auto layoutJsons = _manager.GetAllWindowLayouts();
-
-            TraceLoggingWrite(g_hWindowsTerminalProvider,
-                              "AppHost_SaveWindowLayouts_Save",
-                              TraceLoggingDescription("Logged when writing window state"),
-                              TraceLoggingLevel(WINEVENT_LEVEL_VERBOSE),
-                              TraceLoggingKeyword(TIL_KEYWORD_TRACE));
-
-            _app.Logic().SaveWindowLayoutJsons(layoutJsons);
-        }
-        catch (...)
-        {
-            LOG_CAUGHT_EXCEPTION();
-            TraceLoggingWrite(g_hWindowsTerminalProvider,
-                              "AppHost_SaveWindowLayouts_Failed",
-                              TraceLoggingDescription("An error occurred when collecting or writing window state"),
-                              TraceLoggingLevel(WINEVENT_LEVEL_VERBOSE),
-                              TraceLoggingKeyword(TIL_KEYWORD_TRACE));
-        }
-    }
-
-    co_return;
-}
-
-winrt::fire_and_forget WindowEmperor::_saveWindowLayoutsRepeat()
-{
-    // Make sure we run on a background thread to not block anything.
-    co_await winrt::resume_background();
-
-    co_await _saveWindowLayouts();
-
-    // Don't need to save too frequently.
-    co_await winrt::resume_after(30s);
-
-    // As long as we are supposed to keep saving, request another save.
-    // This will be delayed by the throttler so that at most one save happens
-    // per 10 seconds, if a save is requested by another source simultaneously.
-    if (_getWindowLayoutThrottler.has_value())
-    {
-        TraceLoggingWrite(g_hWindowsTerminalProvider,
-                          "AppHost_requestGetLayout",
-                          TraceLoggingDescription("Logged when triggering a throttled write of the window state"),
-                          TraceLoggingLevel(WINEVENT_LEVEL_VERBOSE),
-                          TraceLoggingKeyword(TIL_KEYWORD_TRACE));
-
-        _getWindowLayoutThrottler.value()();
-    }
-}
-#pragma endregion
-
-#pragma region WindowProc
-
-static WindowEmperor* GetThisFromHandle(HWND const window) noexcept
-{
-    const auto data = GetWindowLongPtr(window, GWLP_USERDATA);
-    return reinterpret_cast<WindowEmperor*>(data);
-}
-[[nodiscard]] LRESULT __stdcall WindowEmperor::_wndProc(HWND const window, UINT const message, WPARAM const wparam, LPARAM const lparam) noexcept
-{
-    WINRT_ASSERT(window);
-
-    if (WM_NCCREATE == message)
-    {
-        auto cs = reinterpret_cast<CREATESTRUCT*>(lparam);
-        WindowEmperor* that = static_cast<WindowEmperor*>(cs->lpCreateParams);
-        WINRT_ASSERT(that);
-        WINRT_ASSERT(!that->_window);
-        that->_window = wil::unique_hwnd(window);
-        SetWindowLongPtr(that->_window.get(), GWLP_USERDATA, reinterpret_cast<LONG_PTR>(that));
-    }
-    else if (WindowEmperor* that = GetThisFromHandle(window))
-    {
-        return that->_messageHandler(message, wparam, lparam);
-    }
-
-    return DefWindowProc(window, message, wparam, lparam);
-}
-void WindowEmperor::_createMessageWindow()
-{
-    WNDCLASS wc{};
-    wc.hCursor = LoadCursor(nullptr, IDC_ARROW);
-    wc.hInstance = reinterpret_cast<HINSTANCE>(&__ImageBase);
-    wc.lpszClassName = TERMINAL_MESSAGE_CLASS_NAME;
-    wc.style = CS_HREDRAW | CS_VREDRAW;
-    wc.lpfnWndProc = WindowEmperor::_wndProc;
-    wc.hIcon = LoadIconW(wc.hInstance, MAKEINTRESOURCEW(IDI_APPICON));
-    RegisterClass(&wc);
-    WINRT_ASSERT(!_window);
-
-    WINRT_VERIFY(CreateWindow(wc.lpszClassName,
-                              L"Windows Terminal",
-                              0,
-                              CW_USEDEFAULT,
-                              CW_USEDEFAULT,
-                              CW_USEDEFAULT,
-                              CW_USEDEFAULT,
-                              HWND_MESSAGE,
-                              nullptr,
-                              wc.hInstance,
-                              this));
-}
-
-LRESULT WindowEmperor::_messageHandler(UINT const message, WPARAM const wParam, LPARAM const lParam) noexcept
-{
-    // use C++11 magic statics to make sure we only do this once.
-    // This won't change over the lifetime of the application
-    static const UINT WM_TASKBARCREATED = []() { return RegisterWindowMessageW(L"TaskbarCreated"); }();
-
-    switch (message)
-    {
-    case WM_HOTKEY:
-    {
-        _hotkeyPressed(static_cast<long>(wParam));
-        return 0;
-    }
-    case CM_NOTIFY_FROM_NOTIFICATION_AREA:
-    {
-        switch (LOWORD(lParam))
-        {
-        case NIN_SELECT:
-        case NIN_KEYSELECT:
-        {
-            _notificationIcon->NotificationIconPressed();
-            return 0;
-        }
-        case WM_CONTEXTMENU:
-        {
-            const til::point eventPoint{ GET_X_LPARAM(wParam), GET_Y_LPARAM(wParam) };
-            _notificationIcon->ShowContextMenu(eventPoint, _manager.GetPeasantInfos());
-            return 0;
-        }
-        }
-        break;
-    }
-    case WM_MENUCOMMAND:
-    {
-        _notificationIcon->MenuItemSelected((HMENU)lParam, (UINT)wParam);
-        return 0;
-    }
-    default:
-    {
-        // We'll want to receive this message when explorer.exe restarts
-        // so that we can re-add our icon to the notification area.
-        // This unfortunately isn't a switch case because we register the
-        // message at runtime.
-        if (message == WM_TASKBARCREATED)
-        {
-            _notificationIcon->ReAddNotificationIcon();
-            return 0;
-        }
-    }
-    }
-    return DefWindowProc(_window.get(), message, wParam, lParam);
-}
-
-winrt::fire_and_forget WindowEmperor::_close()
-{
-    // Important! Switch back to the main thread for the emperor. That way, the
-    // quit will go to the emperor's message pump.
-    co_await wil::resume_foreground(_dispatcher);
-    PostQuitMessage(0);
-}
-
-#pragma endregion
-#pragma region GlobalHotkeys
-
-// Method Description:
-// - Called when the monarch failed to summon a window for a given set of
-//   SummonWindowSelectionArgs. In this case, we should create the specified
-//   window ourselves.
-// - This is to support the scenario like `globalSummon(Name="_quake")` being
-//   used to summon the window if it already exists, or create it if it doesn't.
-// Arguments:
-// - args: Contains information on how we should name the window
-// Return Value:
-// - <none>
-static winrt::fire_and_forget _createNewTerminalWindow(Settings::Model::GlobalSummonArgs args)
-{
-    // Hop to the BG thread
-    co_await winrt::resume_background();
-
-    // This will get us the correct exe for dev/preview/release. If you
-    // don't stick this in a local, it'll get mangled by ShellExecute. I
-    // have no idea why.
-    const auto exePath{ GetWtExePath() };
-
-    // If we weren't given a name, then just use new to force the window to be
-    // unnamed.
-    winrt::hstring cmdline{
-        fmt::format(L"-w {}",
-                    args.Name().empty() ? L"new" :
-                                          args.Name())
-    };
-
-    SHELLEXECUTEINFOW seInfo{ 0 };
-    seInfo.cbSize = sizeof(seInfo);
-    seInfo.fMask = SEE_MASK_NOASYNC;
-    seInfo.lpVerb = L"open";
-    seInfo.lpFile = exePath.c_str();
-    seInfo.lpParameters = cmdline.c_str();
-    seInfo.nShow = SW_SHOWNORMAL;
-    LOG_IF_WIN32_BOOL_FALSE(ShellExecuteExW(&seInfo));
-
-    co_return;
-}
-
-void WindowEmperor::_hotkeyPressed(const long hotkeyIndex)
-{
-    if (hotkeyIndex < 0 || static_cast<size_t>(hotkeyIndex) > _hotkeys.size())
-    {
-        return;
-    }
-
-    const auto& summonArgs = til::at(_hotkeys, hotkeyIndex);
-    Remoting::SummonWindowSelectionArgs args{ summonArgs.Name() };
-
-    // desktop:any - MoveToCurrentDesktop=false, OnCurrentDesktop=false
-    // desktop:toCurrent - MoveToCurrentDesktop=true, OnCurrentDesktop=false
-    // desktop:onCurrent - MoveToCurrentDesktop=false, OnCurrentDesktop=true
-    args.OnCurrentDesktop(summonArgs.Desktop() == Settings::Model::DesktopBehavior::OnCurrent);
-    args.SummonBehavior().MoveToCurrentDesktop(summonArgs.Desktop() == Settings::Model::DesktopBehavior::ToCurrent);
-    args.SummonBehavior().ToggleVisibility(summonArgs.ToggleVisibility());
-    args.SummonBehavior().DropdownDuration(summonArgs.DropdownDuration());
-
-    switch (summonArgs.Monitor())
-    {
-    case Settings::Model::MonitorBehavior::Any:
-        args.SummonBehavior().ToMonitor(Remoting::MonitorBehavior::InPlace);
-        break;
-    case Settings::Model::MonitorBehavior::ToCurrent:
-        args.SummonBehavior().ToMonitor(Remoting::MonitorBehavior::ToCurrent);
-        break;
-    case Settings::Model::MonitorBehavior::ToMouse:
-        args.SummonBehavior().ToMonitor(Remoting::MonitorBehavior::ToMouse);
-        break;
-    }
-
-    _manager.SummonWindow(args);
-    if (args.FoundMatch())
-    {
-        // Excellent, the window was found. We have nothing else to do here.
-    }
-    else
-    {
-        // We should make the window ourselves.
-        _createNewTerminalWindow(summonArgs);
-    }
-}
-
-bool WindowEmperor::_registerHotKey(const int index, const winrt::Microsoft::Terminal::Control::KeyChord& hotkey) noexcept
-{
-    const auto vkey = hotkey.Vkey();
-    auto hotkeyFlags = MOD_NOREPEAT;
-    {
-        const auto modifiers = hotkey.Modifiers();
-        WI_SetFlagIf(hotkeyFlags, MOD_WIN, WI_IsFlagSet(modifiers, VirtualKeyModifiers::Windows));
-        WI_SetFlagIf(hotkeyFlags, MOD_ALT, WI_IsFlagSet(modifiers, VirtualKeyModifiers::Menu));
-        WI_SetFlagIf(hotkeyFlags, MOD_CONTROL, WI_IsFlagSet(modifiers, VirtualKeyModifiers::Control));
-        WI_SetFlagIf(hotkeyFlags, MOD_SHIFT, WI_IsFlagSet(modifiers, VirtualKeyModifiers::Shift));
-    }
-
-    // TODO GH#8888: We should display a warning of some kind if this fails.
-    // This can fail if something else already bound this hotkey.
-    const auto result = ::RegisterHotKey(_window.get(), index, hotkeyFlags, vkey);
-    LOG_LAST_ERROR_IF(!result);
-    TraceLoggingWrite(g_hWindowsTerminalProvider,
-                      "RegisterHotKey",
-                      TraceLoggingDescription("Emitted when setting hotkeys"),
-                      TraceLoggingInt64(index, "index", "the index of the hotkey to add"),
-                      TraceLoggingUInt64(vkey, "vkey", "the key"),
-                      TraceLoggingUInt64(WI_IsFlagSet(hotkeyFlags, MOD_WIN), "win", "is WIN in the modifiers"),
-                      TraceLoggingUInt64(WI_IsFlagSet(hotkeyFlags, MOD_ALT), "alt", "is ALT in the modifiers"),
-                      TraceLoggingUInt64(WI_IsFlagSet(hotkeyFlags, MOD_CONTROL), "control", "is CONTROL in the modifiers"),
-                      TraceLoggingUInt64(WI_IsFlagSet(hotkeyFlags, MOD_SHIFT), "shift", "is SHIFT in the modifiers"),
-                      TraceLoggingBool(result, "succeeded", "true if we succeeded"),
-                      TraceLoggingLevel(WINEVENT_LEVEL_VERBOSE),
-                      TraceLoggingKeyword(TIL_KEYWORD_TRACE));
-
-    return result;
-}
-
-// Method Description:
-// - Call UnregisterHotKey once for each previously registered hotkey.
-// Return Value:
-// - <none>
-void WindowEmperor::_unregisterHotKey(const int index) noexcept
-{
-    TraceLoggingWrite(
-        g_hWindowsTerminalProvider,
-        "UnregisterHotKey",
-        TraceLoggingDescription("Emitted when clearing previously set hotkeys"),
-        TraceLoggingInt64(index, "index", "the index of the hotkey to remove"),
-        TraceLoggingLevel(WINEVENT_LEVEL_VERBOSE),
-        TraceLoggingKeyword(TIL_KEYWORD_TRACE));
-
-    LOG_IF_WIN32_BOOL_FALSE(::UnregisterHotKey(_window.get(), index));
-}
-
-winrt::fire_and_forget WindowEmperor::_setupGlobalHotkeys()
-{
-    // The hotkey MUST be registered on the main thread. It will fail otherwise!
-    co_await wil::resume_foreground(_dispatcher);
-
-    if (!_window)
-    {
-        // MSFT:36797001 There's a surprising number of hits of this callback
-        // getting triggered during teardown. As a best practice, we really
-        // should make sure _window exists before accessing it on any coroutine.
-        // We might be getting called back after the app already began getting
-        // cleaned up.
-        co_return;
-    }
-    // Unregister all previously registered hotkeys.
-    //
-    // RegisterHotKey(), will not unregister hotkeys automatically.
-    // If a hotkey with a given HWND and ID combination already exists
-    // then a duplicate one will be added, which we don't want.
-    // (Additionally we want to remove hotkeys that were removed from the settings.)
-    for (auto i = 0, count = gsl::narrow_cast<int>(_hotkeys.size()); i < count; ++i)
-    {
-        _unregisterHotKey(i);
-    }
-
-    _hotkeys.clear();
-
-    // Re-register all current hotkeys.
-    for (const auto& [keyChord, cmd] : _app.Logic().GlobalHotkeys())
-    {
-        if (auto summonArgs = cmd.ActionAndArgs().Args().try_as<Settings::Model::GlobalSummonArgs>())
-        {
-            auto index = gsl::narrow_cast<int>(_hotkeys.size());
-            const auto succeeded = _registerHotKey(index, keyChord);
-
-            TraceLoggingWrite(g_hWindowsTerminalProvider,
-                              "AppHost_setupGlobalHotkey",
-                              TraceLoggingDescription("Emitted when setting a single hotkey"),
-                              TraceLoggingInt64(index, "index", "the index of the hotkey to add"),
-                              TraceLoggingWideString(cmd.Name().c_str(), "name", "the name of the command"),
-                              TraceLoggingBoolean(succeeded, "succeeded", "true if we succeeded"),
-                              TraceLoggingLevel(WINEVENT_LEVEL_VERBOSE),
-                              TraceLoggingKeyword(TIL_KEYWORD_TRACE));
-            _hotkeys.emplace_back(summonArgs);
-        }
-    }
-}
-
-#pragma endregion
-
-#pragma region NotificationIcon
-// Method Description:
-// - Creates a Notification Icon and hooks up its handlers
-// Arguments:
-// - <none>
-// Return Value:
-// - <none>
-void WindowEmperor::_createNotificationIcon()
-{
-    _notificationIcon = std::make_unique<NotificationIcon>(_window.get());
-    _notificationIcon->SummonWindowRequested([this](auto& args) { _manager.SummonWindow(args); });
-}
-
-// Method Description:
-// - Deletes our notification icon if we have one.
-// Arguments:
-// - <none>
-// Return Value:
-// - <none>
-void WindowEmperor::_destroyNotificationIcon()
-{
-    _notificationIcon->RemoveIconFromNotificationArea();
-    _notificationIcon = nullptr;
-}
-
-void WindowEmperor::_checkWindowsForNotificationIcon()
-{
-    // We need to check some conditions to show the notification icon.
-    //
-    // * If there's a Quake window somewhere, we'll want to keep the
-    //   notification icon.
-    // * There's two settings - MinimizeToNotificationArea and
-    //   AlwaysShowNotificationIcon. If either one of them are true, we want to
-    //   make sure there's a notification icon.
-    //
-    // If both are false, we want to remove our icon from the notification area.
-    // When we remove our icon from the notification area, we'll also want to
-    // re-summon any hidden windows, but right now we're not keeping track of
-    // who's hidden, so just summon them all. Tracking the work to do a "summon
-    // all minimized" in GH#10448
-    //
-    // To avoid races between us thinking the settings updated, and the windows
-    // themselves getting the new settings, only ask the app logic for the
-    // RequestsTrayIcon setting value, and combine that with the result of each
-    // window (which won't change during a settings reload).
-    bool needsIcon = _app.Logic().RequestsTrayIcon();
-    {
-        auto windows{ _windows.lock_shared() };
-        for (const auto& _windowThread : *windows)
-        {
-            needsIcon |= _windowThread->Logic().IsQuakeWindow();
-        }
-    }
-
-    if (needsIcon)
-    {
-        _showNotificationIconRequested();
-    }
-    else
-    {
-        _hideNotificationIconRequested();
-    }
-}
-
-void WindowEmperor::_showNotificationIconRequested()
-{
-    if (!_notificationIcon)
-    {
-        _createNotificationIcon();
-    }
-}
-
-void WindowEmperor::_hideNotificationIconRequested()
-{
-    // Destroy it only if our settings allow it
-    if (_notificationIcon)
-    {
-        // If we no longer want the tray icon, but we did have one, then quick
-        // re-summon all our windows, so they don't get lost when the icon
-        // disappears forever.
-        _manager.SummonAllWindows();
-
-        _destroyNotificationIcon();
-    }
-}
-#pragma endregion
-
-// A callback to the window's logic to let us know when the window's
-// quake mode state changes. We'll use this to check if we need to add
-// or remove the notification icon.
-winrt::fire_and_forget WindowEmperor::_windowIsQuakeWindowChanged(winrt::Windows::Foundation::IInspectable sender,
-                                                                  winrt::Windows::Foundation::IInspectable args)
-{
-    co_await wil::resume_foreground(this->_dispatcher);
-    _checkWindowsForNotificationIcon();
-}
-winrt::fire_and_forget WindowEmperor::_windowRequestUpdateSettings()
-{
-    // We MUST be on the main thread to update the settings. We will crash when trying to enumerate fragment extensions otherwise.
-    co_await wil::resume_foreground(this->_dispatcher);
-    _app.Logic().ReloadSettings();
-}
+// Copyright (c) Microsoft Corporation.
+// Licensed under the MIT license.
+
+#include "pch.h"
+#include "WindowEmperor.h"
+
+#include "../inc/WindowingBehavior.h"
+
+#include "../../types/inc/utils.hpp"
+
+#include "../WinRTUtils/inc/WtExeUtils.h"
+
+#include "resource.h"
+#include "NotificationIcon.h"
+
+using namespace winrt;
+using namespace winrt::Microsoft::Terminal;
+using namespace winrt::Microsoft::Terminal::Settings::Model;
+using namespace winrt::Windows::Foundation;
+using namespace ::Microsoft::Console;
+using namespace std::chrono_literals;
+using VirtualKeyModifiers = winrt::Windows::System::VirtualKeyModifiers;
+
+#define TERMINAL_MESSAGE_CLASS_NAME L"TERMINAL_MESSAGE_CLASS"
+extern "C" IMAGE_DOS_HEADER __ImageBase;
+
+WindowEmperor::WindowEmperor() noexcept :
+    _app{}
+{
+    _manager.FindTargetWindowRequested([this](const winrt::Windows::Foundation::IInspectable& /*sender*/,
+                                              const winrt::Microsoft::Terminal::Remoting::FindTargetWindowArgs& findWindowArgs) {
+        {
+            const auto targetWindow = _app.Logic().FindTargetWindow(findWindowArgs.Args().Commandline());
+            findWindowArgs.ResultTargetWindow(targetWindow.WindowId());
+            findWindowArgs.ResultTargetWindowName(targetWindow.WindowName());
+        }
+    });
+
+    _dispatcher = winrt::Windows::System::DispatcherQueue::GetForCurrentThread();
+}
+
+WindowEmperor::~WindowEmperor()
+{
+    _app.Close();
+    _app = nullptr;
+}
+
+void _buildArgsFromCommandline(std::vector<winrt::hstring>& args)
+{
+    if (auto commandline{ GetCommandLineW() })
+    {
+        auto argc = 0;
+
+        // Get the argv, and turn them into a hstring array to pass to the app.
+        wil::unique_any<LPWSTR*, decltype(&::LocalFree), ::LocalFree> argv{ CommandLineToArgvW(commandline, &argc) };
+        if (argv)
+        {
+            for (auto& elem : wil::make_range(argv.get(), argc))
+            {
+                args.emplace_back(elem);
+            }
+        }
+    }
+    if (args.empty())
+    {
+        args.emplace_back(L"wt.exe");
+    }
+}
+
+bool WindowEmperor::HandleCommandlineArgs()
+{
+    std::vector<winrt::hstring> args;
+    _buildArgsFromCommandline(args);
+    auto cwd{ wil::GetCurrentDirectoryW<std::wstring>() };
+
+    Remoting::CommandlineArgs eventArgs{ { args }, { cwd } };
+
+    const auto isolatedMode{ _app.Logic().IsolatedMode() };
+
+    const auto result = _manager.ProposeCommandline(eventArgs, isolatedMode);
+
+    if (result.ShouldCreateWindow())
+    {
+        _createNewWindowThread(Remoting::WindowRequestedArgs{ result, eventArgs });
+
+        _becomeMonarch();
+    }
+    else
+    {
+        const auto res = _app.Logic().GetParseCommandlineMessage(eventArgs.Commandline());
+        if (!res.Message.empty())
+        {
+            AppHost::s_DisplayMessageBox(res);
+            ExitThread(res.ExitCode);
+        }
+    }
+
+    return result.ShouldCreateWindow();
+}
+
+void WindowEmperor::WaitForWindows()
+{
+    MSG message{};
+    while (GetMessageW(&message, nullptr, 0, 0))
+    {
+        TranslateMessage(&message);
+        DispatchMessage(&message);
+    }
+}
+
+void WindowEmperor::_createNewWindowThread(const Remoting::WindowRequestedArgs& args)
+{
+    Remoting::Peasant peasant{ _manager.CreatePeasant(args) };
+
+    auto window{ std::make_shared<WindowThread>(_app.Logic(), args, _manager, peasant) };
+
+    std::weak_ptr<WindowEmperor> weakThis{ weak_from_this() };
+
+    window->Started([weakThis, sender = window]() {
+        // These come in on the sender's thread. Make sure we haven't died
+        // since then
+        if (auto self{ weakThis.lock() })
+        {
+            self->_windowStartedHandler(sender);
+        }
+    });
+
+    window->Exited([weakThis](uint64_t senderID) {
+        // These come in on the sender's thread. Make sure we haven't died
+        // since then
+        if (auto self{ weakThis.lock() })
+        {
+            self->_windowExitedHandler(senderID);
+        }
+    });
+
+    window->Start();
+}
+
+// Handler for a WindowThread's Started event, which it raises once the window
+// thread starts and XAML is ready to go on that thread. Set up some callbacks
+// now that we know this window is set up and ready to go.
+// Q: Why isn't adding these callbacks just a part of _createNewWindowThread?
+// A: Until the thread actually starts, the AppHost (and its Logic()) haven't
+// been ctor'd or initialized, so trying to add callbacks immediately will A/V
+void WindowEmperor::_windowStartedHandler(const std::shared_ptr<WindowThread>& sender)
+{
+    // Add a callback to the window's logic to let us know when the window's
+    // quake mode state changes. We'll use this to check if we need to add
+    // or remove the notification icon.
+    sender->Logic().IsQuakeWindowChanged({ this, &WindowEmperor::_windowIsQuakeWindowChanged });
+    sender->UpdateSettingsRequested({ this, &WindowEmperor::_windowRequestUpdateSettings });
+
+    // Now that the window is ready to go, we can add it to our list of windows,
+    // because we know it will be well behaved.
+    //
+    // Be sure to only modify the list of windows under lock.
+    {
+        auto lockedWindows{ _windows.lock() };
+        lockedWindows->push_back(sender);
+    }
+}
+void WindowEmperor::_windowExitedHandler(uint64_t senderID)
+{
+    auto lockedWindows{ _windows.lock() };
+
+    // find the window in _windows who's peasant's Id matches the peasant's Id
+    // and remove it
+    std::erase_if(*lockedWindows,
+                  [&](const auto& w) {
+                      return w->Peasant().GetID() == senderID;
+                  });
+
+    // When we run out of windows, exit our process if and only if:
+    // * We're not allowed to run headless OR
+    // * we've explicitly been told to "quit", which should fully exit the Terminal.
+    if (lockedWindows->size() == 0 &&
+        (_quitting || !_app.Logic().AllowHeadless()))
+    {
+        _close();
+    }
+}
+// Method Description:
+// - Set up all sorts of handlers now that we've determined that we're a process
+//   that will end up hosting the windows. These include:
+//   - Setting up a message window to handle hotkeys and notification icon
+//     invokes.
+//   - Setting up the global hotkeys.
+//   - Setting up the notification icon.
+//   - Setting up callbacks for when the settings change.
+//   - Setting up callbacks for when the number of windows changes.
+//   - Setting up the throttled func for layout persistence. Arguments:
+// - <none>
+void WindowEmperor::_becomeMonarch()
+{
+    // Add a callback to the window manager so that when the Monarch wants a new
+    // window made, they come to us
+    _manager.RequestNewWindow([this](auto&&, const Remoting::WindowRequestedArgs& args) {
+        _createNewWindowThread(args);
+    });
+
+    _createMessageWindow();
+
+    _setupGlobalHotkeys();
+
+    // When the settings change, we'll want to update our global hotkeys and our
+    // notification icon based on the new settings.
+    _app.Logic().SettingsChanged([this](auto&&, const TerminalApp::SettingsLoadEventArgs& args) {
+        if (SUCCEEDED(args.Result()))
+        {
+            _setupGlobalHotkeys();
+            _checkWindowsForNotificationIcon();
+        }
+    });
+
+    // On startup, immediately check if we need to show the notification icon.
+    _checkWindowsForNotificationIcon();
+
+    // Set the number of open windows (so we know if we are the last window)
+    // and subscribe for updates if there are any changes to that number.
+
+    _revokers.WindowCreated = _manager.WindowCreated(winrt::auto_revoke, { this, &WindowEmperor::_numberOfWindowsChanged });
+    _revokers.WindowClosed = _manager.WindowClosed(winrt::auto_revoke, { this, &WindowEmperor::_numberOfWindowsChanged });
+
+    // If the monarch receives a QuitAll event it will signal this event to be
+    // ran before each peasant is closed.
+    _revokers.QuitAllRequested = _manager.QuitAllRequested(winrt::auto_revoke, { this, &WindowEmperor::_quitAllRequested });
+
+    // The monarch should be monitoring if it should save the window layout.
+    // We want at least some delay to prevent the first save from overwriting
+    _getWindowLayoutThrottler.emplace(std::move(std::chrono::seconds(10)), std::move([this]() { _saveWindowLayoutsRepeat(); }));
+    _getWindowLayoutThrottler.value()();
+
+    // BODGY
+    //
+    // We've got a weird crash that happens terribly inconsistently, but pretty
+    // readily on migrie's laptop, only in Debug mode. Apparently, there's some
+    // weird ref-counting magic that goes on during teardown, and our
+    // Application doesn't get closed quite right, which can cause us to crash
+    // into the debugger. This of course, only happens on exit, and happens
+    // somewhere in the XamlHost.dll code.
+    //
+    // Crazily, if we _manually leak the Application_ here, then the crash
+    // doesn't happen. This doesn't matter, because we really want the
+    // Application to live for _the entire lifetime of the process_, so the only
+    // time when this object would actually need to get cleaned up is _during
+    // exit_. So we can safely leak this Application object, and have it just
+    // get cleaned up normally when our process exits.
+    auto a{ _app };
+    ::winrt::detach_abi(a);
+}
+
+// sender and args are always nullptr
+void WindowEmperor::_numberOfWindowsChanged(const winrt::Windows::Foundation::IInspectable&,
+                                            const winrt::Windows::Foundation::IInspectable&)
+{
+    if (_getWindowLayoutThrottler)
+    {
+        _getWindowLayoutThrottler.value()();
+    }
+
+    // If we closed out the quake window, and don't otherwise need the tray
+    // icon, let's get rid of it.
+    _checkWindowsForNotificationIcon();
+}
+
+// Raised from our windowManager (on behalf of the monarch). We respond by
+// giving the monarch an async function that the manager should wait on before
+// completing the quit.
+void WindowEmperor::_quitAllRequested(const winrt::Windows::Foundation::IInspectable&,
+                                      const winrt::Microsoft::Terminal::Remoting::QuitAllRequestedArgs& args)
+{
+    _quitting = true;
+
+    // Make sure that the current timer is destroyed so that it doesn't attempt
+    // to run while we are in the middle of quitting.
+    if (_getWindowLayoutThrottler.has_value())
+    {
+        _getWindowLayoutThrottler.reset();
+    }
+
+    // Tell the monarch to wait for the window layouts to save before
+    // everyone quits.
+    args.BeforeQuitAllAction(_saveWindowLayouts());
+}
+
+#pragma region LayoutPersistence
+
+winrt::Windows::Foundation::IAsyncAction WindowEmperor::_saveWindowLayouts()
+{
+    // Make sure we run on a background thread to not block anything.
+    co_await winrt::resume_background();
+
+    if (_app.Logic().ShouldUsePersistedLayout())
+    {
+        try
+        {
+            TraceLoggingWrite(g_hWindowsTerminalProvider,
+                              "AppHost_SaveWindowLayouts_Collect",
+                              TraceLoggingDescription("Logged when collecting window state"),
+                              TraceLoggingLevel(WINEVENT_LEVEL_VERBOSE),
+                              TraceLoggingKeyword(TIL_KEYWORD_TRACE));
+
+            const auto layoutJsons = _manager.GetAllWindowLayouts();
+
+            TraceLoggingWrite(g_hWindowsTerminalProvider,
+                              "AppHost_SaveWindowLayouts_Save",
+                              TraceLoggingDescription("Logged when writing window state"),
+                              TraceLoggingLevel(WINEVENT_LEVEL_VERBOSE),
+                              TraceLoggingKeyword(TIL_KEYWORD_TRACE));
+
+            _app.Logic().SaveWindowLayoutJsons(layoutJsons);
+        }
+        catch (...)
+        {
+            LOG_CAUGHT_EXCEPTION();
+            TraceLoggingWrite(g_hWindowsTerminalProvider,
+                              "AppHost_SaveWindowLayouts_Failed",
+                              TraceLoggingDescription("An error occurred when collecting or writing window state"),
+                              TraceLoggingLevel(WINEVENT_LEVEL_VERBOSE),
+                              TraceLoggingKeyword(TIL_KEYWORD_TRACE));
+        }
+    }
+
+    co_return;
+}
+
+winrt::fire_and_forget WindowEmperor::_saveWindowLayoutsRepeat()
+{
+    // Make sure we run on a background thread to not block anything.
+    co_await winrt::resume_background();
+
+    co_await _saveWindowLayouts();
+
+    // Don't need to save too frequently.
+    co_await winrt::resume_after(30s);
+
+    // As long as we are supposed to keep saving, request another save.
+    // This will be delayed by the throttler so that at most one save happens
+    // per 10 seconds, if a save is requested by another source simultaneously.
+    if (_getWindowLayoutThrottler.has_value())
+    {
+        TraceLoggingWrite(g_hWindowsTerminalProvider,
+                          "AppHost_requestGetLayout",
+                          TraceLoggingDescription("Logged when triggering a throttled write of the window state"),
+                          TraceLoggingLevel(WINEVENT_LEVEL_VERBOSE),
+                          TraceLoggingKeyword(TIL_KEYWORD_TRACE));
+
+        _getWindowLayoutThrottler.value()();
+    }
+}
+#pragma endregion
+
+#pragma region WindowProc
+
+static WindowEmperor* GetThisFromHandle(HWND const window) noexcept
+{
+    const auto data = GetWindowLongPtr(window, GWLP_USERDATA);
+    return reinterpret_cast<WindowEmperor*>(data);
+}
+[[nodiscard]] LRESULT __stdcall WindowEmperor::_wndProc(HWND const window, UINT const message, WPARAM const wparam, LPARAM const lparam) noexcept
+{
+    WINRT_ASSERT(window);
+
+    if (WM_NCCREATE == message)
+    {
+        auto cs = reinterpret_cast<CREATESTRUCT*>(lparam);
+        WindowEmperor* that = static_cast<WindowEmperor*>(cs->lpCreateParams);
+        WINRT_ASSERT(that);
+        WINRT_ASSERT(!that->_window);
+        that->_window = wil::unique_hwnd(window);
+        SetWindowLongPtr(that->_window.get(), GWLP_USERDATA, reinterpret_cast<LONG_PTR>(that));
+    }
+    else if (WindowEmperor* that = GetThisFromHandle(window))
+    {
+        return that->_messageHandler(message, wparam, lparam);
+    }
+
+    return DefWindowProc(window, message, wparam, lparam);
+}
+void WindowEmperor::_createMessageWindow()
+{
+    WNDCLASS wc{};
+    wc.hCursor = LoadCursor(nullptr, IDC_ARROW);
+    wc.hInstance = reinterpret_cast<HINSTANCE>(&__ImageBase);
+    wc.lpszClassName = TERMINAL_MESSAGE_CLASS_NAME;
+    wc.style = CS_HREDRAW | CS_VREDRAW;
+    wc.lpfnWndProc = WindowEmperor::_wndProc;
+    wc.hIcon = LoadIconW(wc.hInstance, MAKEINTRESOURCEW(IDI_APPICON));
+    RegisterClass(&wc);
+    WINRT_ASSERT(!_window);
+
+    WINRT_VERIFY(CreateWindow(wc.lpszClassName,
+                              L"Windows Terminal",
+                              0,
+                              CW_USEDEFAULT,
+                              CW_USEDEFAULT,
+                              CW_USEDEFAULT,
+                              CW_USEDEFAULT,
+                              HWND_MESSAGE,
+                              nullptr,
+                              wc.hInstance,
+                              this));
+}
+
+LRESULT WindowEmperor::_messageHandler(UINT const message, WPARAM const wParam, LPARAM const lParam) noexcept
+{
+    // use C++11 magic statics to make sure we only do this once.
+    // This won't change over the lifetime of the application
+    static const UINT WM_TASKBARCREATED = []() { return RegisterWindowMessageW(L"TaskbarCreated"); }();
+
+    switch (message)
+    {
+    case WM_HOTKEY:
+    {
+        _hotkeyPressed(static_cast<long>(wParam));
+        return 0;
+    }
+    case CM_NOTIFY_FROM_NOTIFICATION_AREA:
+    {
+        switch (LOWORD(lParam))
+        {
+        case NIN_SELECT:
+        case NIN_KEYSELECT:
+        {
+            _notificationIcon->NotificationIconPressed();
+            return 0;
+        }
+        case WM_CONTEXTMENU:
+        {
+            const til::point eventPoint{ GET_X_LPARAM(wParam), GET_Y_LPARAM(wParam) };
+            _notificationIcon->ShowContextMenu(eventPoint, _manager.GetPeasantInfos());
+            return 0;
+        }
+        }
+        break;
+    }
+    case WM_MENUCOMMAND:
+    {
+        _notificationIcon->MenuItemSelected((HMENU)lParam, (UINT)wParam);
+        return 0;
+    }
+    default:
+    {
+        // We'll want to receive this message when explorer.exe restarts
+        // so that we can re-add our icon to the notification area.
+        // This unfortunately isn't a switch case because we register the
+        // message at runtime.
+        if (message == WM_TASKBARCREATED)
+        {
+            _notificationIcon->ReAddNotificationIcon();
+            return 0;
+        }
+    }
+    }
+    return DefWindowProc(_window.get(), message, wParam, lParam);
+}
+
+winrt::fire_and_forget WindowEmperor::_close()
+{
+    // Important! Switch back to the main thread for the emperor. That way, the
+    // quit will go to the emperor's message pump.
+    co_await wil::resume_foreground(_dispatcher);
+    PostQuitMessage(0);
+}
+
+#pragma endregion
+#pragma region GlobalHotkeys
+
+// Method Description:
+// - Called when the monarch failed to summon a window for a given set of
+//   SummonWindowSelectionArgs. In this case, we should create the specified
+//   window ourselves.
+// - This is to support the scenario like `globalSummon(Name="_quake")` being
+//   used to summon the window if it already exists, or create it if it doesn't.
+// Arguments:
+// - args: Contains information on how we should name the window
+// Return Value:
+// - <none>
+static winrt::fire_and_forget _createNewTerminalWindow(Settings::Model::GlobalSummonArgs args)
+{
+    // Hop to the BG thread
+    co_await winrt::resume_background();
+
+    // This will get us the correct exe for dev/preview/release. If you
+    // don't stick this in a local, it'll get mangled by ShellExecute. I
+    // have no idea why.
+    const auto exePath{ GetWtExePath() };
+
+    // If we weren't given a name, then just use new to force the window to be
+    // unnamed.
+    winrt::hstring cmdline{
+        fmt::format(L"-w {}",
+                    args.Name().empty() ? L"new" :
+                                          args.Name())
+    };
+
+    SHELLEXECUTEINFOW seInfo{ 0 };
+    seInfo.cbSize = sizeof(seInfo);
+    seInfo.fMask = SEE_MASK_NOASYNC;
+    seInfo.lpVerb = L"open";
+    seInfo.lpFile = exePath.c_str();
+    seInfo.lpParameters = cmdline.c_str();
+    seInfo.nShow = SW_SHOWNORMAL;
+    LOG_IF_WIN32_BOOL_FALSE(ShellExecuteExW(&seInfo));
+
+    co_return;
+}
+
+void WindowEmperor::_hotkeyPressed(const long hotkeyIndex)
+{
+    if (hotkeyIndex < 0 || static_cast<size_t>(hotkeyIndex) > _hotkeys.size())
+    {
+        return;
+    }
+
+    const auto& summonArgs = til::at(_hotkeys, hotkeyIndex);
+    Remoting::SummonWindowSelectionArgs args{ summonArgs.Name() };
+
+    // desktop:any - MoveToCurrentDesktop=false, OnCurrentDesktop=false
+    // desktop:toCurrent - MoveToCurrentDesktop=true, OnCurrentDesktop=false
+    // desktop:onCurrent - MoveToCurrentDesktop=false, OnCurrentDesktop=true
+    args.OnCurrentDesktop(summonArgs.Desktop() == Settings::Model::DesktopBehavior::OnCurrent);
+    args.SummonBehavior().MoveToCurrentDesktop(summonArgs.Desktop() == Settings::Model::DesktopBehavior::ToCurrent);
+    args.SummonBehavior().ToggleVisibility(summonArgs.ToggleVisibility());
+    args.SummonBehavior().DropdownDuration(summonArgs.DropdownDuration());
+
+    switch (summonArgs.Monitor())
+    {
+    case Settings::Model::MonitorBehavior::Any:
+        args.SummonBehavior().ToMonitor(Remoting::MonitorBehavior::InPlace);
+        break;
+    case Settings::Model::MonitorBehavior::ToCurrent:
+        args.SummonBehavior().ToMonitor(Remoting::MonitorBehavior::ToCurrent);
+        break;
+    case Settings::Model::MonitorBehavior::ToMouse:
+        args.SummonBehavior().ToMonitor(Remoting::MonitorBehavior::ToMouse);
+        break;
+    }
+
+    _manager.SummonWindow(args);
+    if (args.FoundMatch())
+    {
+        // Excellent, the window was found. We have nothing else to do here.
+    }
+    else
+    {
+        // We should make the window ourselves.
+        _createNewTerminalWindow(summonArgs);
+    }
+}
+
+bool WindowEmperor::_registerHotKey(const int index, const winrt::Microsoft::Terminal::Control::KeyChord& hotkey) noexcept
+{
+    const auto vkey = hotkey.Vkey();
+    auto hotkeyFlags = MOD_NOREPEAT;
+    {
+        const auto modifiers = hotkey.Modifiers();
+        WI_SetFlagIf(hotkeyFlags, MOD_WIN, WI_IsFlagSet(modifiers, VirtualKeyModifiers::Windows));
+        WI_SetFlagIf(hotkeyFlags, MOD_ALT, WI_IsFlagSet(modifiers, VirtualKeyModifiers::Menu));
+        WI_SetFlagIf(hotkeyFlags, MOD_CONTROL, WI_IsFlagSet(modifiers, VirtualKeyModifiers::Control));
+        WI_SetFlagIf(hotkeyFlags, MOD_SHIFT, WI_IsFlagSet(modifiers, VirtualKeyModifiers::Shift));
+    }
+
+    // TODO GH#8888: We should display a warning of some kind if this fails.
+    // This can fail if something else already bound this hotkey.
+    const auto result = ::RegisterHotKey(_window.get(), index, hotkeyFlags, vkey);
+    LOG_LAST_ERROR_IF(!result);
+    TraceLoggingWrite(g_hWindowsTerminalProvider,
+                      "RegisterHotKey",
+                      TraceLoggingDescription("Emitted when setting hotkeys"),
+                      TraceLoggingInt64(index, "index", "the index of the hotkey to add"),
+                      TraceLoggingUInt64(vkey, "vkey", "the key"),
+                      TraceLoggingUInt64(WI_IsFlagSet(hotkeyFlags, MOD_WIN), "win", "is WIN in the modifiers"),
+                      TraceLoggingUInt64(WI_IsFlagSet(hotkeyFlags, MOD_ALT), "alt", "is ALT in the modifiers"),
+                      TraceLoggingUInt64(WI_IsFlagSet(hotkeyFlags, MOD_CONTROL), "control", "is CONTROL in the modifiers"),
+                      TraceLoggingUInt64(WI_IsFlagSet(hotkeyFlags, MOD_SHIFT), "shift", "is SHIFT in the modifiers"),
+                      TraceLoggingBool(result, "succeeded", "true if we succeeded"),
+                      TraceLoggingLevel(WINEVENT_LEVEL_VERBOSE),
+                      TraceLoggingKeyword(TIL_KEYWORD_TRACE));
+
+    return result;
+}
+
+// Method Description:
+// - Call UnregisterHotKey once for each previously registered hotkey.
+// Return Value:
+// - <none>
+void WindowEmperor::_unregisterHotKey(const int index) noexcept
+{
+    TraceLoggingWrite(
+        g_hWindowsTerminalProvider,
+        "UnregisterHotKey",
+        TraceLoggingDescription("Emitted when clearing previously set hotkeys"),
+        TraceLoggingInt64(index, "index", "the index of the hotkey to remove"),
+        TraceLoggingLevel(WINEVENT_LEVEL_VERBOSE),
+        TraceLoggingKeyword(TIL_KEYWORD_TRACE));
+
+    LOG_IF_WIN32_BOOL_FALSE(::UnregisterHotKey(_window.get(), index));
+}
+
+winrt::fire_and_forget WindowEmperor::_setupGlobalHotkeys()
+{
+    // The hotkey MUST be registered on the main thread. It will fail otherwise!
+    co_await wil::resume_foreground(_dispatcher);
+
+    if (!_window)
+    {
+        // MSFT:36797001 There's a surprising number of hits of this callback
+        // getting triggered during teardown. As a best practice, we really
+        // should make sure _window exists before accessing it on any coroutine.
+        // We might be getting called back after the app already began getting
+        // cleaned up.
+        co_return;
+    }
+    // Unregister all previously registered hotkeys.
+    //
+    // RegisterHotKey(), will not unregister hotkeys automatically.
+    // If a hotkey with a given HWND and ID combination already exists
+    // then a duplicate one will be added, which we don't want.
+    // (Additionally we want to remove hotkeys that were removed from the settings.)
+    for (auto i = 0, count = gsl::narrow_cast<int>(_hotkeys.size()); i < count; ++i)
+    {
+        _unregisterHotKey(i);
+    }
+
+    _hotkeys.clear();
+
+    // Re-register all current hotkeys.
+    for (const auto& [keyChord, cmd] : _app.Logic().GlobalHotkeys())
+    {
+        if (auto summonArgs = cmd.ActionAndArgs().Args().try_as<Settings::Model::GlobalSummonArgs>())
+        {
+            auto index = gsl::narrow_cast<int>(_hotkeys.size());
+            const auto succeeded = _registerHotKey(index, keyChord);
+
+            TraceLoggingWrite(g_hWindowsTerminalProvider,
+                              "AppHost_setupGlobalHotkey",
+                              TraceLoggingDescription("Emitted when setting a single hotkey"),
+                              TraceLoggingInt64(index, "index", "the index of the hotkey to add"),
+                              TraceLoggingWideString(cmd.Name().c_str(), "name", "the name of the command"),
+                              TraceLoggingBoolean(succeeded, "succeeded", "true if we succeeded"),
+                              TraceLoggingLevel(WINEVENT_LEVEL_VERBOSE),
+                              TraceLoggingKeyword(TIL_KEYWORD_TRACE));
+            _hotkeys.emplace_back(summonArgs);
+        }
+    }
+}
+
+#pragma endregion
+
+#pragma region NotificationIcon
+// Method Description:
+// - Creates a Notification Icon and hooks up its handlers
+// Arguments:
+// - <none>
+// Return Value:
+// - <none>
+void WindowEmperor::_createNotificationIcon()
+{
+    _notificationIcon = std::make_unique<NotificationIcon>(_window.get());
+    _notificationIcon->SummonWindowRequested([this](auto& args) { _manager.SummonWindow(args); });
+}
+
+// Method Description:
+// - Deletes our notification icon if we have one.
+// Arguments:
+// - <none>
+// Return Value:
+// - <none>
+void WindowEmperor::_destroyNotificationIcon()
+{
+    _notificationIcon->RemoveIconFromNotificationArea();
+    _notificationIcon = nullptr;
+}
+
+void WindowEmperor::_checkWindowsForNotificationIcon()
+{
+    // We need to check some conditions to show the notification icon.
+    //
+    // * If there's a Quake window somewhere, we'll want to keep the
+    //   notification icon.
+    // * There's two settings - MinimizeToNotificationArea and
+    //   AlwaysShowNotificationIcon. If either one of them are true, we want to
+    //   make sure there's a notification icon.
+    //
+    // If both are false, we want to remove our icon from the notification area.
+    // When we remove our icon from the notification area, we'll also want to
+    // re-summon any hidden windows, but right now we're not keeping track of
+    // who's hidden, so just summon them all. Tracking the work to do a "summon
+    // all minimized" in GH#10448
+    //
+    // To avoid races between us thinking the settings updated, and the windows
+    // themselves getting the new settings, only ask the app logic for the
+    // RequestsTrayIcon setting value, and combine that with the result of each
+    // window (which won't change during a settings reload).
+    bool needsIcon = _app.Logic().RequestsTrayIcon();
+    {
+        auto windows{ _windows.lock_shared() };
+        for (const auto& _windowThread : *windows)
+        {
+            needsIcon |= _windowThread->Logic().IsQuakeWindow();
+        }
+    }
+
+    if (needsIcon)
+    {
+        _showNotificationIconRequested();
+    }
+    else
+    {
+        _hideNotificationIconRequested();
+    }
+}
+
+void WindowEmperor::_showNotificationIconRequested()
+{
+    if (!_notificationIcon)
+    {
+        _createNotificationIcon();
+    }
+}
+
+void WindowEmperor::_hideNotificationIconRequested()
+{
+    // Destroy it only if our settings allow it
+    if (_notificationIcon)
+    {
+        // If we no longer want the tray icon, but we did have one, then quick
+        // re-summon all our windows, so they don't get lost when the icon
+        // disappears forever.
+        _manager.SummonAllWindows();
+
+        _destroyNotificationIcon();
+    }
+}
+#pragma endregion
+
+// A callback to the window's logic to let us know when the window's
+// quake mode state changes. We'll use this to check if we need to add
+// or remove the notification icon.
+winrt::fire_and_forget WindowEmperor::_windowIsQuakeWindowChanged(winrt::Windows::Foundation::IInspectable sender,
+                                                                  winrt::Windows::Foundation::IInspectable args)
+{
+    co_await wil::resume_foreground(this->_dispatcher);
+    _checkWindowsForNotificationIcon();
+}
+winrt::fire_and_forget WindowEmperor::_windowRequestUpdateSettings()
+{
+    // We MUST be on the main thread to update the settings. We will crash when trying to enumerate fragment extensions otherwise.
+    co_await wil::resume_foreground(this->_dispatcher);
+    _app.Logic().ReloadSettings();
+}