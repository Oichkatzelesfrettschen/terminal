/*++
Copyright (c) Microsoft Corporation
Licensed under the MIT license.

Module Name:
- ActionArgsMagic.h

Abstract:
- Contains helpers for x-macro defining all our action args. This doesn't
  contain the actual x-macros themselves, but does contain the logic for
  actually synthesizing an ActionArgs implementation.
- Most of the time, you'll only need ACTION_ARGS_STRUCT
- ACTION_ARG_BODY is for when you've got some other logic to add to the class.

Author(s):
- Mike Griese - December 2021

--*/

#pragma once

// MACRO HACKS
//
// We want to have code that looks like:
//
// FooArgs(const ParamOne& one, const ParamTwo& two) :
//     _One{ one }, _Two{ two } {};
//
// However, if we just use the x-macro for this straight up, then the list will
// have a trailing comma at the end of it, and won't compile. So, we're creating
// this placeholder size-0 struct. It's going to be the last param for all the
// args' ctors. It'll have a default value, so no one will need to know about
// it. This will let us use the macro to populate the ctors as well.

struct InitListPlaceholder
{
};

//
// The complete ActionAndArgs definition. Each macro above ACTION_ARGS_STRUCT is
// some element of the class definition that will use the x-macro.
//
// You'll author a new arg by:
//   1: define a new x-macro above with all its properties
//   2. Define the class with:
//
//   ACTION_ARGS_STRUCT(MyFooArgs, MY_FOO_ARGS);
//
// In that macro, we'll use the passed-in macro (MY_FOO_ARGS) with each of these
// macros below, which will generate the various parts of the class body.
//
// Trying to make changes here? I'd recommend godbolt with the `-E` flag to gcc.
// That'll output the expanded macros, so you can see how it will all get
// expanded. Pretty critical for tracking down extraneous commas, etc.

// Property definitions, and JSON keys
#define DECLARE_ARGS(type, name, jsonKey, required, tag, ...) \
    static constexpr std::string_view name##Key{ jsonKey };   \
    ACTION_ARG(type, name, ##__VA_ARGS__);

// Parameters to the non-default ctor
#define CTOR_PARAMS(type, name, jsonKey, required, tag, ...) \
    const type &name##Param,

// initializers in the ctor
#define CTOR_INIT(type, name, jsonKey, required, tag, ...) \
    _##name{ name##Param },

#define ARG_DESC_STRINGIFY2(x) #x
#define ARG_DESC_STRINGIFY(x) ARG_DESC_STRINGIFY2(x)
#define ARG_DESC_WIDEN2(x) L##x
#define ARG_DESC_WIDEN(x) ARG_DESC_WIDEN2(x)
#define LOCALIZED_NAME(name) ARG_DESC_WIDEN(ARG_DESC_STRINGIFY(name##Localized))

// append this argument's description to the internal vector
#define APPEND_ARG_DESCRIPTION(type, name, jsonKey, required, tag, ...) \
    _argDescriptors.push_back({ RS_(LOCALIZED_NAME(name)), L## #type, std::wstring_view(L## #required) != L"false", tag });

// check each property in the Equals() method. You'll note there's a stray
// `true` in the definition of Equals() below, that's to deal with trailing
// commas
#define EQUALS_ARGS(type, name, jsonKey, required, tag, ...) \
    &&(otherAsUs->_##name == _##name)

// getter and setter for each property by index
#define GET_ARG_BY_INDEX(type, name, jsonKey, required, tag, ...)    \
    if (index == curIndex++)                                         \
    {                                                                \
        if (_##name.has_value())                                     \
        {                                                            \
            return winrt::box_value(_##name.value());                \
        }                                                            \
        else                                                         \
        {                                                            \
            return winrt::box_value(static_cast<type>(__VA_ARGS__)); \
        }                                                            \
    }

#define SET_ARG_BY_INDEX(type, name, jsonKey, required, tag, ...) \
    if (index == curIndex++)                                      \
    {                                                             \
        if (value)                                                \
        {                                                         \
            _##name = winrt::unbox_value<type>(value);            \
        }                                                         \
        else                                                      \
        {                                                         \
            _##name = std::nullopt;                               \
        }                                                         \
    }

// JSON deserialization. If the parameter is required to pass any validation,
// add that as the `required` parameter here, as the body of a conditional
// EX: For the RESIZE_PANE_ARGS
//    X(Model::ResizeDirection, ResizeDirection, "direction", args->ResizeDirection() == ResizeDirection::None, Model::ResizeDirection::None)
// the bit
//    args->ResizeDirection() == ResizeDirection::None
// is used as the conditional for the validation here.
#define FROM_JSON_ARGS(type, name, jsonKey, required, tag, ...)                 \
    JsonUtils::GetValueForKey(json, jsonKey, args->_##name);                    \
    if (required)                                                               \
    {                                                                           \
        return { nullptr, { SettingsLoadWarnings::MissingRequiredParameter } }; \
    }

// JSON serialization
#define TO_JSON_ARGS(type, name, jsonKey, required, tag, ...) \
    JsonUtils::SetValueForKey(json, jsonKey, args->_##name);

// Copy each property in the Copy() method
#define COPY_ARGS(type, name, jsonKey, required, tag, ...) \
    copy->_##name = _##name;

// hash each property in Hash(). You'll note there's a stray `0` in the
// definition of Hash() below, that's to deal with trailing commas (or in this
// case, leading.)
#define HASH_ARGS(type, name, jsonKey, required, tag, ...) \
    h.write(name());

// Use ACTION_ARGS_STRUCT when you've got no other customizing to do.
#define ACTION_ARGS_STRUCT(className, argsMacro)      \
    struct className : public className##T<className> \
    {                                                 \
        ACTION_ARG_BODY(className, argsMacro)         \
    };
// Use ACTION_ARG_BODY when you've got some other methods to add to the args class.
// case in point:
//   * NewTerminalArgs has a ToCommandline method it needs to additionally declare.
//   * GlobalSummonArgs has the QuakeModeFromJson helper

<<<<<<< HEAD
#define ACTION_ARG_BODY(className, argsMacro)                 \
    className(){ argsMacro(APPEND_ARG_DESCRIPTION) };         \
    className(                                                \
        argsMacro(CTOR_PARAMS) InitListPlaceholder = {}) :    \
        argsMacro(CTOR_INIT) _placeholder{} {                 \
            argsMacro(APPEND_ARG_DESCRIPTION)                 \
        };                                                    \
    argsMacro(DECLARE_ARGS);                                  \
                                                              \
private:                                                      \
    InitListPlaceholder _placeholder;                         \
    std::vector<ArgDescriptor> _argDescriptors;               \
                                                              \
public:                                                       \
    hstring GenerateName() const;                             \
    bool Equals(const IActionArgs& other)                     \
    {                                                         \
        auto otherAsUs = other.try_as<className>();           \
        if (otherAsUs)                                        \
        {                                                     \
            return true argsMacro(EQUALS_ARGS);               \
        }                                                     \
        return false;                                         \
    };                                                        \
    static FromJsonResult FromJson(const Json::Value& json)   \
    {                                                         \
        auto args = winrt::make_self<className>();            \
        argsMacro(FROM_JSON_ARGS);                            \
        return { *args, {} };                                 \
    }                                                         \
    static Json::Value ToJson(const IActionArgs& val)         \
    {                                                         \
        if (!val)                                             \
        {                                                     \
            return {};                                        \
        }                                                     \
        Json::Value json{ Json::ValueType::objectValue };     \
        const auto args{ get_self<className>(val) };          \
        argsMacro(TO_JSON_ARGS);                              \
        return json;                                          \
    }                                                         \
    IActionArgs Copy() const                                  \
    {                                                         \
        auto copy{ winrt::make_self<className>() };           \
        argsMacro(COPY_ARGS);                                 \
        copy->_argDescriptors = _argDescriptors;              \
        return *copy;                                         \
    }                                                         \
    size_t Hash() const                                       \
    {                                                         \
        til::hasher h;                                        \
        argsMacro(HASH_ARGS);                                 \
        return h.finalize();                                  \
    }                                                         \
    uint32_t GetArgCount() const                              \
    {                                                         \
        return gsl::narrow<uint32_t>(_argDescriptors.size()); \
    }                                                         \
    ArgDescriptor GetArgDescriptorAt(uint32_t index) const    \
    {                                                         \
        return _argDescriptors.at(index);                     \
    }                                                         \
    IInspectable GetArgAt(uint32_t index) const               \
    {                                                         \
        uint32_t curIndex{ 0 };                               \
        argsMacro(GET_ARG_BY_INDEX) return nullptr;           \
    }                                                         \
    void SetArgAt(uint32_t index, IInspectable value)         \
    {                                                         \
        uint32_t curIndex{ 0 };                               \
        argsMacro(SET_ARG_BY_INDEX)                           \
    }

#define PARTIAL_ACTION_ARG_BODY(className, argsMacro)         \
    className(){ argsMacro(APPEND_ARG_DESCRIPTION) };         \
    className(                                                \
        argsMacro(CTOR_PARAMS) InitListPlaceholder = {}) :    \
        argsMacro(CTOR_INIT) _placeholder{} {                 \
            argsMacro(APPEND_ARG_DESCRIPTION)                 \
        };                                                    \
    argsMacro(DECLARE_ARGS);                                  \
                                                              \
private:                                                      \
    InitListPlaceholder _placeholder;                         \
    std::vector<ArgDescriptor> _argDescriptors;               \
                                                              \
public:                                                       \
    uint32_t GetArgCount() const                              \
    {                                                         \
        return gsl::narrow<uint32_t>(_argDescriptors.size()); \
    }                                                         \
    ArgDescriptor GetArgDescriptorAt(uint32_t index) const    \
    {                                                         \
        return _argDescriptors.at(index);                     \
    }                                                         \
    IInspectable GetArgAt(uint32_t index) const               \
    {                                                         \
        uint32_t curIndex{ 0 };                               \
        argsMacro(GET_ARG_BY_INDEX) return nullptr;           \
    }                                                         \
    void SetArgAt(uint32_t index, IInspectable value)         \
    {                                                         \
        uint32_t curIndex{ 0 };                               \
        argsMacro(SET_ARG_BY_INDEX)                           \
=======
#define ACTION_ARG_BODY(className, argsMacro)                                                     \
    className() = default;                                                                        \
    className(                                                                                    \
        argsMacro(CTOR_PARAMS) InitListPlaceholder = {}) :                                        \
        argsMacro(CTOR_INIT) _placeholder{} {};                                                   \
    argsMacro(DECLARE_ARGS);                                                                      \
                                                                                                  \
private:                                                                                          \
    InitListPlaceholder _placeholder;                                                             \
                                                                                                  \
public:                                                                                           \
    hstring GenerateName() const                                                                  \
    {                                                                                             \
        return GenerateName(                                                                      \
            GetLibraryResourceLoader().ResourceContext());                                        \
    }                                                                                             \
    hstring GenerateName(                                                                         \
        const winrt::Windows::ApplicationModel::Resources::Core::ResourceContext& context) const; \
    bool Equals(const IActionArgs& other)                                                         \
    {                                                                                             \
        auto otherAsUs = other.try_as<className>();                                               \
        if (otherAsUs)                                                                            \
        {                                                                                         \
            return true argsMacro(EQUALS_ARGS);                                                   \
        }                                                                                         \
        return false;                                                                             \
    };                                                                                            \
    static FromJsonResult FromJson(const Json::Value& json)                                       \
    {                                                                                             \
        auto args = winrt::make_self<className>();                                                \
        argsMacro(FROM_JSON_ARGS);                                                                \
        return { *args, {} };                                                                     \
    }                                                                                             \
    static Json::Value ToJson(const IActionArgs& val)                                             \
    {                                                                                             \
        if (!val)                                                                                 \
        {                                                                                         \
            return {};                                                                            \
        }                                                                                         \
        Json::Value json{ Json::ValueType::objectValue };                                         \
        const auto args{ get_self<className>(val) };                                              \
        argsMacro(TO_JSON_ARGS);                                                                  \
        return json;                                                                              \
    }                                                                                             \
    IActionArgs Copy() const                                                                      \
    {                                                                                             \
        auto copy{ winrt::make_self<className>() };                                               \
        argsMacro(COPY_ARGS);                                                                     \
        return *copy;                                                                             \
    }                                                                                             \
    size_t Hash() const                                                                           \
    {                                                                                             \
        til::hasher h;                                                                            \
        argsMacro(HASH_ARGS);                                                                     \
        return h.finalize();                                                                      \
>>>>>>> a0f7b332
    }
<|MERGE_RESOLUTION|>--- conflicted
+++ resolved
@@ -1,313 +1,261 @@
-/*++
-Copyright (c) Microsoft Corporation
-Licensed under the MIT license.
-
-Module Name:
-- ActionArgsMagic.h
-
-Abstract:
-- Contains helpers for x-macro defining all our action args. This doesn't
-  contain the actual x-macros themselves, but does contain the logic for
-  actually synthesizing an ActionArgs implementation.
-- Most of the time, you'll only need ACTION_ARGS_STRUCT
-- ACTION_ARG_BODY is for when you've got some other logic to add to the class.
-
-Author(s):
-- Mike Griese - December 2021
-
---*/
-
-#pragma once
-
-// MACRO HACKS
-//
-// We want to have code that looks like:
-//
-// FooArgs(const ParamOne& one, const ParamTwo& two) :
-//     _One{ one }, _Two{ two } {};
-//
-// However, if we just use the x-macro for this straight up, then the list will
-// have a trailing comma at the end of it, and won't compile. So, we're creating
-// this placeholder size-0 struct. It's going to be the last param for all the
-// args' ctors. It'll have a default value, so no one will need to know about
-// it. This will let us use the macro to populate the ctors as well.
-
-struct InitListPlaceholder
-{
-};
-
-//
-// The complete ActionAndArgs definition. Each macro above ACTION_ARGS_STRUCT is
-// some element of the class definition that will use the x-macro.
-//
-// You'll author a new arg by:
-//   1: define a new x-macro above with all its properties
-//   2. Define the class with:
-//
-//   ACTION_ARGS_STRUCT(MyFooArgs, MY_FOO_ARGS);
-//
-// In that macro, we'll use the passed-in macro (MY_FOO_ARGS) with each of these
-// macros below, which will generate the various parts of the class body.
-//
-// Trying to make changes here? I'd recommend godbolt with the `-E` flag to gcc.
-// That'll output the expanded macros, so you can see how it will all get
-// expanded. Pretty critical for tracking down extraneous commas, etc.
-
-// Property definitions, and JSON keys
-#define DECLARE_ARGS(type, name, jsonKey, required, tag, ...) \
-    static constexpr std::string_view name##Key{ jsonKey };   \
-    ACTION_ARG(type, name, ##__VA_ARGS__);
-
-// Parameters to the non-default ctor
-#define CTOR_PARAMS(type, name, jsonKey, required, tag, ...) \
-    const type &name##Param,
-
-// initializers in the ctor
-#define CTOR_INIT(type, name, jsonKey, required, tag, ...) \
-    _##name{ name##Param },
-
-#define ARG_DESC_STRINGIFY2(x) #x
-#define ARG_DESC_STRINGIFY(x) ARG_DESC_STRINGIFY2(x)
-#define ARG_DESC_WIDEN2(x) L##x
-#define ARG_DESC_WIDEN(x) ARG_DESC_WIDEN2(x)
-#define LOCALIZED_NAME(name) ARG_DESC_WIDEN(ARG_DESC_STRINGIFY(name##Localized))
-
-// append this argument's description to the internal vector
-#define APPEND_ARG_DESCRIPTION(type, name, jsonKey, required, tag, ...) \
-    _argDescriptors.push_back({ RS_(LOCALIZED_NAME(name)), L## #type, std::wstring_view(L## #required) != L"false", tag });
-
-// check each property in the Equals() method. You'll note there's a stray
-// `true` in the definition of Equals() below, that's to deal with trailing
-// commas
-#define EQUALS_ARGS(type, name, jsonKey, required, tag, ...) \
-    &&(otherAsUs->_##name == _##name)
-
-// getter and setter for each property by index
-#define GET_ARG_BY_INDEX(type, name, jsonKey, required, tag, ...)    \
-    if (index == curIndex++)                                         \
-    {                                                                \
-        if (_##name.has_value())                                     \
-        {                                                            \
-            return winrt::box_value(_##name.value());                \
-        }                                                            \
-        else                                                         \
-        {                                                            \
-            return winrt::box_value(static_cast<type>(__VA_ARGS__)); \
-        }                                                            \
-    }
-
-#define SET_ARG_BY_INDEX(type, name, jsonKey, required, tag, ...) \
-    if (index == curIndex++)                                      \
-    {                                                             \
-        if (value)                                                \
-        {                                                         \
-            _##name = winrt::unbox_value<type>(value);            \
-        }                                                         \
-        else                                                      \
-        {                                                         \
-            _##name = std::nullopt;                               \
-        }                                                         \
-    }
-
-// JSON deserialization. If the parameter is required to pass any validation,
-// add that as the `required` parameter here, as the body of a conditional
-// EX: For the RESIZE_PANE_ARGS
-//    X(Model::ResizeDirection, ResizeDirection, "direction", args->ResizeDirection() == ResizeDirection::None, Model::ResizeDirection::None)
-// the bit
-//    args->ResizeDirection() == ResizeDirection::None
-// is used as the conditional for the validation here.
-#define FROM_JSON_ARGS(type, name, jsonKey, required, tag, ...)                 \
-    JsonUtils::GetValueForKey(json, jsonKey, args->_##name);                    \
-    if (required)                                                               \
-    {                                                                           \
-        return { nullptr, { SettingsLoadWarnings::MissingRequiredParameter } }; \
-    }
-
-// JSON serialization
-#define TO_JSON_ARGS(type, name, jsonKey, required, tag, ...) \
-    JsonUtils::SetValueForKey(json, jsonKey, args->_##name);
-
-// Copy each property in the Copy() method
-#define COPY_ARGS(type, name, jsonKey, required, tag, ...) \
-    copy->_##name = _##name;
-
-// hash each property in Hash(). You'll note there's a stray `0` in the
-// definition of Hash() below, that's to deal with trailing commas (or in this
-// case, leading.)
-#define HASH_ARGS(type, name, jsonKey, required, tag, ...) \
-    h.write(name());
-
-// Use ACTION_ARGS_STRUCT when you've got no other customizing to do.
-#define ACTION_ARGS_STRUCT(className, argsMacro)      \
-    struct className : public className##T<className> \
-    {                                                 \
-        ACTION_ARG_BODY(className, argsMacro)         \
-    };
-// Use ACTION_ARG_BODY when you've got some other methods to add to the args class.
-// case in point:
-//   * NewTerminalArgs has a ToCommandline method it needs to additionally declare.
-//   * GlobalSummonArgs has the QuakeModeFromJson helper
-
-<<<<<<< HEAD
-#define ACTION_ARG_BODY(className, argsMacro)                 \
-    className(){ argsMacro(APPEND_ARG_DESCRIPTION) };         \
-    className(                                                \
-        argsMacro(CTOR_PARAMS) InitListPlaceholder = {}) :    \
-        argsMacro(CTOR_INIT) _placeholder{} {                 \
-            argsMacro(APPEND_ARG_DESCRIPTION)                 \
-        };                                                    \
-    argsMacro(DECLARE_ARGS);                                  \
-                                                              \
-private:                                                      \
-    InitListPlaceholder _placeholder;                         \
-    std::vector<ArgDescriptor> _argDescriptors;               \
-                                                              \
-public:                                                       \
-    hstring GenerateName() const;                             \
-    bool Equals(const IActionArgs& other)                     \
-    {                                                         \
-        auto otherAsUs = other.try_as<className>();           \
-        if (otherAsUs)                                        \
-        {                                                     \
-            return true argsMacro(EQUALS_ARGS);               \
-        }                                                     \
-        return false;                                         \
-    };                                                        \
-    static FromJsonResult FromJson(const Json::Value& json)   \
-    {                                                         \
-        auto args = winrt::make_self<className>();            \
-        argsMacro(FROM_JSON_ARGS);                            \
-        return { *args, {} };                                 \
-    }                                                         \
-    static Json::Value ToJson(const IActionArgs& val)         \
-    {                                                         \
-        if (!val)                                             \
-        {                                                     \
-            return {};                                        \
-        }                                                     \
-        Json::Value json{ Json::ValueType::objectValue };     \
-        const auto args{ get_self<className>(val) };          \
-        argsMacro(TO_JSON_ARGS);                              \
-        return json;                                          \
-    }                                                         \
-    IActionArgs Copy() const                                  \
-    {                                                         \
-        auto copy{ winrt::make_self<className>() };           \
-        argsMacro(COPY_ARGS);                                 \
-        copy->_argDescriptors = _argDescriptors;              \
-        return *copy;                                         \
-    }                                                         \
-    size_t Hash() const                                       \
-    {                                                         \
-        til::hasher h;                                        \
-        argsMacro(HASH_ARGS);                                 \
-        return h.finalize();                                  \
-    }                                                         \
-    uint32_t GetArgCount() const                              \
-    {                                                         \
-        return gsl::narrow<uint32_t>(_argDescriptors.size()); \
-    }                                                         \
-    ArgDescriptor GetArgDescriptorAt(uint32_t index) const    \
-    {                                                         \
-        return _argDescriptors.at(index);                     \
-    }                                                         \
-    IInspectable GetArgAt(uint32_t index) const               \
-    {                                                         \
-        uint32_t curIndex{ 0 };                               \
-        argsMacro(GET_ARG_BY_INDEX) return nullptr;           \
-    }                                                         \
-    void SetArgAt(uint32_t index, IInspectable value)         \
-    {                                                         \
-        uint32_t curIndex{ 0 };                               \
-        argsMacro(SET_ARG_BY_INDEX)                           \
-    }
-
-#define PARTIAL_ACTION_ARG_BODY(className, argsMacro)         \
-    className(){ argsMacro(APPEND_ARG_DESCRIPTION) };         \
-    className(                                                \
-        argsMacro(CTOR_PARAMS) InitListPlaceholder = {}) :    \
-        argsMacro(CTOR_INIT) _placeholder{} {                 \
-            argsMacro(APPEND_ARG_DESCRIPTION)                 \
-        };                                                    \
-    argsMacro(DECLARE_ARGS);                                  \
-                                                              \
-private:                                                      \
-    InitListPlaceholder _placeholder;                         \
-    std::vector<ArgDescriptor> _argDescriptors;               \
-                                                              \
-public:                                                       \
-    uint32_t GetArgCount() const                              \
-    {                                                         \
-        return gsl::narrow<uint32_t>(_argDescriptors.size()); \
-    }                                                         \
-    ArgDescriptor GetArgDescriptorAt(uint32_t index) const    \
-    {                                                         \
-        return _argDescriptors.at(index);                     \
-    }                                                         \
-    IInspectable GetArgAt(uint32_t index) const               \
-    {                                                         \
-        uint32_t curIndex{ 0 };                               \
-        argsMacro(GET_ARG_BY_INDEX) return nullptr;           \
-    }                                                         \
-    void SetArgAt(uint32_t index, IInspectable value)         \
-    {                                                         \
-        uint32_t curIndex{ 0 };                               \
-        argsMacro(SET_ARG_BY_INDEX)                           \
-=======
-#define ACTION_ARG_BODY(className, argsMacro)                                                     \
-    className() = default;                                                                        \
-    className(                                                                                    \
-        argsMacro(CTOR_PARAMS) InitListPlaceholder = {}) :                                        \
-        argsMacro(CTOR_INIT) _placeholder{} {};                                                   \
-    argsMacro(DECLARE_ARGS);                                                                      \
-                                                                                                  \
-private:                                                                                          \
-    InitListPlaceholder _placeholder;                                                             \
-                                                                                                  \
-public:                                                                                           \
-    hstring GenerateName() const                                                                  \
-    {                                                                                             \
-        return GenerateName(                                                                      \
-            GetLibraryResourceLoader().ResourceContext());                                        \
-    }                                                                                             \
-    hstring GenerateName(                                                                         \
-        const winrt::Windows::ApplicationModel::Resources::Core::ResourceContext& context) const; \
-    bool Equals(const IActionArgs& other)                                                         \
-    {                                                                                             \
-        auto otherAsUs = other.try_as<className>();                                               \
-        if (otherAsUs)                                                                            \
-        {                                                                                         \
-            return true argsMacro(EQUALS_ARGS);                                                   \
-        }                                                                                         \
-        return false;                                                                             \
-    };                                                                                            \
-    static FromJsonResult FromJson(const Json::Value& json)                                       \
-    {                                                                                             \
-        auto args = winrt::make_self<className>();                                                \
-        argsMacro(FROM_JSON_ARGS);                                                                \
-        return { *args, {} };                                                                     \
-    }                                                                                             \
-    static Json::Value ToJson(const IActionArgs& val)                                             \
-    {                                                                                             \
-        if (!val)                                                                                 \
-        {                                                                                         \
-            return {};                                                                            \
-        }                                                                                         \
-        Json::Value json{ Json::ValueType::objectValue };                                         \
-        const auto args{ get_self<className>(val) };                                              \
-        argsMacro(TO_JSON_ARGS);                                                                  \
-        return json;                                                                              \
-    }                                                                                             \
-    IActionArgs Copy() const                                                                      \
-    {                                                                                             \
-        auto copy{ winrt::make_self<className>() };                                               \
-        argsMacro(COPY_ARGS);                                                                     \
-        return *copy;                                                                             \
-    }                                                                                             \
-    size_t Hash() const                                                                           \
-    {                                                                                             \
-        til::hasher h;                                                                            \
-        argsMacro(HASH_ARGS);                                                                     \
-        return h.finalize();                                                                      \
->>>>>>> a0f7b332
-    }
+/*++
+Copyright (c) Microsoft Corporation
+Licensed under the MIT license.
+
+Module Name:
+- ActionArgsMagic.h
+
+Abstract:
+- Contains helpers for x-macro defining all our action args. This doesn't
+  contain the actual x-macros themselves, but does contain the logic for
+  actually synthesizing an ActionArgs implementation.
+- Most of the time, you'll only need ACTION_ARGS_STRUCT
+- ACTION_ARG_BODY is for when you've got some other logic to add to the class.
+
+Author(s):
+- Mike Griese - December 2021
+
+--*/
+
+#pragma once
+
+// MACRO HACKS
+//
+// We want to have code that looks like:
+//
+// FooArgs(const ParamOne& one, const ParamTwo& two) :
+//     _One{ one }, _Two{ two } {};
+//
+// However, if we just use the x-macro for this straight up, then the list will
+// have a trailing comma at the end of it, and won't compile. So, we're creating
+// this placeholder size-0 struct. It's going to be the last param for all the
+// args' ctors. It'll have a default value, so no one will need to know about
+// it. This will let us use the macro to populate the ctors as well.
+
+struct InitListPlaceholder
+{
+};
+
+//
+// The complete ActionAndArgs definition. Each macro above ACTION_ARGS_STRUCT is
+// some element of the class definition that will use the x-macro.
+//
+// You'll author a new arg by:
+//   1: define a new x-macro above with all its properties
+//   2. Define the class with:
+//
+//   ACTION_ARGS_STRUCT(MyFooArgs, MY_FOO_ARGS);
+//
+// In that macro, we'll use the passed-in macro (MY_FOO_ARGS) with each of these
+// macros below, which will generate the various parts of the class body.
+//
+// Trying to make changes here? I'd recommend godbolt with the `-E` flag to gcc.
+// That'll output the expanded macros, so you can see how it will all get
+// expanded. Pretty critical for tracking down extraneous commas, etc.
+
+// Property definitions, and JSON keys
+#define DECLARE_ARGS(type, name, jsonKey, required, tag, ...) \
+    static constexpr std::string_view name##Key{ jsonKey };   \
+    ACTION_ARG(type, name, ##__VA_ARGS__);
+
+// Parameters to the non-default ctor
+#define CTOR_PARAMS(type, name, jsonKey, required, tag, ...) \
+    const type &name##Param,
+
+// initializers in the ctor
+#define CTOR_INIT(type, name, jsonKey, required, tag, ...) \
+    _##name{ name##Param },
+
+#define ARG_DESC_STRINGIFY2(x) #x
+#define ARG_DESC_STRINGIFY(x) ARG_DESC_STRINGIFY2(x)
+#define ARG_DESC_WIDEN2(x) L##x
+#define ARG_DESC_WIDEN(x) ARG_DESC_WIDEN2(x)
+#define LOCALIZED_NAME(name) ARG_DESC_WIDEN(ARG_DESC_STRINGIFY(name##Localized))
+
+// append this argument's description to the internal vector
+#define APPEND_ARG_DESCRIPTION(type, name, jsonKey, required, tag, ...) \
+    _argDescriptors.push_back({ RS_(LOCALIZED_NAME(name)), L## #type, std::wstring_view(L## #required) != L"false", tag });
+
+// check each property in the Equals() method. You'll note there's a stray
+// `true` in the definition of Equals() below, that's to deal with trailing
+// commas
+#define EQUALS_ARGS(type, name, jsonKey, required, tag, ...) \
+    &&(otherAsUs->_##name == _##name)
+
+// getter and setter for each property by index
+#define GET_ARG_BY_INDEX(type, name, jsonKey, required, tag, ...)    \
+    if (index == curIndex++)                                         \
+    {                                                                \
+        if (_##name.has_value())                                     \
+        {                                                            \
+            return winrt::box_value(_##name.value());                \
+        }                                                            \
+        else                                                         \
+        {                                                            \
+            return winrt::box_value(static_cast<type>(__VA_ARGS__)); \
+        }                                                            \
+    }
+
+#define SET_ARG_BY_INDEX(type, name, jsonKey, required, tag, ...) \
+    if (index == curIndex++)                                      \
+    {                                                             \
+        if (value)                                                \
+        {                                                         \
+            _##name = winrt::unbox_value<type>(value);            \
+        }                                                         \
+        else                                                      \
+        {                                                         \
+            _##name = std::nullopt;                               \
+        }                                                         \
+    }
+
+// JSON deserialization. If the parameter is required to pass any validation,
+// add that as the `required` parameter here, as the body of a conditional
+// EX: For the RESIZE_PANE_ARGS
+//    X(Model::ResizeDirection, ResizeDirection, "direction", args->ResizeDirection() == ResizeDirection::None, Model::ResizeDirection::None)
+// the bit
+//    args->ResizeDirection() == ResizeDirection::None
+// is used as the conditional for the validation here.
+#define FROM_JSON_ARGS(type, name, jsonKey, required, tag, ...)                 \
+    JsonUtils::GetValueForKey(json, jsonKey, args->_##name);                    \
+    if (required)                                                               \
+    {                                                                           \
+        return { nullptr, { SettingsLoadWarnings::MissingRequiredParameter } }; \
+    }
+
+// JSON serialization
+#define TO_JSON_ARGS(type, name, jsonKey, required, tag, ...) \
+    JsonUtils::SetValueForKey(json, jsonKey, args->_##name);
+
+// Copy each property in the Copy() method
+#define COPY_ARGS(type, name, jsonKey, required, tag, ...) \
+    copy->_##name = _##name;
+
+// hash each property in Hash(). You'll note there's a stray `0` in the
+// definition of Hash() below, that's to deal with trailing commas (or in this
+// case, leading.)
+#define HASH_ARGS(type, name, jsonKey, required, tag, ...) \
+    h.write(name());
+
+// Use ACTION_ARGS_STRUCT when you've got no other customizing to do.
+#define ACTION_ARGS_STRUCT(className, argsMacro)      \
+    struct className : public className##T<className> \
+    {                                                 \
+        ACTION_ARG_BODY(className, argsMacro)         \
+    };
+// Use ACTION_ARG_BODY when you've got some other methods to add to the args class.
+// case in point:
+//   * NewTerminalArgs has a ToCommandline method it needs to additionally declare.
+//   * GlobalSummonArgs has the QuakeModeFromJson helper
+
+#define ACTION_ARG_BODY(className, argsMacro)                                                     \
+    className(){ argsMacro(APPEND_ARG_DESCRIPTION) };                                             \
+    className(                                                                                    \
+        argsMacro(CTOR_PARAMS) InitListPlaceholder = {}) :                                        \
+        argsMacro(CTOR_INIT) _placeholder{} {                                                     \
+            argsMacro(APPEND_ARG_DESCRIPTION)                                                     \
+        };                                                                                        \
+    argsMacro(DECLARE_ARGS);                                                                      \
+                                                                                                  \
+private:                                                                                          \
+    InitListPlaceholder _placeholder;                                                             \
+    std::vector<ArgDescriptor> _argDescriptors;                                                   \
+                                                                                                  \
+public:                                                                                           \
+    hstring GenerateName() const                                                                  \
+    {                                                                                             \
+        return GenerateName(                                                                      \
+            GetLibraryResourceLoader().ResourceContext());                                        \
+    }                                                                                             \
+    hstring GenerateName(                                                                         \
+        const winrt::Windows::ApplicationModel::Resources::Core::ResourceContext& context) const; \
+    bool Equals(const IActionArgs& other)                                                         \
+    {                                                                                             \
+        auto otherAsUs = other.try_as<className>();                                               \
+        if (otherAsUs)                                                                            \
+        {                                                                                         \
+            return true argsMacro(EQUALS_ARGS);                                                   \
+        }                                                                                         \
+        return false;                                                                             \
+    };                                                                                            \
+    static FromJsonResult FromJson(const Json::Value& json)                                       \
+    {                                                                                             \
+        auto args = winrt::make_self<className>();                                                \
+        argsMacro(FROM_JSON_ARGS);                                                                \
+        return { *args, {} };                                                                     \
+    }                                                                                             \
+    static Json::Value ToJson(const IActionArgs& val)                                             \
+    {                                                                                             \
+        if (!val)                                                                                 \
+        {                                                                                         \
+            return {};                                                                            \
+        }                                                                                         \
+        Json::Value json{ Json::ValueType::objectValue };                                         \
+        const auto args{ get_self<className>(val) };                                              \
+        argsMacro(TO_JSON_ARGS);                                                                  \
+        return json;                                                                              \
+    }                                                                                             \
+    IActionArgs Copy() const                                                                      \
+    {                                                                                             \
+        auto copy{ winrt::make_self<className>() };                                               \
+        argsMacro(COPY_ARGS);                                                                     \
+        copy->_argDescriptors = _argDescriptors;                                                  \
+        return *copy;                                                                             \
+    }                                                                                             \
+    size_t Hash() const                                                                           \
+    {                                                                                             \
+        til::hasher h;                                                                            \
+        argsMacro(HASH_ARGS);                                                                     \
+        return h.finalize();                                                                      \
+    }                                                                                             \
+    uint32_t GetArgCount() const                                                                  \
+    {                                                                                             \
+        return gsl::narrow<uint32_t>(_argDescriptors.size());                                     \
+    }                                                                                             \
+    ArgDescriptor GetArgDescriptorAt(uint32_t index) const                                        \
+    {                                                                                             \
+        return _argDescriptors.at(index);                                                         \
+    }                                                                                             \
+    IInspectable GetArgAt(uint32_t index) const                                                   \
+    {                                                                                             \
+        uint32_t curIndex{ 0 };                                                                   \
+        argsMacro(GET_ARG_BY_INDEX) return nullptr;                                               \
+    }                                                                                             \
+    void SetArgAt(uint32_t index, IInspectable value)                                             \
+    {                                                                                             \
+        uint32_t curIndex{ 0 };                                                                   \
+        argsMacro(SET_ARG_BY_INDEX)                                                               \
+    }
+
+#define PARTIAL_ACTION_ARG_BODY(className, argsMacro)         \
+    className(){ argsMacro(APPEND_ARG_DESCRIPTION) };         \
+    className(                                                \
+        argsMacro(CTOR_PARAMS) InitListPlaceholder = {}) :    \
+        argsMacro(CTOR_INIT) _placeholder{} {                 \
+            argsMacro(APPEND_ARG_DESCRIPTION)                 \
+        };                                                    \
+    argsMacro(DECLARE_ARGS);                                  \
+                                                              \
+private:                                                      \
+    InitListPlaceholder _placeholder;                         \
+    std::vector<ArgDescriptor> _argDescriptors;               \
+                                                              \
+public:                                                       \
+    uint32_t GetArgCount() const                              \
+    {                                                         \
+        return gsl::narrow<uint32_t>(_argDescriptors.size()); \
+    }                                                         \
+    ArgDescriptor GetArgDescriptorAt(uint32_t index) const    \
+    {                                                         \
+        return _argDescriptors.at(index);                     \
+    }                                                         \
+    IInspectable GetArgAt(uint32_t index) const               \
+    {                                                         \
+        uint32_t curIndex{ 0 };                               \
+        argsMacro(GET_ARG_BY_INDEX) return nullptr;           \
+    }                                                         \
+    void SetArgAt(uint32_t index, IInspectable value)         \
+    {                                                         \
+        uint32_t curIndex{ 0 };                               \
+        argsMacro(SET_ARG_BY_INDEX)                           \
+    }