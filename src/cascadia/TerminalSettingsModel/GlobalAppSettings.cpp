// Copyright (c) Microsoft Corporation.
// Licensed under the MIT license.

#include "pch.h"
#include "GlobalAppSettings.h"
#include "../../types/inc/Utils.hpp"
#include "JsonUtils.h"
#include "KeyChordSerialization.h"

#include "GlobalAppSettings.g.cpp"

#include "MediaResourceSupport.h"

#include <LibraryResources.h>

using namespace Microsoft::Terminal::Settings::Model;
using namespace winrt::Microsoft::Terminal::Settings::Model::implementation;
using namespace winrt::Windows::UI::Xaml;
using namespace ::Microsoft::Console;
using namespace winrt::Microsoft::UI::Xaml::Controls;

static constexpr std::string_view KeybindingsKey{ "keybindings" };
static constexpr std::string_view ActionsKey{ "actions" };
static constexpr std::string_view ThemeKey{ "theme" };
static constexpr std::string_view DefaultProfileKey{ "defaultProfile" };
static constexpr std::string_view LegacyUseTabSwitcherModeKey{ "useTabSwitcher" };
static constexpr std::string_view LegacyReloadEnvironmentVariablesKey{ "compatibility.reloadEnvironmentVariables" };
static constexpr std::string_view AIInfoKey{ "aiConfig" };
static constexpr std::string_view LegacyForceVTInputKey{ "experimental.input.forceVT" };
static constexpr std::string_view LegacyInputServiceWarningKey{ "inputServiceWarning" };
static constexpr std::string_view LegacyWarnAboutLargePasteKey{ "largePasteWarning" };
static constexpr std::string_view LegacyWarnAboutMultiLinePasteKey{ "multiLinePasteWarning" };
static constexpr std::string_view LegacyConfirmCloseAllTabsKey{ "confirmCloseAllTabs" };

// Method Description:
// - Copies any extraneous data from the parent before completing a CreateChild call
// Arguments:
// - <none>
// Return Value:
// - <none>
void GlobalAppSettings::_FinalizeInheritance()
{
    for (const auto& parent : _parents)
    {
        _actionMap->AddLeastImportantParent(parent->_actionMap);
        _keybindingsWarnings.insert(_keybindingsWarnings.end(), parent->_keybindingsWarnings.begin(), parent->_keybindingsWarnings.end());

        for (const auto& [k, v] : parent->_themes)
        {
            if (!_themes.HasKey(k))
            {
                _themes.Insert(k, v);
            }
        }
    }
    _actionMap->_FinalizeInheritance();
}

winrt::com_ptr<GlobalAppSettings> GlobalAppSettings::Copy() const
{
    auto globals{ winrt::make_self<GlobalAppSettings>() };

    globals->_UnparsedDefaultProfile = _UnparsedDefaultProfile;

    globals->_defaultProfile = _defaultProfile;
    globals->_actionMap = _actionMap->Copy();
    globals->_keybindingsWarnings = _keybindingsWarnings;

    const auto aiInfo = AIConfig::CopyAIConfig(winrt::get_self<AIConfig>(_AIInfo));
    globals->_AIInfo = *aiInfo;

#define GLOBAL_SETTINGS_COPY(type, name, jsonKey, ...) \
    globals->_##name = _##name;
    MTSM_GLOBAL_SETTINGS(GLOBAL_SETTINGS_COPY)
#undef GLOBAL_SETTINGS_COPY

    if (_colorSchemes)
    {
        for (auto kv : _colorSchemes)
        {
            const auto schemeImpl{ winrt::get_self<ColorScheme>(kv.Value()) };
            globals->_colorSchemes.Insert(kv.Key(), *schemeImpl->Copy());
        }
    }
    if (_themes)
    {
        for (auto kv : _themes)
        {
            const auto themeImpl{ winrt::get_self<implementation::Theme>(kv.Value()) };
            globals->_themes.Insert(kv.Key(), *themeImpl->Copy());
        }
    }
    if (_NewTabMenu)
    {
        globals->_NewTabMenu = winrt::single_threaded_vector<Model::NewTabMenuEntry>();
        for (const auto& entry : *_NewTabMenu)
        {
            globals->_NewTabMenu->Append(get_self<NewTabMenuEntry>(entry)->Copy());
        }
    }
    if (_DisabledProfileSources)
    {
        globals->_DisabledProfileSources = winrt::single_threaded_vector<hstring>();
        for (const auto& src : *_DisabledProfileSources)
        {
            globals->_DisabledProfileSources->Append(src);
        }
    }

    for (const auto& parent : _parents)
    {
        globals->AddLeastImportantParent(parent->Copy());
    }
    return globals;
}

winrt::Windows::Foundation::Collections::IMapView<winrt::hstring, winrt::Microsoft::Terminal::Settings::Model::ColorScheme> GlobalAppSettings::ColorSchemes() noexcept
{
    return _colorSchemes.GetView();
}

#pragma region DefaultProfile

void GlobalAppSettings::DefaultProfile(const winrt::guid& defaultProfile) noexcept
{
    _defaultProfile = defaultProfile;
    _UnparsedDefaultProfile = Utils::GuidToString(defaultProfile);
}

winrt::guid GlobalAppSettings::DefaultProfile() const
{
    return _defaultProfile;
}

#pragma endregion

winrt::Microsoft::Terminal::Settings::Model::ActionMap GlobalAppSettings::ActionMap() const noexcept
{
    return *_actionMap;
}

// Method Description:
// - Create a new instance of this class from a serialized JsonObject.
// Arguments:
// - json: an object which should be a serialization of a GlobalAppSettings object.
// Return Value:
// - a new GlobalAppSettings instance created from the values in `json`
winrt::com_ptr<GlobalAppSettings> GlobalAppSettings::FromJson(const Json::Value& json, const OriginTag origin)
{
    auto result = winrt::make_self<GlobalAppSettings>();
    result->LayerJson(json, origin);
    return result;
}

void GlobalAppSettings::LayerJson(const Json::Value& json, const OriginTag origin)
{
    JsonUtils::GetValueForKey(json, DefaultProfileKey, _UnparsedDefaultProfile);

    // GH#8076 - when adding enum values to this key, we also changed it from
    // "useTabSwitcher" to "tabSwitcherMode". Continue supporting
    // "useTabSwitcher", but prefer "tabSwitcherMode"
    _fixupsAppliedDuringLoad = JsonUtils::GetValueForKey(json, LegacyUseTabSwitcherModeKey, _TabSwitcherMode) || _fixupsAppliedDuringLoad;

    _fixupsAppliedDuringLoad = JsonUtils::GetValueForKey(json, LegacyInputServiceWarningKey, _InputServiceWarning) || _fixupsAppliedDuringLoad;
    _fixupsAppliedDuringLoad = JsonUtils::GetValueForKey(json, LegacyWarnAboutLargePasteKey, _WarnAboutLargePaste) || _fixupsAppliedDuringLoad;
    _fixupsAppliedDuringLoad = JsonUtils::GetValueForKey(json, LegacyWarnAboutMultiLinePasteKey, _WarnAboutMultiLinePaste) || _fixupsAppliedDuringLoad;
    _fixupsAppliedDuringLoad = JsonUtils::GetValueForKey(json, LegacyConfirmCloseAllTabsKey, _ConfirmCloseAllTabs) || _fixupsAppliedDuringLoad;

    // AI Settings
    auto aiInfoImpl = winrt::get_self<implementation::AIConfig>(_AIInfo);
    aiInfoImpl->LayerJson(json);

#define GLOBAL_SETTINGS_LAYER_JSON(type, name, jsonKey, ...) \
    JsonUtils::GetValueForKey(json, jsonKey, _##name);       \
    _logSettingIfSet(jsonKey, _##name.has_value());

    MTSM_GLOBAL_SETTINGS(GLOBAL_SETTINGS_LAYER_JSON)
#undef GLOBAL_SETTINGS_LAYER_JSON

    // GH#11975 We only want to allow sensible values and prevent crashes, so we are clamping those values
    // We only want to assign if the value did change through clamping,
    // otherwise we could end up setting defaults that get persisted
    if (this->HasInitialCols())
    {
        this->InitialCols(std::clamp(this->InitialCols(), 1, 999));
    }
    if (this->HasInitialRows())
    {
        this->InitialRows(std::clamp(this->InitialRows(), 1, 999));
    }
    LayerActionsFrom(json, origin, true);

    // No need to update _fixupsAppliedDuringLoad here.
    // We already handle this in SettingsLoader::FixupUserSettings().
    JsonUtils::GetValueForKey(json, LegacyReloadEnvironmentVariablesKey, _legacyReloadEnvironmentVariables);
    if (json[LegacyReloadEnvironmentVariablesKey.data()])
    {
        _logSettingSet(LegacyReloadEnvironmentVariablesKey);
    }

    JsonUtils::GetValueForKey(json, LegacyForceVTInputKey, _legacyForceVTInput);
    if (json[LegacyForceVTInputKey.data()])
    {
        _logSettingSet(LegacyForceVTInputKey);
    }

    // Remove settings included in userDefaults
    static constexpr std::array<std::pair<std::string_view, std::string_view>, 2> userDefaultSettings{ { { "copyOnSelect", "false" },
                                                                                                         { "copyFormatting", "false" } } };
    for (const auto& [setting, val] : userDefaultSettings)
    {
        if (const auto settingJson{ json.find(&*setting.cbegin(), (&*setting.cbegin()) + setting.size()) })
        {
            if (settingJson->asString() == val)
            {
                // false positive!
                _changeLog.erase(std::string{ setting });
            }
        }
    }
}

void GlobalAppSettings::LayerActionsFrom(const Json::Value& json, const OriginTag origin, const bool withKeybindings)
{
    // we want to do the keybindings map after the actions map so that we overwrite any leftover keybindings
    // that might have existed in the first pass, in case the user did a partial update from legacy to modern
    static constexpr std::array bindingsKeys{ ActionsKey, KeybindingsKey };
    for (const auto& jsonKey : bindingsKeys)
    {
        if (auto bindings{ json[JsonKey(jsonKey)] })
        {
            auto warnings = _actionMap->LayerJson(bindings, origin, withKeybindings);

            // It's possible that the user provided keybindings have some warnings
            // in them - problems that we should alert the user to, but we can
            // recover from. Most of these warnings cannot be detected later in the
            // Validate settings phase, so we'll collect them now. If there were any
            // warnings generated from parsing these keybindings, add them to our
            // list of warnings.
            _keybindingsWarnings.insert(_keybindingsWarnings.end(), warnings.begin(), warnings.end());
        }
    }
}

// Method Description:
// - Adds the given colorscheme to our map of schemes, using its name as the key.
// Arguments:
// - scheme: the color scheme to add
// Return Value:
// - <none>
void GlobalAppSettings::AddColorScheme(const Model::ColorScheme& scheme)
{
    _colorSchemes.Insert(scheme.Name(), scheme);
}

void GlobalAppSettings::RemoveColorScheme(hstring schemeName)
{
    _colorSchemes.TryRemove(schemeName);
}

winrt::Microsoft::Terminal::Settings::Model::ColorScheme GlobalAppSettings::DuplicateColorScheme(const Model::ColorScheme& source)
{
    THROW_HR_IF_NULL(E_INVALIDARG, source);

    auto newName = fmt::format(FMT_COMPILE(L"{} ({})"), source.Name(), RS_(L"CopySuffix"));
    auto nextCandidateIndex = 2;

    // Check if this name already exists and if so, append a number
    while (_colorSchemes.HasKey(newName))
    {
        // There is a theoretical unsigned integer wraparound, which is OK
        newName = fmt::format(FMT_COMPILE(L"{} ({} {})"), source.Name(), RS_(L"CopySuffix"), nextCandidateIndex++);
    }

    auto duplicated{ winrt::get_self<ColorScheme>(source)->Copy() };
    duplicated->Name(hstring{ newName });
    duplicated->Origin(OriginTag::User);

    AddColorScheme(*duplicated);
    return *duplicated;
}

// Method Description:
// - Return the warnings that we've collected during parsing the JSON for the
//   keybindings. It's possible that the user provided keybindings have some
//   warnings in them - problems that we should alert the user to, but we can
//   recover from.
// Arguments:
// - <none>
// Return Value:
// - <none>
const std::vector<winrt::Microsoft::Terminal::Settings::Model::SettingsLoadWarnings>& GlobalAppSettings::KeybindingsWarnings() const
{
    return _keybindingsWarnings;
}

// Method Description:
// - Create a new serialized JsonObject from an instance of this class
// Arguments:
// - <none>
// Return Value:
// - the JsonObject representing this instance
Json::Value GlobalAppSettings::ToJson()
{
    // These experimental options should be removed from the settings file if they're at their default value.
    // This prevents them from sticking around forever, even if the user was just experimenting with them.
    // One could consider this a workaround for the settings UI right now not having a "reset to default" button for these.
    if (_GraphicsAPI == Control::GraphicsAPI::Automatic)
    {
        _GraphicsAPI.reset();
    }
    if (_TextMeasurement == Control::TextMeasurement::Graphemes)
    {
        _TextMeasurement.reset();
    }
    if (_DefaultInputScope == Control::DefaultInputScope::Default)
    {
        _DefaultInputScope.reset();
    }

    if (_DisablePartialInvalidation == false)
    {
        _DisablePartialInvalidation.reset();
    }
    if (_SoftwareRendering == false)
    {
        _SoftwareRendering.reset();
    }

    Json::Value json{ Json::ValueType::objectValue };

    JsonUtils::SetValueForKey(json, DefaultProfileKey, _UnparsedDefaultProfile);

#define GLOBAL_SETTINGS_TO_JSON(type, name, jsonKey, ...) \
    JsonUtils::SetValueForKey(json, jsonKey, _##name);
    MTSM_GLOBAL_SETTINGS(GLOBAL_SETTINGS_TO_JSON)
#undef GLOBAL_SETTINGS_TO_JSON

    json[JsonKey(ActionsKey)] = _actionMap->ToJson();
    json[JsonKey(KeybindingsKey)] = _actionMap->KeyBindingsToJson();
    if (auto aiJSON = winrt::get_self<AIConfig>(_AIInfo)->ToJson(); !aiJSON.empty())
    {
        json[JsonKey(AIInfoKey)] = std::move(aiJSON);
    }

    return json;
}

bool GlobalAppSettings::FixupsAppliedDuringLoad()
{
    return _fixupsAppliedDuringLoad || _actionMap->FixupsAppliedDuringLoad();
}

winrt::Microsoft::Terminal::Settings::Model::Theme GlobalAppSettings::CurrentTheme() noexcept
{
    auto requestedTheme = Model::Theme::IsSystemInDarkTheme() ?
                              winrt::Windows::UI::Xaml::ElementTheme::Dark :
                              winrt::Windows::UI::Xaml::ElementTheme::Light;

    switch (requestedTheme)
    {
    case winrt::Windows::UI::Xaml::ElementTheme::Light:
        return _themes.TryLookup(Theme().LightName());

    case winrt::Windows::UI::Xaml::ElementTheme::Dark:
        return _themes.TryLookup(Theme().DarkName());

    case winrt::Windows::UI::Xaml::ElementTheme::Default:
    default:
        return nullptr;
    }
}

void GlobalAppSettings::AddTheme(const Model::Theme& theme)
{
    _themes.Insert(theme.Name(), theme);
}

winrt::Windows::Foundation::Collections::IMapView<winrt::hstring, winrt::Microsoft::Terminal::Settings::Model::Theme> GlobalAppSettings::Themes() noexcept
{
    return _themes.GetView();
}

void GlobalAppSettings::ExpandCommands(const winrt::Windows::Foundation::Collections::IVectorView<Model::Profile>& profiles,
                                       const winrt::Windows::Foundation::Collections::IMapView<winrt::hstring, Model::ColorScheme>& schemes)
{
    _actionMap->ExpandCommands(profiles, schemes);
}

bool GlobalAppSettings::ShouldUsePersistedLayout() const
{
    return FirstWindowPreference() == FirstWindowPreference::PersistedWindowLayout;
}

<<<<<<< HEAD
winrt::Microsoft::Terminal::Settings::Model::AIConfig GlobalAppSettings::AIInfo()
{
    return _AIInfo;
=======
void GlobalAppSettings::ResolveMediaResources(const Model::MediaResourceResolver& resolver)
{
    _actionMap->ResolveMediaResourcesWithBasePath(SourceBasePath, resolver);
    if (_NewTabMenu)
    {
        for (const auto& entry : *_NewTabMenu)
        {
            if (const auto resolvable{ entry.try_as<IPathlessMediaResourceContainer>() })
            {
                resolvable->ResolveMediaResourcesWithBasePath(SourceBasePath, resolver);
            }
        }
    }
    for (auto& parent : _parents)
    {
        parent->ResolveMediaResources(resolver);
    }
>>>>>>> c0f9a198
}

void GlobalAppSettings::_logSettingSet(const std::string_view& setting)
{
    if (setting == "theme")
    {
        if (_Theme.has_value())
        {
            // ThemePair always has a Dark/Light value,
            // so we need to check if they were explicitly set
            if (_Theme->DarkName() == _Theme->LightName())
            {
                _changeLog.emplace(setting);
            }
            else
            {
                _changeLog.emplace(fmt::format(FMT_COMPILE("{}.{}"), setting, "dark"));
                _changeLog.emplace(fmt::format(FMT_COMPILE("{}.{}"), setting, "light"));
            }
        }
    }
    else if (setting == "newTabMenu")
    {
        if (_NewTabMenu.has_value())
        {
            for (const auto& entry : *_NewTabMenu)
            {
                std::string entryType;
                switch (entry.Type())
                {
                case NewTabMenuEntryType::Profile:
                    entryType = "profile";
                    break;
                case NewTabMenuEntryType::Separator:
                    entryType = "separator";
                    break;
                case NewTabMenuEntryType::Folder:
                    entryType = "folder";
                    break;
                case NewTabMenuEntryType::RemainingProfiles:
                    entryType = "remainingProfiles";
                    break;
                case NewTabMenuEntryType::MatchProfiles:
                    entryType = "matchProfiles";
                    break;
                case NewTabMenuEntryType::Action:
                    entryType = "action";
                    break;
                case NewTabMenuEntryType::Invalid:
                    // ignore invalid
                    continue;
                }
                _changeLog.emplace(fmt::format(FMT_COMPILE("{}.{}"), setting, entryType));
            }
        }
    }
    else
    {
        _changeLog.emplace(setting);
    }
}

void GlobalAppSettings::_logSettingIfSet(const std::string_view& setting, const bool isSet)
{
    if (isSet)
    {
        // Exclude some false positives from userDefaults.json
        const bool settingCopyFormattingToDefault = til::equals_insensitive_ascii(setting, "copyFormatting") && _CopyFormatting.has_value() && _CopyFormatting.value() == static_cast<Control::CopyFormat>(0);
        const bool settingNTMToDefault = til::equals_insensitive_ascii(setting, "newTabMenu") && _NewTabMenu.has_value() && _NewTabMenu->Size() == 1 && _NewTabMenu->GetAt(0).Type() == NewTabMenuEntryType::RemainingProfiles;
        if (!settingCopyFormattingToDefault && !settingNTMToDefault)
        {
            _logSettingSet(setting);
        }
    }
}

void GlobalAppSettings::LogSettingChanges(std::set<std::string>& changes, const std::string_view& context) const
{
    for (const auto& setting : _changeLog)
    {
        changes.emplace(fmt::format(FMT_COMPILE("{}.{}"), context, setting));
    }
}
<|MERGE_RESOLUTION|>--- conflicted
+++ resolved
@@ -1,500 +1,499 @@
-// Copyright (c) Microsoft Corporation.
-// Licensed under the MIT license.
-
-#include "pch.h"
-#include "GlobalAppSettings.h"
-#include "../../types/inc/Utils.hpp"
-#include "JsonUtils.h"
-#include "KeyChordSerialization.h"
-
-#include "GlobalAppSettings.g.cpp"
-
-#include "MediaResourceSupport.h"
-
-#include <LibraryResources.h>
-
-using namespace Microsoft::Terminal::Settings::Model;
-using namespace winrt::Microsoft::Terminal::Settings::Model::implementation;
-using namespace winrt::Windows::UI::Xaml;
-using namespace ::Microsoft::Console;
-using namespace winrt::Microsoft::UI::Xaml::Controls;
-
-static constexpr std::string_view KeybindingsKey{ "keybindings" };
-static constexpr std::string_view ActionsKey{ "actions" };
-static constexpr std::string_view ThemeKey{ "theme" };
-static constexpr std::string_view DefaultProfileKey{ "defaultProfile" };
-static constexpr std::string_view LegacyUseTabSwitcherModeKey{ "useTabSwitcher" };
-static constexpr std::string_view LegacyReloadEnvironmentVariablesKey{ "compatibility.reloadEnvironmentVariables" };
-static constexpr std::string_view AIInfoKey{ "aiConfig" };
-static constexpr std::string_view LegacyForceVTInputKey{ "experimental.input.forceVT" };
-static constexpr std::string_view LegacyInputServiceWarningKey{ "inputServiceWarning" };
-static constexpr std::string_view LegacyWarnAboutLargePasteKey{ "largePasteWarning" };
-static constexpr std::string_view LegacyWarnAboutMultiLinePasteKey{ "multiLinePasteWarning" };
-static constexpr std::string_view LegacyConfirmCloseAllTabsKey{ "confirmCloseAllTabs" };
-
-// Method Description:
-// - Copies any extraneous data from the parent before completing a CreateChild call
-// Arguments:
-// - <none>
-// Return Value:
-// - <none>
-void GlobalAppSettings::_FinalizeInheritance()
-{
-    for (const auto& parent : _parents)
-    {
-        _actionMap->AddLeastImportantParent(parent->_actionMap);
-        _keybindingsWarnings.insert(_keybindingsWarnings.end(), parent->_keybindingsWarnings.begin(), parent->_keybindingsWarnings.end());
-
-        for (const auto& [k, v] : parent->_themes)
-        {
-            if (!_themes.HasKey(k))
-            {
-                _themes.Insert(k, v);
-            }
-        }
-    }
-    _actionMap->_FinalizeInheritance();
-}
-
-winrt::com_ptr<GlobalAppSettings> GlobalAppSettings::Copy() const
-{
-    auto globals{ winrt::make_self<GlobalAppSettings>() };
-
-    globals->_UnparsedDefaultProfile = _UnparsedDefaultProfile;
-
-    globals->_defaultProfile = _defaultProfile;
-    globals->_actionMap = _actionMap->Copy();
-    globals->_keybindingsWarnings = _keybindingsWarnings;
-
-    const auto aiInfo = AIConfig::CopyAIConfig(winrt::get_self<AIConfig>(_AIInfo));
-    globals->_AIInfo = *aiInfo;
-
-#define GLOBAL_SETTINGS_COPY(type, name, jsonKey, ...) \
-    globals->_##name = _##name;
-    MTSM_GLOBAL_SETTINGS(GLOBAL_SETTINGS_COPY)
-#undef GLOBAL_SETTINGS_COPY
-
-    if (_colorSchemes)
-    {
-        for (auto kv : _colorSchemes)
-        {
-            const auto schemeImpl{ winrt::get_self<ColorScheme>(kv.Value()) };
-            globals->_colorSchemes.Insert(kv.Key(), *schemeImpl->Copy());
-        }
-    }
-    if (_themes)
-    {
-        for (auto kv : _themes)
-        {
-            const auto themeImpl{ winrt::get_self<implementation::Theme>(kv.Value()) };
-            globals->_themes.Insert(kv.Key(), *themeImpl->Copy());
-        }
-    }
-    if (_NewTabMenu)
-    {
-        globals->_NewTabMenu = winrt::single_threaded_vector<Model::NewTabMenuEntry>();
-        for (const auto& entry : *_NewTabMenu)
-        {
-            globals->_NewTabMenu->Append(get_self<NewTabMenuEntry>(entry)->Copy());
-        }
-    }
-    if (_DisabledProfileSources)
-    {
-        globals->_DisabledProfileSources = winrt::single_threaded_vector<hstring>();
-        for (const auto& src : *_DisabledProfileSources)
-        {
-            globals->_DisabledProfileSources->Append(src);
-        }
-    }
-
-    for (const auto& parent : _parents)
-    {
-        globals->AddLeastImportantParent(parent->Copy());
-    }
-    return globals;
-}
-
-winrt::Windows::Foundation::Collections::IMapView<winrt::hstring, winrt::Microsoft::Terminal::Settings::Model::ColorScheme> GlobalAppSettings::ColorSchemes() noexcept
-{
-    return _colorSchemes.GetView();
-}
-
-#pragma region DefaultProfile
-
-void GlobalAppSettings::DefaultProfile(const winrt::guid& defaultProfile) noexcept
-{
-    _defaultProfile = defaultProfile;
-    _UnparsedDefaultProfile = Utils::GuidToString(defaultProfile);
-}
-
-winrt::guid GlobalAppSettings::DefaultProfile() const
-{
-    return _defaultProfile;
-}
-
-#pragma endregion
-
-winrt::Microsoft::Terminal::Settings::Model::ActionMap GlobalAppSettings::ActionMap() const noexcept
-{
-    return *_actionMap;
-}
-
-// Method Description:
-// - Create a new instance of this class from a serialized JsonObject.
-// Arguments:
-// - json: an object which should be a serialization of a GlobalAppSettings object.
-// Return Value:
-// - a new GlobalAppSettings instance created from the values in `json`
-winrt::com_ptr<GlobalAppSettings> GlobalAppSettings::FromJson(const Json::Value& json, const OriginTag origin)
-{
-    auto result = winrt::make_self<GlobalAppSettings>();
-    result->LayerJson(json, origin);
-    return result;
-}
-
-void GlobalAppSettings::LayerJson(const Json::Value& json, const OriginTag origin)
-{
-    JsonUtils::GetValueForKey(json, DefaultProfileKey, _UnparsedDefaultProfile);
-
-    // GH#8076 - when adding enum values to this key, we also changed it from
-    // "useTabSwitcher" to "tabSwitcherMode". Continue supporting
-    // "useTabSwitcher", but prefer "tabSwitcherMode"
-    _fixupsAppliedDuringLoad = JsonUtils::GetValueForKey(json, LegacyUseTabSwitcherModeKey, _TabSwitcherMode) || _fixupsAppliedDuringLoad;
-
-    _fixupsAppliedDuringLoad = JsonUtils::GetValueForKey(json, LegacyInputServiceWarningKey, _InputServiceWarning) || _fixupsAppliedDuringLoad;
-    _fixupsAppliedDuringLoad = JsonUtils::GetValueForKey(json, LegacyWarnAboutLargePasteKey, _WarnAboutLargePaste) || _fixupsAppliedDuringLoad;
-    _fixupsAppliedDuringLoad = JsonUtils::GetValueForKey(json, LegacyWarnAboutMultiLinePasteKey, _WarnAboutMultiLinePaste) || _fixupsAppliedDuringLoad;
-    _fixupsAppliedDuringLoad = JsonUtils::GetValueForKey(json, LegacyConfirmCloseAllTabsKey, _ConfirmCloseAllTabs) || _fixupsAppliedDuringLoad;
-
-    // AI Settings
-    auto aiInfoImpl = winrt::get_self<implementation::AIConfig>(_AIInfo);
-    aiInfoImpl->LayerJson(json);
-
-#define GLOBAL_SETTINGS_LAYER_JSON(type, name, jsonKey, ...) \
-    JsonUtils::GetValueForKey(json, jsonKey, _##name);       \
-    _logSettingIfSet(jsonKey, _##name.has_value());
-
-    MTSM_GLOBAL_SETTINGS(GLOBAL_SETTINGS_LAYER_JSON)
-#undef GLOBAL_SETTINGS_LAYER_JSON
-
-    // GH#11975 We only want to allow sensible values and prevent crashes, so we are clamping those values
-    // We only want to assign if the value did change through clamping,
-    // otherwise we could end up setting defaults that get persisted
-    if (this->HasInitialCols())
-    {
-        this->InitialCols(std::clamp(this->InitialCols(), 1, 999));
-    }
-    if (this->HasInitialRows())
-    {
-        this->InitialRows(std::clamp(this->InitialRows(), 1, 999));
-    }
-    LayerActionsFrom(json, origin, true);
-
-    // No need to update _fixupsAppliedDuringLoad here.
-    // We already handle this in SettingsLoader::FixupUserSettings().
-    JsonUtils::GetValueForKey(json, LegacyReloadEnvironmentVariablesKey, _legacyReloadEnvironmentVariables);
-    if (json[LegacyReloadEnvironmentVariablesKey.data()])
-    {
-        _logSettingSet(LegacyReloadEnvironmentVariablesKey);
-    }
-
-    JsonUtils::GetValueForKey(json, LegacyForceVTInputKey, _legacyForceVTInput);
-    if (json[LegacyForceVTInputKey.data()])
-    {
-        _logSettingSet(LegacyForceVTInputKey);
-    }
-
-    // Remove settings included in userDefaults
-    static constexpr std::array<std::pair<std::string_view, std::string_view>, 2> userDefaultSettings{ { { "copyOnSelect", "false" },
-                                                                                                         { "copyFormatting", "false" } } };
-    for (const auto& [setting, val] : userDefaultSettings)
-    {
-        if (const auto settingJson{ json.find(&*setting.cbegin(), (&*setting.cbegin()) + setting.size()) })
-        {
-            if (settingJson->asString() == val)
-            {
-                // false positive!
-                _changeLog.erase(std::string{ setting });
-            }
-        }
-    }
-}
-
-void GlobalAppSettings::LayerActionsFrom(const Json::Value& json, const OriginTag origin, const bool withKeybindings)
-{
-    // we want to do the keybindings map after the actions map so that we overwrite any leftover keybindings
-    // that might have existed in the first pass, in case the user did a partial update from legacy to modern
-    static constexpr std::array bindingsKeys{ ActionsKey, KeybindingsKey };
-    for (const auto& jsonKey : bindingsKeys)
-    {
-        if (auto bindings{ json[JsonKey(jsonKey)] })
-        {
-            auto warnings = _actionMap->LayerJson(bindings, origin, withKeybindings);
-
-            // It's possible that the user provided keybindings have some warnings
-            // in them - problems that we should alert the user to, but we can
-            // recover from. Most of these warnings cannot be detected later in the
-            // Validate settings phase, so we'll collect them now. If there were any
-            // warnings generated from parsing these keybindings, add them to our
-            // list of warnings.
-            _keybindingsWarnings.insert(_keybindingsWarnings.end(), warnings.begin(), warnings.end());
-        }
-    }
-}
-
-// Method Description:
-// - Adds the given colorscheme to our map of schemes, using its name as the key.
-// Arguments:
-// - scheme: the color scheme to add
-// Return Value:
-// - <none>
-void GlobalAppSettings::AddColorScheme(const Model::ColorScheme& scheme)
-{
-    _colorSchemes.Insert(scheme.Name(), scheme);
-}
-
-void GlobalAppSettings::RemoveColorScheme(hstring schemeName)
-{
-    _colorSchemes.TryRemove(schemeName);
-}
-
-winrt::Microsoft::Terminal::Settings::Model::ColorScheme GlobalAppSettings::DuplicateColorScheme(const Model::ColorScheme& source)
-{
-    THROW_HR_IF_NULL(E_INVALIDARG, source);
-
-    auto newName = fmt::format(FMT_COMPILE(L"{} ({})"), source.Name(), RS_(L"CopySuffix"));
-    auto nextCandidateIndex = 2;
-
-    // Check if this name already exists and if so, append a number
-    while (_colorSchemes.HasKey(newName))
-    {
-        // There is a theoretical unsigned integer wraparound, which is OK
-        newName = fmt::format(FMT_COMPILE(L"{} ({} {})"), source.Name(), RS_(L"CopySuffix"), nextCandidateIndex++);
-    }
-
-    auto duplicated{ winrt::get_self<ColorScheme>(source)->Copy() };
-    duplicated->Name(hstring{ newName });
-    duplicated->Origin(OriginTag::User);
-
-    AddColorScheme(*duplicated);
-    return *duplicated;
-}
-
-// Method Description:
-// - Return the warnings that we've collected during parsing the JSON for the
-//   keybindings. It's possible that the user provided keybindings have some
-//   warnings in them - problems that we should alert the user to, but we can
-//   recover from.
-// Arguments:
-// - <none>
-// Return Value:
-// - <none>
-const std::vector<winrt::Microsoft::Terminal::Settings::Model::SettingsLoadWarnings>& GlobalAppSettings::KeybindingsWarnings() const
-{
-    return _keybindingsWarnings;
-}
-
-// Method Description:
-// - Create a new serialized JsonObject from an instance of this class
-// Arguments:
-// - <none>
-// Return Value:
-// - the JsonObject representing this instance
-Json::Value GlobalAppSettings::ToJson()
-{
-    // These experimental options should be removed from the settings file if they're at their default value.
-    // This prevents them from sticking around forever, even if the user was just experimenting with them.
-    // One could consider this a workaround for the settings UI right now not having a "reset to default" button for these.
-    if (_GraphicsAPI == Control::GraphicsAPI::Automatic)
-    {
-        _GraphicsAPI.reset();
-    }
-    if (_TextMeasurement == Control::TextMeasurement::Graphemes)
-    {
-        _TextMeasurement.reset();
-    }
-    if (_DefaultInputScope == Control::DefaultInputScope::Default)
-    {
-        _DefaultInputScope.reset();
-    }
-
-    if (_DisablePartialInvalidation == false)
-    {
-        _DisablePartialInvalidation.reset();
-    }
-    if (_SoftwareRendering == false)
-    {
-        _SoftwareRendering.reset();
-    }
-
-    Json::Value json{ Json::ValueType::objectValue };
-
-    JsonUtils::SetValueForKey(json, DefaultProfileKey, _UnparsedDefaultProfile);
-
-#define GLOBAL_SETTINGS_TO_JSON(type, name, jsonKey, ...) \
-    JsonUtils::SetValueForKey(json, jsonKey, _##name);
-    MTSM_GLOBAL_SETTINGS(GLOBAL_SETTINGS_TO_JSON)
-#undef GLOBAL_SETTINGS_TO_JSON
-
-    json[JsonKey(ActionsKey)] = _actionMap->ToJson();
-    json[JsonKey(KeybindingsKey)] = _actionMap->KeyBindingsToJson();
-    if (auto aiJSON = winrt::get_self<AIConfig>(_AIInfo)->ToJson(); !aiJSON.empty())
-    {
-        json[JsonKey(AIInfoKey)] = std::move(aiJSON);
-    }
-
-    return json;
-}
-
-bool GlobalAppSettings::FixupsAppliedDuringLoad()
-{
-    return _fixupsAppliedDuringLoad || _actionMap->FixupsAppliedDuringLoad();
-}
-
-winrt::Microsoft::Terminal::Settings::Model::Theme GlobalAppSettings::CurrentTheme() noexcept
-{
-    auto requestedTheme = Model::Theme::IsSystemInDarkTheme() ?
-                              winrt::Windows::UI::Xaml::ElementTheme::Dark :
-                              winrt::Windows::UI::Xaml::ElementTheme::Light;
-
-    switch (requestedTheme)
-    {
-    case winrt::Windows::UI::Xaml::ElementTheme::Light:
-        return _themes.TryLookup(Theme().LightName());
-
-    case winrt::Windows::UI::Xaml::ElementTheme::Dark:
-        return _themes.TryLookup(Theme().DarkName());
-
-    case winrt::Windows::UI::Xaml::ElementTheme::Default:
-    default:
-        return nullptr;
-    }
-}
-
-void GlobalAppSettings::AddTheme(const Model::Theme& theme)
-{
-    _themes.Insert(theme.Name(), theme);
-}
-
-winrt::Windows::Foundation::Collections::IMapView<winrt::hstring, winrt::Microsoft::Terminal::Settings::Model::Theme> GlobalAppSettings::Themes() noexcept
-{
-    return _themes.GetView();
-}
-
-void GlobalAppSettings::ExpandCommands(const winrt::Windows::Foundation::Collections::IVectorView<Model::Profile>& profiles,
-                                       const winrt::Windows::Foundation::Collections::IMapView<winrt::hstring, Model::ColorScheme>& schemes)
-{
-    _actionMap->ExpandCommands(profiles, schemes);
-}
-
-bool GlobalAppSettings::ShouldUsePersistedLayout() const
-{
-    return FirstWindowPreference() == FirstWindowPreference::PersistedWindowLayout;
-}
-
-<<<<<<< HEAD
-winrt::Microsoft::Terminal::Settings::Model::AIConfig GlobalAppSettings::AIInfo()
-{
-    return _AIInfo;
-=======
-void GlobalAppSettings::ResolveMediaResources(const Model::MediaResourceResolver& resolver)
-{
-    _actionMap->ResolveMediaResourcesWithBasePath(SourceBasePath, resolver);
-    if (_NewTabMenu)
-    {
-        for (const auto& entry : *_NewTabMenu)
-        {
-            if (const auto resolvable{ entry.try_as<IPathlessMediaResourceContainer>() })
-            {
-                resolvable->ResolveMediaResourcesWithBasePath(SourceBasePath, resolver);
-            }
-        }
-    }
-    for (auto& parent : _parents)
-    {
-        parent->ResolveMediaResources(resolver);
-    }
->>>>>>> c0f9a198
-}
-
-void GlobalAppSettings::_logSettingSet(const std::string_view& setting)
-{
-    if (setting == "theme")
-    {
-        if (_Theme.has_value())
-        {
-            // ThemePair always has a Dark/Light value,
-            // so we need to check if they were explicitly set
-            if (_Theme->DarkName() == _Theme->LightName())
-            {
-                _changeLog.emplace(setting);
-            }
-            else
-            {
-                _changeLog.emplace(fmt::format(FMT_COMPILE("{}.{}"), setting, "dark"));
-                _changeLog.emplace(fmt::format(FMT_COMPILE("{}.{}"), setting, "light"));
-            }
-        }
-    }
-    else if (setting == "newTabMenu")
-    {
-        if (_NewTabMenu.has_value())
-        {
-            for (const auto& entry : *_NewTabMenu)
-            {
-                std::string entryType;
-                switch (entry.Type())
-                {
-                case NewTabMenuEntryType::Profile:
-                    entryType = "profile";
-                    break;
-                case NewTabMenuEntryType::Separator:
-                    entryType = "separator";
-                    break;
-                case NewTabMenuEntryType::Folder:
-                    entryType = "folder";
-                    break;
-                case NewTabMenuEntryType::RemainingProfiles:
-                    entryType = "remainingProfiles";
-                    break;
-                case NewTabMenuEntryType::MatchProfiles:
-                    entryType = "matchProfiles";
-                    break;
-                case NewTabMenuEntryType::Action:
-                    entryType = "action";
-                    break;
-                case NewTabMenuEntryType::Invalid:
-                    // ignore invalid
-                    continue;
-                }
-                _changeLog.emplace(fmt::format(FMT_COMPILE("{}.{}"), setting, entryType));
-            }
-        }
-    }
-    else
-    {
-        _changeLog.emplace(setting);
-    }
-}
-
-void GlobalAppSettings::_logSettingIfSet(const std::string_view& setting, const bool isSet)
-{
-    if (isSet)
-    {
-        // Exclude some false positives from userDefaults.json
-        const bool settingCopyFormattingToDefault = til::equals_insensitive_ascii(setting, "copyFormatting") && _CopyFormatting.has_value() && _CopyFormatting.value() == static_cast<Control::CopyFormat>(0);
-        const bool settingNTMToDefault = til::equals_insensitive_ascii(setting, "newTabMenu") && _NewTabMenu.has_value() && _NewTabMenu->Size() == 1 && _NewTabMenu->GetAt(0).Type() == NewTabMenuEntryType::RemainingProfiles;
-        if (!settingCopyFormattingToDefault && !settingNTMToDefault)
-        {
-            _logSettingSet(setting);
-        }
-    }
-}
-
-void GlobalAppSettings::LogSettingChanges(std::set<std::string>& changes, const std::string_view& context) const
-{
-    for (const auto& setting : _changeLog)
-    {
-        changes.emplace(fmt::format(FMT_COMPILE("{}.{}"), context, setting));
-    }
-}
+// Copyright (c) Microsoft Corporation.
+// Licensed under the MIT license.
+
+#include "pch.h"
+#include "GlobalAppSettings.h"
+#include "../../types/inc/Utils.hpp"
+#include "JsonUtils.h"
+#include "KeyChordSerialization.h"
+
+#include "GlobalAppSettings.g.cpp"
+
+#include "MediaResourceSupport.h"
+
+#include <LibraryResources.h>
+
+using namespace Microsoft::Terminal::Settings::Model;
+using namespace winrt::Microsoft::Terminal::Settings::Model::implementation;
+using namespace winrt::Windows::UI::Xaml;
+using namespace ::Microsoft::Console;
+using namespace winrt::Microsoft::UI::Xaml::Controls;
+
+static constexpr std::string_view KeybindingsKey{ "keybindings" };
+static constexpr std::string_view ActionsKey{ "actions" };
+static constexpr std::string_view ThemeKey{ "theme" };
+static constexpr std::string_view DefaultProfileKey{ "defaultProfile" };
+static constexpr std::string_view LegacyUseTabSwitcherModeKey{ "useTabSwitcher" };
+static constexpr std::string_view LegacyReloadEnvironmentVariablesKey{ "compatibility.reloadEnvironmentVariables" };
+static constexpr std::string_view AIInfoKey{ "aiConfig" };
+static constexpr std::string_view LegacyForceVTInputKey{ "experimental.input.forceVT" };
+static constexpr std::string_view LegacyInputServiceWarningKey{ "inputServiceWarning" };
+static constexpr std::string_view LegacyWarnAboutLargePasteKey{ "largePasteWarning" };
+static constexpr std::string_view LegacyWarnAboutMultiLinePasteKey{ "multiLinePasteWarning" };
+static constexpr std::string_view LegacyConfirmCloseAllTabsKey{ "confirmCloseAllTabs" };
+
+// Method Description:
+// - Copies any extraneous data from the parent before completing a CreateChild call
+// Arguments:
+// - <none>
+// Return Value:
+// - <none>
+void GlobalAppSettings::_FinalizeInheritance()
+{
+    for (const auto& parent : _parents)
+    {
+        _actionMap->AddLeastImportantParent(parent->_actionMap);
+        _keybindingsWarnings.insert(_keybindingsWarnings.end(), parent->_keybindingsWarnings.begin(), parent->_keybindingsWarnings.end());
+
+        for (const auto& [k, v] : parent->_themes)
+        {
+            if (!_themes.HasKey(k))
+            {
+                _themes.Insert(k, v);
+            }
+        }
+    }
+    _actionMap->_FinalizeInheritance();
+}
+
+winrt::com_ptr<GlobalAppSettings> GlobalAppSettings::Copy() const
+{
+    auto globals{ winrt::make_self<GlobalAppSettings>() };
+
+    globals->_UnparsedDefaultProfile = _UnparsedDefaultProfile;
+
+    globals->_defaultProfile = _defaultProfile;
+    globals->_actionMap = _actionMap->Copy();
+    globals->_keybindingsWarnings = _keybindingsWarnings;
+
+    const auto aiInfo = AIConfig::CopyAIConfig(winrt::get_self<AIConfig>(_AIInfo));
+    globals->_AIInfo = *aiInfo;
+
+#define GLOBAL_SETTINGS_COPY(type, name, jsonKey, ...) \
+    globals->_##name = _##name;
+    MTSM_GLOBAL_SETTINGS(GLOBAL_SETTINGS_COPY)
+#undef GLOBAL_SETTINGS_COPY
+
+    if (_colorSchemes)
+    {
+        for (auto kv : _colorSchemes)
+        {
+            const auto schemeImpl{ winrt::get_self<ColorScheme>(kv.Value()) };
+            globals->_colorSchemes.Insert(kv.Key(), *schemeImpl->Copy());
+        }
+    }
+    if (_themes)
+    {
+        for (auto kv : _themes)
+        {
+            const auto themeImpl{ winrt::get_self<implementation::Theme>(kv.Value()) };
+            globals->_themes.Insert(kv.Key(), *themeImpl->Copy());
+        }
+    }
+    if (_NewTabMenu)
+    {
+        globals->_NewTabMenu = winrt::single_threaded_vector<Model::NewTabMenuEntry>();
+        for (const auto& entry : *_NewTabMenu)
+        {
+            globals->_NewTabMenu->Append(get_self<NewTabMenuEntry>(entry)->Copy());
+        }
+    }
+    if (_DisabledProfileSources)
+    {
+        globals->_DisabledProfileSources = winrt::single_threaded_vector<hstring>();
+        for (const auto& src : *_DisabledProfileSources)
+        {
+            globals->_DisabledProfileSources->Append(src);
+        }
+    }
+
+    for (const auto& parent : _parents)
+    {
+        globals->AddLeastImportantParent(parent->Copy());
+    }
+    return globals;
+}
+
+winrt::Windows::Foundation::Collections::IMapView<winrt::hstring, winrt::Microsoft::Terminal::Settings::Model::ColorScheme> GlobalAppSettings::ColorSchemes() noexcept
+{
+    return _colorSchemes.GetView();
+}
+
+#pragma region DefaultProfile
+
+void GlobalAppSettings::DefaultProfile(const winrt::guid& defaultProfile) noexcept
+{
+    _defaultProfile = defaultProfile;
+    _UnparsedDefaultProfile = Utils::GuidToString(defaultProfile);
+}
+
+winrt::guid GlobalAppSettings::DefaultProfile() const
+{
+    return _defaultProfile;
+}
+
+#pragma endregion
+
+winrt::Microsoft::Terminal::Settings::Model::ActionMap GlobalAppSettings::ActionMap() const noexcept
+{
+    return *_actionMap;
+}
+
+// Method Description:
+// - Create a new instance of this class from a serialized JsonObject.
+// Arguments:
+// - json: an object which should be a serialization of a GlobalAppSettings object.
+// Return Value:
+// - a new GlobalAppSettings instance created from the values in `json`
+winrt::com_ptr<GlobalAppSettings> GlobalAppSettings::FromJson(const Json::Value& json, const OriginTag origin)
+{
+    auto result = winrt::make_self<GlobalAppSettings>();
+    result->LayerJson(json, origin);
+    return result;
+}
+
+void GlobalAppSettings::LayerJson(const Json::Value& json, const OriginTag origin)
+{
+    JsonUtils::GetValueForKey(json, DefaultProfileKey, _UnparsedDefaultProfile);
+
+    // GH#8076 - when adding enum values to this key, we also changed it from
+    // "useTabSwitcher" to "tabSwitcherMode". Continue supporting
+    // "useTabSwitcher", but prefer "tabSwitcherMode"
+    _fixupsAppliedDuringLoad = JsonUtils::GetValueForKey(json, LegacyUseTabSwitcherModeKey, _TabSwitcherMode) || _fixupsAppliedDuringLoad;
+
+    _fixupsAppliedDuringLoad = JsonUtils::GetValueForKey(json, LegacyInputServiceWarningKey, _InputServiceWarning) || _fixupsAppliedDuringLoad;
+    _fixupsAppliedDuringLoad = JsonUtils::GetValueForKey(json, LegacyWarnAboutLargePasteKey, _WarnAboutLargePaste) || _fixupsAppliedDuringLoad;
+    _fixupsAppliedDuringLoad = JsonUtils::GetValueForKey(json, LegacyWarnAboutMultiLinePasteKey, _WarnAboutMultiLinePaste) || _fixupsAppliedDuringLoad;
+    _fixupsAppliedDuringLoad = JsonUtils::GetValueForKey(json, LegacyConfirmCloseAllTabsKey, _ConfirmCloseAllTabs) || _fixupsAppliedDuringLoad;
+
+    // AI Settings
+    auto aiInfoImpl = winrt::get_self<implementation::AIConfig>(_AIInfo);
+    aiInfoImpl->LayerJson(json);
+
+#define GLOBAL_SETTINGS_LAYER_JSON(type, name, jsonKey, ...) \
+    JsonUtils::GetValueForKey(json, jsonKey, _##name);       \
+    _logSettingIfSet(jsonKey, _##name.has_value());
+
+    MTSM_GLOBAL_SETTINGS(GLOBAL_SETTINGS_LAYER_JSON)
+#undef GLOBAL_SETTINGS_LAYER_JSON
+
+    // GH#11975 We only want to allow sensible values and prevent crashes, so we are clamping those values
+    // We only want to assign if the value did change through clamping,
+    // otherwise we could end up setting defaults that get persisted
+    if (this->HasInitialCols())
+    {
+        this->InitialCols(std::clamp(this->InitialCols(), 1, 999));
+    }
+    if (this->HasInitialRows())
+    {
+        this->InitialRows(std::clamp(this->InitialRows(), 1, 999));
+    }
+    LayerActionsFrom(json, origin, true);
+
+    // No need to update _fixupsAppliedDuringLoad here.
+    // We already handle this in SettingsLoader::FixupUserSettings().
+    JsonUtils::GetValueForKey(json, LegacyReloadEnvironmentVariablesKey, _legacyReloadEnvironmentVariables);
+    if (json[LegacyReloadEnvironmentVariablesKey.data()])
+    {
+        _logSettingSet(LegacyReloadEnvironmentVariablesKey);
+    }
+
+    JsonUtils::GetValueForKey(json, LegacyForceVTInputKey, _legacyForceVTInput);
+    if (json[LegacyForceVTInputKey.data()])
+    {
+        _logSettingSet(LegacyForceVTInputKey);
+    }
+
+    // Remove settings included in userDefaults
+    static constexpr std::array<std::pair<std::string_view, std::string_view>, 2> userDefaultSettings{ { { "copyOnSelect", "false" },
+                                                                                                         { "copyFormatting", "false" } } };
+    for (const auto& [setting, val] : userDefaultSettings)
+    {
+        if (const auto settingJson{ json.find(&*setting.cbegin(), (&*setting.cbegin()) + setting.size()) })
+        {
+            if (settingJson->asString() == val)
+            {
+                // false positive!
+                _changeLog.erase(std::string{ setting });
+            }
+        }
+    }
+}
+
+void GlobalAppSettings::LayerActionsFrom(const Json::Value& json, const OriginTag origin, const bool withKeybindings)
+{
+    // we want to do the keybindings map after the actions map so that we overwrite any leftover keybindings
+    // that might have existed in the first pass, in case the user did a partial update from legacy to modern
+    static constexpr std::array bindingsKeys{ ActionsKey, KeybindingsKey };
+    for (const auto& jsonKey : bindingsKeys)
+    {
+        if (auto bindings{ json[JsonKey(jsonKey)] })
+        {
+            auto warnings = _actionMap->LayerJson(bindings, origin, withKeybindings);
+
+            // It's possible that the user provided keybindings have some warnings
+            // in them - problems that we should alert the user to, but we can
+            // recover from. Most of these warnings cannot be detected later in the
+            // Validate settings phase, so we'll collect them now. If there were any
+            // warnings generated from parsing these keybindings, add them to our
+            // list of warnings.
+            _keybindingsWarnings.insert(_keybindingsWarnings.end(), warnings.begin(), warnings.end());
+        }
+    }
+}
+
+// Method Description:
+// - Adds the given colorscheme to our map of schemes, using its name as the key.
+// Arguments:
+// - scheme: the color scheme to add
+// Return Value:
+// - <none>
+void GlobalAppSettings::AddColorScheme(const Model::ColorScheme& scheme)
+{
+    _colorSchemes.Insert(scheme.Name(), scheme);
+}
+
+void GlobalAppSettings::RemoveColorScheme(hstring schemeName)
+{
+    _colorSchemes.TryRemove(schemeName);
+}
+
+winrt::Microsoft::Terminal::Settings::Model::ColorScheme GlobalAppSettings::DuplicateColorScheme(const Model::ColorScheme& source)
+{
+    THROW_HR_IF_NULL(E_INVALIDARG, source);
+
+    auto newName = fmt::format(FMT_COMPILE(L"{} ({})"), source.Name(), RS_(L"CopySuffix"));
+    auto nextCandidateIndex = 2;
+
+    // Check if this name already exists and if so, append a number
+    while (_colorSchemes.HasKey(newName))
+    {
+        // There is a theoretical unsigned integer wraparound, which is OK
+        newName = fmt::format(FMT_COMPILE(L"{} ({} {})"), source.Name(), RS_(L"CopySuffix"), nextCandidateIndex++);
+    }
+
+    auto duplicated{ winrt::get_self<ColorScheme>(source)->Copy() };
+    duplicated->Name(hstring{ newName });
+    duplicated->Origin(OriginTag::User);
+
+    AddColorScheme(*duplicated);
+    return *duplicated;
+}
+
+// Method Description:
+// - Return the warnings that we've collected during parsing the JSON for the
+//   keybindings. It's possible that the user provided keybindings have some
+//   warnings in them - problems that we should alert the user to, but we can
+//   recover from.
+// Arguments:
+// - <none>
+// Return Value:
+// - <none>
+const std::vector<winrt::Microsoft::Terminal::Settings::Model::SettingsLoadWarnings>& GlobalAppSettings::KeybindingsWarnings() const
+{
+    return _keybindingsWarnings;
+}
+
+// Method Description:
+// - Create a new serialized JsonObject from an instance of this class
+// Arguments:
+// - <none>
+// Return Value:
+// - the JsonObject representing this instance
+Json::Value GlobalAppSettings::ToJson()
+{
+    // These experimental options should be removed from the settings file if they're at their default value.
+    // This prevents them from sticking around forever, even if the user was just experimenting with them.
+    // One could consider this a workaround for the settings UI right now not having a "reset to default" button for these.
+    if (_GraphicsAPI == Control::GraphicsAPI::Automatic)
+    {
+        _GraphicsAPI.reset();
+    }
+    if (_TextMeasurement == Control::TextMeasurement::Graphemes)
+    {
+        _TextMeasurement.reset();
+    }
+    if (_DefaultInputScope == Control::DefaultInputScope::Default)
+    {
+        _DefaultInputScope.reset();
+    }
+
+    if (_DisablePartialInvalidation == false)
+    {
+        _DisablePartialInvalidation.reset();
+    }
+    if (_SoftwareRendering == false)
+    {
+        _SoftwareRendering.reset();
+    }
+
+    Json::Value json{ Json::ValueType::objectValue };
+
+    JsonUtils::SetValueForKey(json, DefaultProfileKey, _UnparsedDefaultProfile);
+
+#define GLOBAL_SETTINGS_TO_JSON(type, name, jsonKey, ...) \
+    JsonUtils::SetValueForKey(json, jsonKey, _##name);
+    MTSM_GLOBAL_SETTINGS(GLOBAL_SETTINGS_TO_JSON)
+#undef GLOBAL_SETTINGS_TO_JSON
+
+    json[JsonKey(ActionsKey)] = _actionMap->ToJson();
+    json[JsonKey(KeybindingsKey)] = _actionMap->KeyBindingsToJson();
+    if (auto aiJSON = winrt::get_self<AIConfig>(_AIInfo)->ToJson(); !aiJSON.empty())
+    {
+        json[JsonKey(AIInfoKey)] = std::move(aiJSON);
+    }
+
+    return json;
+}
+
+bool GlobalAppSettings::FixupsAppliedDuringLoad()
+{
+    return _fixupsAppliedDuringLoad || _actionMap->FixupsAppliedDuringLoad();
+}
+
+winrt::Microsoft::Terminal::Settings::Model::Theme GlobalAppSettings::CurrentTheme() noexcept
+{
+    auto requestedTheme = Model::Theme::IsSystemInDarkTheme() ?
+                              winrt::Windows::UI::Xaml::ElementTheme::Dark :
+                              winrt::Windows::UI::Xaml::ElementTheme::Light;
+
+    switch (requestedTheme)
+    {
+    case winrt::Windows::UI::Xaml::ElementTheme::Light:
+        return _themes.TryLookup(Theme().LightName());
+
+    case winrt::Windows::UI::Xaml::ElementTheme::Dark:
+        return _themes.TryLookup(Theme().DarkName());
+
+    case winrt::Windows::UI::Xaml::ElementTheme::Default:
+    default:
+        return nullptr;
+    }
+}
+
+void GlobalAppSettings::AddTheme(const Model::Theme& theme)
+{
+    _themes.Insert(theme.Name(), theme);
+}
+
+winrt::Windows::Foundation::Collections::IMapView<winrt::hstring, winrt::Microsoft::Terminal::Settings::Model::Theme> GlobalAppSettings::Themes() noexcept
+{
+    return _themes.GetView();
+}
+
+void GlobalAppSettings::ExpandCommands(const winrt::Windows::Foundation::Collections::IVectorView<Model::Profile>& profiles,
+                                       const winrt::Windows::Foundation::Collections::IMapView<winrt::hstring, Model::ColorScheme>& schemes)
+{
+    _actionMap->ExpandCommands(profiles, schemes);
+}
+
+bool GlobalAppSettings::ShouldUsePersistedLayout() const
+{
+    return FirstWindowPreference() == FirstWindowPreference::PersistedWindowLayout;
+}
+
+winrt::Microsoft::Terminal::Settings::Model::AIConfig GlobalAppSettings::AIInfo()
+{
+    return _AIInfo;
+}
+
+void GlobalAppSettings::ResolveMediaResources(const Model::MediaResourceResolver& resolver)
+{
+    _actionMap->ResolveMediaResourcesWithBasePath(SourceBasePath, resolver);
+    if (_NewTabMenu)
+    {
+        for (const auto& entry : *_NewTabMenu)
+        {
+            if (const auto resolvable{ entry.try_as<IPathlessMediaResourceContainer>() })
+            {
+                resolvable->ResolveMediaResourcesWithBasePath(SourceBasePath, resolver);
+            }
+        }
+    }
+    for (auto& parent : _parents)
+    {
+        parent->ResolveMediaResources(resolver);
+    }
+}
+
+void GlobalAppSettings::_logSettingSet(const std::string_view& setting)
+{
+    if (setting == "theme")
+    {
+        if (_Theme.has_value())
+        {
+            // ThemePair always has a Dark/Light value,
+            // so we need to check if they were explicitly set
+            if (_Theme->DarkName() == _Theme->LightName())
+            {
+                _changeLog.emplace(setting);
+            }
+            else
+            {
+                _changeLog.emplace(fmt::format(FMT_COMPILE("{}.{}"), setting, "dark"));
+                _changeLog.emplace(fmt::format(FMT_COMPILE("{}.{}"), setting, "light"));
+            }
+        }
+    }
+    else if (setting == "newTabMenu")
+    {
+        if (_NewTabMenu.has_value())
+        {
+            for (const auto& entry : *_NewTabMenu)
+            {
+                std::string entryType;
+                switch (entry.Type())
+                {
+                case NewTabMenuEntryType::Profile:
+                    entryType = "profile";
+                    break;
+                case NewTabMenuEntryType::Separator:
+                    entryType = "separator";
+                    break;
+                case NewTabMenuEntryType::Folder:
+                    entryType = "folder";
+                    break;
+                case NewTabMenuEntryType::RemainingProfiles:
+                    entryType = "remainingProfiles";
+                    break;
+                case NewTabMenuEntryType::MatchProfiles:
+                    entryType = "matchProfiles";
+                    break;
+                case NewTabMenuEntryType::Action:
+                    entryType = "action";
+                    break;
+                case NewTabMenuEntryType::Invalid:
+                    // ignore invalid
+                    continue;
+                }
+                _changeLog.emplace(fmt::format(FMT_COMPILE("{}.{}"), setting, entryType));
+            }
+        }
+    }
+    else
+    {
+        _changeLog.emplace(setting);
+    }
+}
+
+void GlobalAppSettings::_logSettingIfSet(const std::string_view& setting, const bool isSet)
+{
+    if (isSet)
+    {
+        // Exclude some false positives from userDefaults.json
+        const bool settingCopyFormattingToDefault = til::equals_insensitive_ascii(setting, "copyFormatting") && _CopyFormatting.has_value() && _CopyFormatting.value() == static_cast<Control::CopyFormat>(0);
+        const bool settingNTMToDefault = til::equals_insensitive_ascii(setting, "newTabMenu") && _NewTabMenu.has_value() && _NewTabMenu->Size() == 1 && _NewTabMenu->GetAt(0).Type() == NewTabMenuEntryType::RemainingProfiles;
+        if (!settingCopyFormattingToDefault && !settingNTMToDefault)
+        {
+            _logSettingSet(setting);
+        }
+    }
+}
+
+void GlobalAppSettings::LogSettingChanges(std::set<std::string>& changes, const std::string_view& context) const
+{
+    for (const auto& setting : _changeLog)
+    {
+        changes.emplace(fmt::format(FMT_COMPILE("{}.{}"), context, setting));
+    }
+}