// THIS IS AN AUTO-GENERATED FILE! Changes to this file will be ignored.
{
    "defaultProfile": "{61c54bbd-c2c6-5271-96e7-009a87ff44bf}",

    // Launch Settings
    "initialCols": 120,
    "initialRows": 30,
    "launchMode": "default",
    "alwaysOnTop": false,

    // Selection
    "copyOnSelect": false,
    "copyFormatting": true,
    "trimBlockSelection": true,
    "trimPaste": true,
    "wordDelimiters": " /\\()\"'-.,:;<>~!@#$%^&*|+=[]{}~?\u2502",

    // Tab UI
    "alwaysShowTabs": true,
    "showTabsInTitlebar": true,
    "showTerminalTitleInTitlebar": true,
    "tabWidthMode": "equal",
    "tabSwitcherMode": "inOrder",
    "showAdminShield": true,

    // Miscellaneous
    "confirmCloseAllTabs": true,
    "startOnUserLogin": false,
    "theme": "dark",
    "snapToGridOnResize": true,
    "disableAnimations": false,
    "startupActions": "",
    "focusFollowMouse": false,
    "minimizeToNotificationArea": false,
    "alwaysShowNotificationIcon": false,

    "profiles":
    [
        {
            "guid": "{61c54bbd-c2c6-5271-96e7-009a87ff44bf}",
            "name": "Windows PowerShell",
            "commandline": "%SystemRoot%\\System32\\WindowsPowerShell\\v1.0\\powershell.exe",
            "icon": "ms-appx:///ProfileIcons/{61c54bbd-c2c6-5271-96e7-009a87ff44bf}.png",
            "colorScheme": "Campbell",
            "antialiasingMode": "grayscale",
            "closeOnExit": "automatic",
            "cursorShape": "bar",
            "fontFace": "Cascadia Mono",
            "fontSize": 12,
            "hidden": false,
            "historySize": 9001,
            "padding": "8, 8, 8, 8",
            "snapOnInput": true,
            "altGrAliasing": true,
            "startingDirectory": "%USERPROFILE%",
            "useAcrylic": false
        },
        {
            "guid": "{0caa0dad-35be-5f56-a8ff-afceeeaa6101}",
            "name": "Command Prompt",
            "commandline": "%SystemRoot%\\System32\\cmd.exe",
            "icon": "ms-appx:///ProfileIcons/{0caa0dad-35be-5f56-a8ff-afceeeaa6101}.png",
            "colorScheme": "Campbell",
            "antialiasingMode": "grayscale",
            "closeOnExit": "automatic",
            "cursorShape": "bar",
            "fontFace": "Cascadia Mono",
            "fontSize": 12,
            "hidden": false,
            "historySize": 9001,
            "padding": "8, 8, 8, 8",
            "snapOnInput": true,
            "altGrAliasing": true,
            "startingDirectory": "%USERPROFILE%",
            "useAcrylic": false
        }
    ],
    "schemes":
    [
        // A profile can override the following color scheme values:
        //   - "foreground"
        //   - "background"
        //   - "cursorColor"
        {
            "name": "Campbell",
            "foreground": "#CCCCCC",
            "background": "#0C0C0C",
            "cursorColor": "#FFFFFF",
            "black": "#0C0C0C",
            "red": "#C50F1F",
            "green": "#13A10E",
            "yellow": "#C19C00",
            "blue": "#0037DA",
            "purple": "#881798",
            "cyan": "#3A96DD",
            "white": "#CCCCCC",
            "brightBlack": "#767676",
            "brightRed": "#E74856",
            "brightGreen": "#16C60C",
            "brightYellow": "#F9F1A5",
            "brightBlue": "#3B78FF",
            "brightPurple": "#B4009E",
            "brightCyan": "#61D6D6",
            "brightWhite": "#F2F2F2"
        },
        {
            "name": "Campbell Powershell",
            "foreground": "#CCCCCC",
            "background": "#012456",
            "cursorColor": "#FFFFFF",
            "black": "#0C0C0C",
            "red": "#C50F1F",
            "green": "#13A10E",
            "yellow": "#C19C00",
            "blue": "#0037DA",
            "purple": "#881798",
            "cyan": "#3A96DD",
            "white": "#CCCCCC",
            "brightBlack": "#767676",
            "brightRed": "#E74856",
            "brightGreen": "#16C60C",
            "brightYellow": "#F9F1A5",
            "brightBlue": "#3B78FF",
            "brightPurple": "#B4009E",
            "brightCyan": "#61D6D6",
            "brightWhite": "#F2F2F2"
        },
        {
            "name": "Vintage",
            "foreground": "#C0C0C0",
            "background": "#000000",
            "cursorColor": "#FFFFFF",
            "black": "#000000",
            "red": "#800000",
            "green": "#008000",
            "yellow": "#808000",
            "blue": "#000080",
            "purple": "#800080",
            "cyan": "#008080",
            "white": "#C0C0C0",
            "brightBlack": "#808080",
            "brightRed": "#FF0000",
            "brightGreen": "#00FF00",
            "brightYellow": "#FFFF00",
            "brightBlue": "#0000FF",
            "brightPurple": "#FF00FF",
            "brightCyan": "#00FFFF",
            "brightWhite": "#FFFFFF"
        },
        {
            "name": "One Half Dark",
            "foreground": "#DCDFE4",
            "background": "#282C34",
            "cursorColor": "#FFFFFF",
            "black": "#282C34",
            "red": "#E06C75",
            "green": "#98C379",
            "yellow": "#E5C07B",
            "blue": "#61AFEF",
            "purple": "#C678DD",
            "cyan": "#56B6C2",
            "white": "#DCDFE4",
            "brightBlack": "#5A6374",
            "brightRed": "#E06C75",
            "brightGreen": "#98C379",
            "brightYellow": "#E5C07B",
            "brightBlue": "#61AFEF",
            "brightPurple": "#C678DD",
            "brightCyan": "#56B6C2",
            "brightWhite": "#DCDFE4"
        },
        {
            "name": "One Half Light",
            "foreground": "#383A42",
            "background": "#FAFAFA",
            "cursorColor": "#4F525D",
            "selectionBackground": "#383A42",
            "black": "#383A42",
            "red": "#E45649",
            "green": "#50A14F",
            "yellow": "#C18301",
            "blue": "#0184BC",
            "purple": "#A626A4",
            "cyan": "#0997B3",
            "white": "#FAFAFA",
            "brightBlack": "#4F525D",
            "brightRed": "#DF6C75",
            "brightGreen": "#98C379",
            "brightYellow": "#E4C07A",
            "brightBlue": "#61AFEF",
            "brightPurple": "#C577DD",
            "brightCyan": "#56B5C1",
            "brightWhite": "#FFFFFF"
        },
        {
            "name": "Solarized Dark",
            "foreground": "#839496",
            "background": "#002B36",
            "cursorColor": "#FFFFFF",
            "black": "#002B36",
            "red": "#DC322F",
            "green": "#859900",
            "yellow": "#B58900",
            "blue": "#268BD2",
            "purple": "#D33682",
            "cyan": "#2AA198",
            "white": "#EEE8D5",
            "brightBlack": "#073642",
            "brightRed": "#CB4B16",
            "brightGreen": "#586E75",
            "brightYellow": "#657B83",
            "brightBlue": "#839496",
            "brightPurple": "#6C71C4",
            "brightCyan": "#93A1A1",
            "brightWhite": "#FDF6E3"
        },
        {
            "name": "Solarized Light",
            "foreground": "#657B83",
            "background": "#FDF6E3",
            "cursorColor": "#002B36",
            "selectionBackground": "#2C4D57",
            "black": "#002B36",
            "red": "#DC322F",
            "green": "#859900",
            "yellow": "#B58900",
            "blue": "#268BD2",
            "purple": "#D33682",
            "cyan": "#2AA198",
            "white": "#EEE8D5",
            "brightBlack": "#073642",
            "brightRed": "#CB4B16",
            "brightGreen": "#586E75",
            "brightYellow": "#657B83",
            "brightBlue": "#839496",
            "brightPurple": "#6C71C4",
            "brightCyan": "#93A1A1",
            "brightWhite": "#FDF6E3"
        },
        {
            "name": "Tango Dark",
            "foreground": "#D3D7CF",
            "background": "#000000",
            "cursorColor": "#FFFFFF",
            "black": "#000000",
            "red": "#CC0000",
            "green": "#4E9A06",
            "yellow": "#C4A000",
            "blue": "#3465A4",
            "purple": "#75507B",
            "cyan": "#06989A",
            "white": "#D3D7CF",
            "brightBlack": "#555753",
            "brightRed": "#EF2929",
            "brightGreen": "#8AE234",
            "brightYellow": "#FCE94F",
            "brightBlue": "#729FCF",
            "brightPurple": "#AD7FA8",
            "brightCyan": "#34E2E2",
            "brightWhite": "#EEEEEC"
        },
        {
            "name": "Tango Light",
            "foreground": "#555753",
            "background": "#FFFFFF",
            "cursorColor": "#000000",
            "selectionBackground": "#141414",
            "black": "#000000",
            "red": "#CC0000",
            "green": "#4E9A06",
            "yellow": "#C4A000",
            "blue": "#3465A4",
            "purple": "#75507B",
            "cyan": "#06989A",
            "white": "#D3D7CF",
            "brightBlack": "#555753",
            "brightRed": "#EF2929",
            "brightGreen": "#8AE234",
            "brightYellow": "#FCE94F",
            "brightBlue": "#729FCF",
            "brightPurple": "#AD7FA8",
            "brightCyan": "#34E2E2",
            "brightWhite": "#EEEEEC"
        },
        {
            "name": "Dark+",
            "foreground": "#cccccc",
            "background": "#1e1e1e",
            "cursorColor": "#808080",
            "selectionBackground": "#ffffff",
            "black": "#000000",
            "red": "#cd3131",
            "green": "#0dbc79",
            "yellow": "#e5e510",
            "blue": "#2472c8",
            "purple": "#bc3fbc",
            "cyan": "#11a8cd",
            "white": "#e5e5e5",
            "brightBlack": "#666666",
            "brightRed": "#f14c4c",
            "brightGreen": "#23d18b",
            "brightYellow": "#f5f543",
            "brightBlue": "#3b8eea",
            "brightPurple": "#d670d6",
            "brightCyan": "#29b8db",
            "brightWhite": "#e5e5e5"
        },
        {
            "background": "#000000",
            "black": "#000000",
            "blue": "#0000AA",
            "brightBlack": "#555555",
            "brightBlue": "#5555FF",
            "brightCyan": "#55FFFF",
            "brightGreen": "#55FF55",
            "brightPurple": "#FF55FF",
            "brightRed": "#FF5555",
            "brightWhite": "#FFFFFF",
            "brightYellow": "#FFFF55",
            "cursorColor": "#00AA00",
            "cyan": "#00AAAA",
            "foreground": "#AAAAAA",
            "green": "#00AA00",
            "name": "CGA",
            "purple": "#AA00AA",
            "red": "#AA0000",
            "selectionBackground": "#FFFFFF",
            "white": "#AAAAAA",
            "yellow": "#AA5500"
        },
        {
            "background": "#000000",
            "black": "#000000",
            "blue": "#0000AA",
            "brightBlack": "#555555",
            "brightBlue": "#5555FF",
            "brightCyan": "#55FFFF",
            "brightGreen": "#55FF55",
            "brightPurple": "#FF55FF",
            "brightRed": "#FF5555",
            "brightWhite": "#FFFFFF",
            "brightYellow": "#FFFF55",
            "cursorColor": "#00AA00",
            "cyan": "#00AAAA",
            "foreground": "#AAAAAA",
            "green": "#00AA00",
            "name": "IBM 5153",
            "purple": "#AA00AA",
            "red": "#AA0000",
            "selectionBackground": "#FFFFFF",
            "white": "#AAAAAA",
            "yellow": "#C47E00"
        }
    ],
    "themes": [
        {
            "name": "light",
            "window": {
                "applicationTheme": "light"
            },
            "tab": {
                "background": "terminalBackground",
                "unfocusedBackground": "#00000000"
            },
            "tabRow": {
                "unfocusedBackground": "#FFFFFFFF"
            }
        },
        {
            "name": "dark",
            "window": {
                "applicationTheme": "dark"
            },
            "tab": {
                "background": "terminalBackground",
                "unfocusedBackground": "#00000000"
            },
            "tabRow": {
                "unfocusedBackground": "#333333FF"
            }
        },
        {
            "name": "system",
            "window": {
                "applicationTheme": "system"
            },
            "tab": {
                "background": "terminalBackground",
                "unfocusedBackground": "#00000000"
            }
        },
        {
            "name": "legacyDark",
            "tab": {
                "background": null,
                "unfocusedBackground": null
            },
            "window": {
                "applicationTheme": "dark"
            }
        },
        {
            "name": "legacyLight",
            "tab": {
                "background": null,
                "unfocusedBackground": null
            },
            "window": {
                "applicationTheme": "light"
            }
        },
        {
            "name": "legacySystem",
            "tab": {
                "background": null,
                "unfocusedBackground": null
            },
            "window": {
                "applicationTheme": "system"
            },
        }
    ],
    "actions":
    [
        // Application-level Commands
        { "command": "closeWindow", "id": "Terminal.CloseWindow" },
        { "command": "toggleFullscreen", "id": "Terminal.ToggleFullscreen" },
        { "command": "toggleFocusMode", "id": "Terminal.ToggleFocusMode" },
        { "command": "toggleAlwaysOnTop", "id": "Terminal.ToggleAlwaysOnTop" },
        { "command": "openNewTabDropdown", "id": "Terminal.OpenNewTabDropdown" },
        { "command": { "action": "openSettings", "target": "settingsUI" }, "id": "Terminal.OpenSettingsUI" },
        { "command": { "action": "openSettings", "target": "settingsFile" }, "id": "Terminal.OpenSettingsFile" },
        { "command": { "action": "openSettings", "target": "defaultsFile" }, "id": "Terminal.OpenDefaultSettingsFile" },
        { "command": "find", "id": "Terminal.FindText" },
        { "command": { "action": "findMatch", "direction": "next" }, "id": "Terminal.FindNextMatch" },
        { "command": { "action": "findMatch", "direction": "prev" }, "id": "Terminal.FindPrevMatch" },
        { "command": "toggleShaderEffects", "id": "Terminal.ToggleShaderEffects" },
        { "command": "openTabColorPicker", "id": "Terminal.OpenTabColorPicker" },
        { "command": "renameTab", "id": "Terminal.RenameTab" },
        { "command": "openTabRenamer", "id": "Terminal.OpenTabRenamer" },
<<<<<<< HEAD
        { "command": "commandPalette", "keys":"ctrl+shift+p", "id": "Terminal.ToggleCommandPalette" },
        { "command": "terminalChat", "id": "Terminal.OpenTerminalChat" },
=======
        { "command": "commandPalette", "id": "Terminal.ToggleCommandPalette" },
>>>>>>> 9317d420
        { "command": "identifyWindow", "id": "Terminal.IdentifyWindow" },
        { "command": "openWindowRenamer", "id": "Terminal.OpenWindowRenamer" },
        { "command": "quakeMode", "id": "Terminal.QuakeMode" },
        { "command": "openSystemMenu", "id": "Terminal.OpenSystemMenu" },
        { "command": "quit", "id": "Terminal.Quit" },
        { "command": "restoreLastClosed", "id": "Terminal.RestoreLastClosed" },
        { "command": "openAbout", "id": "Terminal.OpenAboutDialog" },

        // Tab Management
        // "command": "closeTab" is unbound by default.
        //   The closeTab command closes a tab without confirmation, even if it has multiple panes.
        { "command": "closeOtherTabs", "id": "Terminal.CloseOtherTabs" },
        { "command": "closeTabsAfter", "id": "Terminal.CloseTabsAfter" },
        { "command": { "action" : "moveTab", "direction": "forward" }, "id": "Terminal.MoveTabForward" },
        { "command": { "action" : "moveTab", "direction": "backward" }, "id": "Terminal.MoveTabBackward" },
        { "command": "newTab", "id": "Terminal.OpenNewTab" },
        { "command": "newWindow", "id": "Terminal.OpenNewWindow" },
        { "command": { "action": "newTab", "index": 0 }, "id": "Terminal.OpenNewTabProfile0" },
        { "command": { "action": "newTab", "index": 1 }, "id": "Terminal.OpenNewTabProfile1" },
        { "command": { "action": "newTab", "index": 2 }, "id": "Terminal.OpenNewTabProfile2" },
        { "command": { "action": "newTab", "index": 3 }, "id": "Terminal.OpenNewTabProfile3" },
        { "command": { "action": "newTab", "index": 4 }, "id": "Terminal.OpenNewTabProfile4" },
        { "command": { "action": "newTab", "index": 5 }, "id": "Terminal.OpenNewTabProfile5" },
        { "command": { "action": "newTab", "index": 6 }, "id": "Terminal.OpenNewTabProfile6" },
        { "command": { "action": "newTab", "index": 7 }, "id": "Terminal.OpenNewTabProfile7" },
        { "command": { "action": "newTab", "index": 8 }, "id": "Terminal.OpenNewTabProfile8" },
        { "command": "duplicateTab", "id": "Terminal.DuplicateTab" },
        { "command": "nextTab", "id": "Terminal.NextTab" },
        { "command": "prevTab", "id": "Terminal.PrevTab" },
        { "command": { "action": "switchToTab", "index": 0 }, "id": "Terminal.SwitchToTab0" },
        { "command": { "action": "switchToTab", "index": 1 }, "id": "Terminal.SwitchToTab1" },
        { "command": { "action": "switchToTab", "index": 2 }, "id": "Terminal.SwitchToTab2" },
        { "command": { "action": "switchToTab", "index": 3 }, "id": "Terminal.SwitchToTab3" },
        { "command": { "action": "switchToTab", "index": 4 }, "id": "Terminal.SwitchToTab4" },
        { "command": { "action": "switchToTab", "index": 5 }, "id": "Terminal.SwitchToTab5" },
        { "command": { "action": "switchToTab", "index": 6 }, "id": "Terminal.SwitchToTab6" },
        { "command": { "action": "switchToTab", "index": 7 }, "id": "Terminal.SwitchToTab7" },
        { "command": { "action": "switchToTab", "index": 4294967295 }, "id": "Terminal.SwitchToLastTab" },
        { "command": { "action": "moveTab", "window": "new" }, "id": "Terminal.MoveTabToNewWindow" },

        // Pane Management
        { "command": "closeOtherPanes", "id": "Terminal.CloseOtherPanes" },
        { "command": "closePane", "id": "Terminal.ClosePane" },
        { "command": { "action": "splitPane", "split": "up" }, "id": "Terminal.SplitPaneUp" },
        { "command": { "action": "splitPane", "split": "down" }, "id": "Terminal.SplitPaneDown" },
        { "command": { "action": "splitPane", "split": "left" }, "id": "Terminal.SplitPaneLeft" },
        { "command": { "action": "splitPane", "split": "right" }, "id": "Terminal.SplitPaneRight" },
        { "command": { "action": "splitPane", "splitMode": "duplicate", "split": "down" }, "id": "Terminal.DuplicatePaneDown" },
        { "command": { "action": "splitPane", "splitMode": "duplicate", "split": "right" }, "id": "Terminal.DuplicatePaneRight" },
        { "command": { "action": "splitPane", "splitMode": "duplicate", "split": "auto" }, "id": "Terminal.DuplicatePaneAuto" },
        { "command": { "action": "resizePane", "direction": "down" }, "id": "Terminal.ResizePaneDown" },
        { "command": { "action": "resizePane", "direction": "left" }, "id": "Terminal.ResizePaneLeft" },
        { "command": { "action": "resizePane", "direction": "right" }, "id": "Terminal.ResizePaneRight" },
        { "command": { "action": "resizePane", "direction": "up" }, "id": "Terminal.ResizePaneUp" },
        { "command": { "action": "moveFocus", "direction": "down" }, "id": "Terminal.MoveFocusDown" },
        { "command": { "action": "moveFocus", "direction": "left" }, "id": "Terminal.MoveFocusLeft" },
        { "command": { "action": "moveFocus", "direction": "right" }, "id": "Terminal.MoveFocusRight" },
        { "command": { "action": "moveFocus", "direction": "up" }, "id": "Terminal.MoveFocusUp" },
        { "command": { "action": "moveFocus", "direction": "previous" }, "id": "Terminal.MoveFocusPrevious" },
        { "command": { "action": "moveFocus", "direction": "previousInOrder" }, "id": "Terminal.MoveFocusPreviousInOrder" },
        { "command": { "action": "moveFocus", "direction": "nextInOrder" }, "id": "Terminal.MoveFocusNextInOrder" },
        { "command": { "action": "moveFocus", "direction": "first" }, "id": "Terminal.MoveFocusFirst" },
        { "command": { "action": "moveFocus", "direction": "parent" }, "id": "Terminal.MoveFocusParent" },
        { "command": { "action": "moveFocus", "direction": "child" }, "id": "Terminal.MoveFocusChild" },
        { "command": { "action": "swapPane", "direction": "down" }, "id": "Terminal.SwapPaneDown" },
        { "command": { "action": "swapPane", "direction": "left" }, "id": "Terminal.SwapPaneLeft" },
        { "command": { "action": "swapPane", "direction": "right" }, "id": "Terminal.SwapPaneRight" },
        { "command": { "action": "swapPane", "direction": "up" }, "id": "Terminal.SwapPaneUp" },
        { "command": { "action": "swapPane", "direction": "previous"}, "id": "Terminal.SwapPanePrevious" },
        { "command": { "action": "swapPane", "direction": "previousInOrder"}, "id": "Terminal.SwapPanePreviousInOrder" },
        { "command": { "action": "swapPane", "direction": "nextInOrder"}, "id": "Terminal.SwapPaneNextInOrder" },
        { "command": { "action": "swapPane", "direction": "first" }, "id": "Terminal.SwapPaneFirst" },
        { "command": "toggleBroadcastInput", "id": "Terminal.ToggleBroadcastInput" },
        { "command": "togglePaneZoom", "id": "Terminal.TogglePaneZoom" },
        { "command": "toggleSplitOrientation", "id": "Terminal.ToggleSplitOrientation" },
        { "command": "toggleReadOnlyMode", "id": "Terminal.ToggleReadOnlyMode" },
        { "command": "enableReadOnlyMode", "id": "Terminal.EnableReadOnlyMode" },
        { "command": "disableReadOnlyMode", "id": "Terminal.DisableReadOnlyMode" },
        { "command": { "action": "movePane", "index": 0 }, "id": "Terminal.MovePaneToTab0" },
        { "command": { "action": "movePane", "index": 1 }, "id": "Terminal.MovePaneToTab1" },
        { "command": { "action": "movePane", "index": 2 }, "id": "Terminal.MovePaneToTab2" },
        { "command": { "action": "movePane", "index": 3 }, "id": "Terminal.MovePaneToTab3" },
        { "command": { "action": "movePane", "index": 4 }, "id": "Terminal.MovePaneToTab4" },
        { "command": { "action": "movePane", "index": 5 }, "id": "Terminal.MovePaneToTab5" },
        { "command": { "action": "movePane", "index": 6 }, "id": "Terminal.MovePaneToTab6" },
        { "command": { "action": "movePane", "index": 7 }, "id": "Terminal.MovePaneToTab7" },
        { "command": { "action": "movePane", "index": 8 }, "id": "Terminal.MovePaneToTab8" },
        { "command": { "action": "movePane", "window": "new" }, "id": "Terminal.MovePaneToNewWindow" },
        { "command": "restartConnection", "id": "Terminal.RestartConnection" },

        // Clipboard Integration
        { "command": { "action": "copy", "singleLine": false }, "id": "Terminal.CopyToClipboard" },
        { "command": "paste", "id": "Terminal.PasteFromClipboard" },
        { "command": "selectAll", "id": "Terminal.SelectAll" },
        { "command": "markMode", "id": "Terminal.ToggleMarkMode" },
        { "command": "toggleBlockSelection", "id": "Terminal.ToggleBlockSelection" },
        { "command": "switchSelectionEndpoint", "id": "Terminal.SwitchSelectionEndpoint" },
        { "command": "expandSelectionToWord", "id": "Terminal.ExpandSelectionToWord" },
        { "command": "showContextMenu", "id": "Terminal.ShowContextMenu" },

        // Web Search
        { "command": { "action": "searchWeb" }, "name": { "key": "SearchWebCommandKey" }, "id": "Terminal.SearchWeb" },

        // Scrollback
        { "command": "scrollDown", "id": "Terminal.ScrollDown" },
        { "command": "scrollDownPage", "id": "Terminal.ScrollDownPage" },
        { "command": "scrollUp", "id": "Terminal.ScrollUp" },
        { "command": "scrollUpPage", "id": "Terminal.ScrollUpPage" },
        { "command": "scrollToTop", "id": "Terminal.ScrollToTop" },
        { "command": "scrollToBottom", "id": "Terminal.ScrollToBottom" },
        { "command": { "action": "clearBuffer", "clear": "all" }, "id": "Terminal.ClearBuffer" },
        { "command": "exportBuffer", "id": "Terminal.ExportBuffer" },

        // Visual Adjustments
        { "command": { "action": "adjustFontSize", "delta": 1 }, "id": "Terminal.IncreaseFontSize" },
        { "command": { "action": "adjustFontSize", "delta": -1 }, "id": "Terminal.DecreaseFontSize" },
        { "command": { "action": "adjustFontSize", "delta": 1 }, "id": "Terminal.IncreaseFontSize" },
        { "command": { "action": "adjustFontSize", "delta": -1 }, "id": "Terminal.DecreaseFontSize" },
        { "command": "resetFontSize", "id": "Terminal.ResetFontSize" },
        { "command": "resetFontSize", "id": "Terminal.ResetFontSize" },

        // Other commands
        {
            // Select color scheme...
            "name": { "key": "SetColorSchemeParentCommandName" },
            "commands": [
                {
                    "iterateOn": "schemes",
                    "name": "${scheme.name}",
                    "command": { "action": "setColorScheme", "colorScheme": "${scheme.name}" }
                }
            ]
        },
        {
            // New tab...
            "name": { "key": "NewTabParentCommandName" },
            "commands": [
                {
                    "iterateOn": "profiles",
                    "icon": "${profile.icon}",
                    "name": "${profile.name}",
                    "command": { "action": "newTab", "profile": "${profile.name}" }
                }
            ]
        },
        {
            // Split pane...
            "name": { "key": "SplitPaneParentCommandName" },
            "commands": [
                {
                    "iterateOn": "profiles",
                    "icon": "${profile.icon}",
                    "name": "${profile.name}...",
                    "commands": [
                        {
                            "command": { "action": "splitPane", "profile": "${profile.name}", "split": "auto" }
                        },
                        {
                            "command": { "action": "splitPane", "profile": "${profile.name}", "split": "up" }
                        },
                        {
                            "command": { "action": "splitPane", "profile": "${profile.name}", "split": "down" }
                        },
                        {
                            "command": { "action": "splitPane", "profile": "${profile.name}", "split": "left" }
                        },
                        {
                            "command": { "action": "splitPane", "profile": "${profile.name}", "split": "right" }
                        }
                    ]
                }
            ]
        },
        {
            // Set opacity...
            "name": { "key": "SetOpacityParentCommandName" },
            "commands": [
                { "command": { "action": "adjustOpacity", "opacity": 0, "relative": false } },
                { "command": { "action": "adjustOpacity", "opacity": 25, "relative": false } },
                { "command": { "action": "adjustOpacity", "opacity": 50, "relative": false } },
                { "command": { "action": "adjustOpacity", "opacity": 75, "relative": false } },
                { "command": { "action": "adjustOpacity", "opacity": 100, "relative": false } }
            ]
        }
    ],
    "keybindings": [
        // Application-level Keys
        { "keys": "alt+f4", "id": "Terminal.CloseWindow" },
        { "keys": "alt+enter", "id": "Terminal.ToggleFullscreen" },
        { "keys": "f11", "id": "Terminal.ToggleFullscreen" },
        { "keys": "ctrl+shift+space", "id": "Terminal.OpenNewTabDropdown" },
        { "keys": "ctrl+,", "id": "Terminal.OpenSettingsUI" },
        { "keys": "ctrl+shift+,", "id": "Terminal.OpenSettingsFile" },
        { "keys": "ctrl+alt+,", "id": "Terminal.OpenDefaultSettingsFile" },
        { "keys": "ctrl+shift+f", "id": "Terminal.FindText" },
        { "keys":"ctrl+shift+p", "id": "Terminal.ToggleCommandPalette" },
        { "keys":"win+sc(41)", "id": "Terminal.QuakeMode" },
        { "keys": "alt+space", "id": "Terminal.OpenSystemMenu" },

        // Tab Management
        // "command": "closeTab" is unbound by default.
        //   The closeTab command closes a tab without confirmation, even if it has multiple panes.
        { "keys": "ctrl+shift+t", "id": "Terminal.OpenNewTab" },
        { "keys": "ctrl+shift+n", "id": "Terminal.OpenNewWindow" },
        { "keys": "ctrl+shift+1", "id": "Terminal.OpenNewTabProfile0" },
        { "keys": "ctrl+shift+2", "id": "Terminal.OpenNewTabProfile1" },
        { "keys": "ctrl+shift+3", "id": "Terminal.OpenNewTabProfile2" },
        { "keys": "ctrl+shift+4", "id": "Terminal.OpenNewTabProfile3" },
        { "keys": "ctrl+shift+5", "id": "Terminal.OpenNewTabProfile4" },
        { "keys": "ctrl+shift+6", "id": "Terminal.OpenNewTabProfile5" },
        { "keys": "ctrl+shift+7", "id": "Terminal.OpenNewTabProfile6" },
        { "keys": "ctrl+shift+8", "id": "Terminal.OpenNewTabProfile7" },
        { "keys": "ctrl+shift+9", "id": "Terminal.OpenNewTabProfile8" },
        { "keys": "ctrl+shift+d", "id": "Terminal.DuplicateTab" },
        { "keys": "ctrl+tab", "id": "Terminal.NextTab" },
        { "keys": "ctrl+shift+tab", "id": "Terminal.PrevTab" },
        { "keys": "ctrl+alt+1", "id": "Terminal.SwitchToTab0" },
        { "keys": "ctrl+alt+2", "id": "Terminal.SwitchToTab1" },
        { "keys": "ctrl+alt+3", "id": "Terminal.SwitchToTab2" },
        { "keys": "ctrl+alt+4", "id": "Terminal.SwitchToTab3" },
        { "keys": "ctrl+alt+5", "id": "Terminal.SwitchToTab4" },
        { "keys": "ctrl+alt+6", "id": "Terminal.SwitchToTab5" },
        { "keys": "ctrl+alt+7", "id": "Terminal.SwitchToTab6" },
        { "keys": "ctrl+alt+8", "id": "Terminal.SwitchToTab7" },
        { "keys": "ctrl+alt+9", "id": "Terminal.SwitchToLastTab" },

        // Pane Management
        { "keys": "ctrl+shift+w", "id": "Terminal.ClosePane" },
        { "keys": "alt+shift+-", "id": "Terminal.DuplicatePaneDown" },
        { "keys": "alt+shift+plus", "id": "Terminal.DuplicatePaneRight" },
        { "keys": "alt+shift+down", "id": "Terminal.ResizePaneDown" },
        { "keys": "alt+shift+left", "id": "Terminal.ResizePaneLeft" },
        { "keys": "alt+shift+right", "id": "Terminal.ResizePaneRight" },
        { "keys": "alt+shift+up", "id": "Terminal.ResizePaneUp" },
        { "keys": "alt+down", "id": "Terminal.MoveFocusDown" },
        { "keys": "alt+left", "id": "Terminal.MoveFocusLeft" },
        { "keys": "alt+right", "id": "Terminal.MoveFocusRight" },
        { "keys": "alt+up", "id": "Terminal.MoveFocusUp" },
        { "keys": "ctrl+alt+left", "id": "Terminal.MoveFocusPrevious" },

        // Clipboard Integration
        { "keys": "ctrl+shift+c", "id": "Terminal.CopyToClipboard" },
        { "keys": "ctrl+insert", "id": "Terminal.CopyToClipboard" },
        { "keys": "enter", "id": "Terminal.CopyToClipboard" },
        { "keys": "ctrl+shift+v", "id": "Terminal.PasteFromClipboard" },
        { "keys": "shift+insert", "id": "Terminal.PasteFromClipboard" },
        { "keys": "ctrl+shift+a", "id": "Terminal.SelectAll" },
        { "keys": "ctrl+shift+m", "id": "Terminal.ToggleMarkMode" },
        { "keys": "menu", "id": "Terminal.ShowContextMenu" },

        // Scrollback
        { "keys": "ctrl+shift+down", "id": "Terminal.ScrollDown" },
        { "keys": "ctrl+shift+pgdn", "id": "Terminal.ScrollDownPage" },
        { "keys": "ctrl+shift+up", "id": "Terminal.ScrollUp" },
        { "keys": "ctrl+shift+pgup", "id": "Terminal.ScrollUpPage" },
        { "keys": "ctrl+shift+home", "id": "Terminal.ScrollToTop" },
        { "keys": "ctrl+shift+end", "id": "Terminal.ScrollToBottom" },

        // Visual Adjustments
        { "keys": "ctrl+plus", "id": "Terminal.IncreaseFontSize" },
        { "keys": "ctrl+minus", "id": "Terminal.DecreaseFontSize" },
        { "keys": "ctrl+numpad_plus", "id": "Terminal.IncreaseFontSize" },
        { "keys": "ctrl+numpad_minus", "id": "Terminal.DecreaseFontSize" },
        { "keys": "ctrl+0", "id": "Terminal.ResetFontSize" },
        { "keys": "ctrl+numpad_0", "id": "Terminal.ResetFontSize" },
    ]
}
<|MERGE_RESOLUTION|>--- conflicted
+++ resolved
@@ -1,713 +1,709 @@
-// THIS IS AN AUTO-GENERATED FILE! Changes to this file will be ignored.
-{
-    "defaultProfile": "{61c54bbd-c2c6-5271-96e7-009a87ff44bf}",
-
-    // Launch Settings
-    "initialCols": 120,
-    "initialRows": 30,
-    "launchMode": "default",
-    "alwaysOnTop": false,
-
-    // Selection
-    "copyOnSelect": false,
-    "copyFormatting": true,
-    "trimBlockSelection": true,
-    "trimPaste": true,
-    "wordDelimiters": " /\\()\"'-.,:;<>~!@#$%^&*|+=[]{}~?\u2502",
-
-    // Tab UI
-    "alwaysShowTabs": true,
-    "showTabsInTitlebar": true,
-    "showTerminalTitleInTitlebar": true,
-    "tabWidthMode": "equal",
-    "tabSwitcherMode": "inOrder",
-    "showAdminShield": true,
-
-    // Miscellaneous
-    "confirmCloseAllTabs": true,
-    "startOnUserLogin": false,
-    "theme": "dark",
-    "snapToGridOnResize": true,
-    "disableAnimations": false,
-    "startupActions": "",
-    "focusFollowMouse": false,
-    "minimizeToNotificationArea": false,
-    "alwaysShowNotificationIcon": false,
-
-    "profiles":
-    [
-        {
-            "guid": "{61c54bbd-c2c6-5271-96e7-009a87ff44bf}",
-            "name": "Windows PowerShell",
-            "commandline": "%SystemRoot%\\System32\\WindowsPowerShell\\v1.0\\powershell.exe",
-            "icon": "ms-appx:///ProfileIcons/{61c54bbd-c2c6-5271-96e7-009a87ff44bf}.png",
-            "colorScheme": "Campbell",
-            "antialiasingMode": "grayscale",
-            "closeOnExit": "automatic",
-            "cursorShape": "bar",
-            "fontFace": "Cascadia Mono",
-            "fontSize": 12,
-            "hidden": false,
-            "historySize": 9001,
-            "padding": "8, 8, 8, 8",
-            "snapOnInput": true,
-            "altGrAliasing": true,
-            "startingDirectory": "%USERPROFILE%",
-            "useAcrylic": false
-        },
-        {
-            "guid": "{0caa0dad-35be-5f56-a8ff-afceeeaa6101}",
-            "name": "Command Prompt",
-            "commandline": "%SystemRoot%\\System32\\cmd.exe",
-            "icon": "ms-appx:///ProfileIcons/{0caa0dad-35be-5f56-a8ff-afceeeaa6101}.png",
-            "colorScheme": "Campbell",
-            "antialiasingMode": "grayscale",
-            "closeOnExit": "automatic",
-            "cursorShape": "bar",
-            "fontFace": "Cascadia Mono",
-            "fontSize": 12,
-            "hidden": false,
-            "historySize": 9001,
-            "padding": "8, 8, 8, 8",
-            "snapOnInput": true,
-            "altGrAliasing": true,
-            "startingDirectory": "%USERPROFILE%",
-            "useAcrylic": false
-        }
-    ],
-    "schemes":
-    [
-        // A profile can override the following color scheme values:
-        //   - "foreground"
-        //   - "background"
-        //   - "cursorColor"
-        {
-            "name": "Campbell",
-            "foreground": "#CCCCCC",
-            "background": "#0C0C0C",
-            "cursorColor": "#FFFFFF",
-            "black": "#0C0C0C",
-            "red": "#C50F1F",
-            "green": "#13A10E",
-            "yellow": "#C19C00",
-            "blue": "#0037DA",
-            "purple": "#881798",
-            "cyan": "#3A96DD",
-            "white": "#CCCCCC",
-            "brightBlack": "#767676",
-            "brightRed": "#E74856",
-            "brightGreen": "#16C60C",
-            "brightYellow": "#F9F1A5",
-            "brightBlue": "#3B78FF",
-            "brightPurple": "#B4009E",
-            "brightCyan": "#61D6D6",
-            "brightWhite": "#F2F2F2"
-        },
-        {
-            "name": "Campbell Powershell",
-            "foreground": "#CCCCCC",
-            "background": "#012456",
-            "cursorColor": "#FFFFFF",
-            "black": "#0C0C0C",
-            "red": "#C50F1F",
-            "green": "#13A10E",
-            "yellow": "#C19C00",
-            "blue": "#0037DA",
-            "purple": "#881798",
-            "cyan": "#3A96DD",
-            "white": "#CCCCCC",
-            "brightBlack": "#767676",
-            "brightRed": "#E74856",
-            "brightGreen": "#16C60C",
-            "brightYellow": "#F9F1A5",
-            "brightBlue": "#3B78FF",
-            "brightPurple": "#B4009E",
-            "brightCyan": "#61D6D6",
-            "brightWhite": "#F2F2F2"
-        },
-        {
-            "name": "Vintage",
-            "foreground": "#C0C0C0",
-            "background": "#000000",
-            "cursorColor": "#FFFFFF",
-            "black": "#000000",
-            "red": "#800000",
-            "green": "#008000",
-            "yellow": "#808000",
-            "blue": "#000080",
-            "purple": "#800080",
-            "cyan": "#008080",
-            "white": "#C0C0C0",
-            "brightBlack": "#808080",
-            "brightRed": "#FF0000",
-            "brightGreen": "#00FF00",
-            "brightYellow": "#FFFF00",
-            "brightBlue": "#0000FF",
-            "brightPurple": "#FF00FF",
-            "brightCyan": "#00FFFF",
-            "brightWhite": "#FFFFFF"
-        },
-        {
-            "name": "One Half Dark",
-            "foreground": "#DCDFE4",
-            "background": "#282C34",
-            "cursorColor": "#FFFFFF",
-            "black": "#282C34",
-            "red": "#E06C75",
-            "green": "#98C379",
-            "yellow": "#E5C07B",
-            "blue": "#61AFEF",
-            "purple": "#C678DD",
-            "cyan": "#56B6C2",
-            "white": "#DCDFE4",
-            "brightBlack": "#5A6374",
-            "brightRed": "#E06C75",
-            "brightGreen": "#98C379",
-            "brightYellow": "#E5C07B",
-            "brightBlue": "#61AFEF",
-            "brightPurple": "#C678DD",
-            "brightCyan": "#56B6C2",
-            "brightWhite": "#DCDFE4"
-        },
-        {
-            "name": "One Half Light",
-            "foreground": "#383A42",
-            "background": "#FAFAFA",
-            "cursorColor": "#4F525D",
-            "selectionBackground": "#383A42",
-            "black": "#383A42",
-            "red": "#E45649",
-            "green": "#50A14F",
-            "yellow": "#C18301",
-            "blue": "#0184BC",
-            "purple": "#A626A4",
-            "cyan": "#0997B3",
-            "white": "#FAFAFA",
-            "brightBlack": "#4F525D",
-            "brightRed": "#DF6C75",
-            "brightGreen": "#98C379",
-            "brightYellow": "#E4C07A",
-            "brightBlue": "#61AFEF",
-            "brightPurple": "#C577DD",
-            "brightCyan": "#56B5C1",
-            "brightWhite": "#FFFFFF"
-        },
-        {
-            "name": "Solarized Dark",
-            "foreground": "#839496",
-            "background": "#002B36",
-            "cursorColor": "#FFFFFF",
-            "black": "#002B36",
-            "red": "#DC322F",
-            "green": "#859900",
-            "yellow": "#B58900",
-            "blue": "#268BD2",
-            "purple": "#D33682",
-            "cyan": "#2AA198",
-            "white": "#EEE8D5",
-            "brightBlack": "#073642",
-            "brightRed": "#CB4B16",
-            "brightGreen": "#586E75",
-            "brightYellow": "#657B83",
-            "brightBlue": "#839496",
-            "brightPurple": "#6C71C4",
-            "brightCyan": "#93A1A1",
-            "brightWhite": "#FDF6E3"
-        },
-        {
-            "name": "Solarized Light",
-            "foreground": "#657B83",
-            "background": "#FDF6E3",
-            "cursorColor": "#002B36",
-            "selectionBackground": "#2C4D57",
-            "black": "#002B36",
-            "red": "#DC322F",
-            "green": "#859900",
-            "yellow": "#B58900",
-            "blue": "#268BD2",
-            "purple": "#D33682",
-            "cyan": "#2AA198",
-            "white": "#EEE8D5",
-            "brightBlack": "#073642",
-            "brightRed": "#CB4B16",
-            "brightGreen": "#586E75",
-            "brightYellow": "#657B83",
-            "brightBlue": "#839496",
-            "brightPurple": "#6C71C4",
-            "brightCyan": "#93A1A1",
-            "brightWhite": "#FDF6E3"
-        },
-        {
-            "name": "Tango Dark",
-            "foreground": "#D3D7CF",
-            "background": "#000000",
-            "cursorColor": "#FFFFFF",
-            "black": "#000000",
-            "red": "#CC0000",
-            "green": "#4E9A06",
-            "yellow": "#C4A000",
-            "blue": "#3465A4",
-            "purple": "#75507B",
-            "cyan": "#06989A",
-            "white": "#D3D7CF",
-            "brightBlack": "#555753",
-            "brightRed": "#EF2929",
-            "brightGreen": "#8AE234",
-            "brightYellow": "#FCE94F",
-            "brightBlue": "#729FCF",
-            "brightPurple": "#AD7FA8",
-            "brightCyan": "#34E2E2",
-            "brightWhite": "#EEEEEC"
-        },
-        {
-            "name": "Tango Light",
-            "foreground": "#555753",
-            "background": "#FFFFFF",
-            "cursorColor": "#000000",
-            "selectionBackground": "#141414",
-            "black": "#000000",
-            "red": "#CC0000",
-            "green": "#4E9A06",
-            "yellow": "#C4A000",
-            "blue": "#3465A4",
-            "purple": "#75507B",
-            "cyan": "#06989A",
-            "white": "#D3D7CF",
-            "brightBlack": "#555753",
-            "brightRed": "#EF2929",
-            "brightGreen": "#8AE234",
-            "brightYellow": "#FCE94F",
-            "brightBlue": "#729FCF",
-            "brightPurple": "#AD7FA8",
-            "brightCyan": "#34E2E2",
-            "brightWhite": "#EEEEEC"
-        },
-        {
-            "name": "Dark+",
-            "foreground": "#cccccc",
-            "background": "#1e1e1e",
-            "cursorColor": "#808080",
-            "selectionBackground": "#ffffff",
-            "black": "#000000",
-            "red": "#cd3131",
-            "green": "#0dbc79",
-            "yellow": "#e5e510",
-            "blue": "#2472c8",
-            "purple": "#bc3fbc",
-            "cyan": "#11a8cd",
-            "white": "#e5e5e5",
-            "brightBlack": "#666666",
-            "brightRed": "#f14c4c",
-            "brightGreen": "#23d18b",
-            "brightYellow": "#f5f543",
-            "brightBlue": "#3b8eea",
-            "brightPurple": "#d670d6",
-            "brightCyan": "#29b8db",
-            "brightWhite": "#e5e5e5"
-        },
-        {
-            "background": "#000000",
-            "black": "#000000",
-            "blue": "#0000AA",
-            "brightBlack": "#555555",
-            "brightBlue": "#5555FF",
-            "brightCyan": "#55FFFF",
-            "brightGreen": "#55FF55",
-            "brightPurple": "#FF55FF",
-            "brightRed": "#FF5555",
-            "brightWhite": "#FFFFFF",
-            "brightYellow": "#FFFF55",
-            "cursorColor": "#00AA00",
-            "cyan": "#00AAAA",
-            "foreground": "#AAAAAA",
-            "green": "#00AA00",
-            "name": "CGA",
-            "purple": "#AA00AA",
-            "red": "#AA0000",
-            "selectionBackground": "#FFFFFF",
-            "white": "#AAAAAA",
-            "yellow": "#AA5500"
-        },
-        {
-            "background": "#000000",
-            "black": "#000000",
-            "blue": "#0000AA",
-            "brightBlack": "#555555",
-            "brightBlue": "#5555FF",
-            "brightCyan": "#55FFFF",
-            "brightGreen": "#55FF55",
-            "brightPurple": "#FF55FF",
-            "brightRed": "#FF5555",
-            "brightWhite": "#FFFFFF",
-            "brightYellow": "#FFFF55",
-            "cursorColor": "#00AA00",
-            "cyan": "#00AAAA",
-            "foreground": "#AAAAAA",
-            "green": "#00AA00",
-            "name": "IBM 5153",
-            "purple": "#AA00AA",
-            "red": "#AA0000",
-            "selectionBackground": "#FFFFFF",
-            "white": "#AAAAAA",
-            "yellow": "#C47E00"
-        }
-    ],
-    "themes": [
-        {
-            "name": "light",
-            "window": {
-                "applicationTheme": "light"
-            },
-            "tab": {
-                "background": "terminalBackground",
-                "unfocusedBackground": "#00000000"
-            },
-            "tabRow": {
-                "unfocusedBackground": "#FFFFFFFF"
-            }
-        },
-        {
-            "name": "dark",
-            "window": {
-                "applicationTheme": "dark"
-            },
-            "tab": {
-                "background": "terminalBackground",
-                "unfocusedBackground": "#00000000"
-            },
-            "tabRow": {
-                "unfocusedBackground": "#333333FF"
-            }
-        },
-        {
-            "name": "system",
-            "window": {
-                "applicationTheme": "system"
-            },
-            "tab": {
-                "background": "terminalBackground",
-                "unfocusedBackground": "#00000000"
-            }
-        },
-        {
-            "name": "legacyDark",
-            "tab": {
-                "background": null,
-                "unfocusedBackground": null
-            },
-            "window": {
-                "applicationTheme": "dark"
-            }
-        },
-        {
-            "name": "legacyLight",
-            "tab": {
-                "background": null,
-                "unfocusedBackground": null
-            },
-            "window": {
-                "applicationTheme": "light"
-            }
-        },
-        {
-            "name": "legacySystem",
-            "tab": {
-                "background": null,
-                "unfocusedBackground": null
-            },
-            "window": {
-                "applicationTheme": "system"
-            },
-        }
-    ],
-    "actions":
-    [
-        // Application-level Commands
-        { "command": "closeWindow", "id": "Terminal.CloseWindow" },
-        { "command": "toggleFullscreen", "id": "Terminal.ToggleFullscreen" },
-        { "command": "toggleFocusMode", "id": "Terminal.ToggleFocusMode" },
-        { "command": "toggleAlwaysOnTop", "id": "Terminal.ToggleAlwaysOnTop" },
-        { "command": "openNewTabDropdown", "id": "Terminal.OpenNewTabDropdown" },
-        { "command": { "action": "openSettings", "target": "settingsUI" }, "id": "Terminal.OpenSettingsUI" },
-        { "command": { "action": "openSettings", "target": "settingsFile" }, "id": "Terminal.OpenSettingsFile" },
-        { "command": { "action": "openSettings", "target": "defaultsFile" }, "id": "Terminal.OpenDefaultSettingsFile" },
-        { "command": "find", "id": "Terminal.FindText" },
-        { "command": { "action": "findMatch", "direction": "next" }, "id": "Terminal.FindNextMatch" },
-        { "command": { "action": "findMatch", "direction": "prev" }, "id": "Terminal.FindPrevMatch" },
-        { "command": "toggleShaderEffects", "id": "Terminal.ToggleShaderEffects" },
-        { "command": "openTabColorPicker", "id": "Terminal.OpenTabColorPicker" },
-        { "command": "renameTab", "id": "Terminal.RenameTab" },
-        { "command": "openTabRenamer", "id": "Terminal.OpenTabRenamer" },
-<<<<<<< HEAD
-        { "command": "commandPalette", "keys":"ctrl+shift+p", "id": "Terminal.ToggleCommandPalette" },
-        { "command": "terminalChat", "id": "Terminal.OpenTerminalChat" },
-=======
-        { "command": "commandPalette", "id": "Terminal.ToggleCommandPalette" },
->>>>>>> 9317d420
-        { "command": "identifyWindow", "id": "Terminal.IdentifyWindow" },
-        { "command": "openWindowRenamer", "id": "Terminal.OpenWindowRenamer" },
-        { "command": "quakeMode", "id": "Terminal.QuakeMode" },
-        { "command": "openSystemMenu", "id": "Terminal.OpenSystemMenu" },
-        { "command": "quit", "id": "Terminal.Quit" },
-        { "command": "restoreLastClosed", "id": "Terminal.RestoreLastClosed" },
-        { "command": "openAbout", "id": "Terminal.OpenAboutDialog" },
-
-        // Tab Management
-        // "command": "closeTab" is unbound by default.
-        //   The closeTab command closes a tab without confirmation, even if it has multiple panes.
-        { "command": "closeOtherTabs", "id": "Terminal.CloseOtherTabs" },
-        { "command": "closeTabsAfter", "id": "Terminal.CloseTabsAfter" },
-        { "command": { "action" : "moveTab", "direction": "forward" }, "id": "Terminal.MoveTabForward" },
-        { "command": { "action" : "moveTab", "direction": "backward" }, "id": "Terminal.MoveTabBackward" },
-        { "command": "newTab", "id": "Terminal.OpenNewTab" },
-        { "command": "newWindow", "id": "Terminal.OpenNewWindow" },
-        { "command": { "action": "newTab", "index": 0 }, "id": "Terminal.OpenNewTabProfile0" },
-        { "command": { "action": "newTab", "index": 1 }, "id": "Terminal.OpenNewTabProfile1" },
-        { "command": { "action": "newTab", "index": 2 }, "id": "Terminal.OpenNewTabProfile2" },
-        { "command": { "action": "newTab", "index": 3 }, "id": "Terminal.OpenNewTabProfile3" },
-        { "command": { "action": "newTab", "index": 4 }, "id": "Terminal.OpenNewTabProfile4" },
-        { "command": { "action": "newTab", "index": 5 }, "id": "Terminal.OpenNewTabProfile5" },
-        { "command": { "action": "newTab", "index": 6 }, "id": "Terminal.OpenNewTabProfile6" },
-        { "command": { "action": "newTab", "index": 7 }, "id": "Terminal.OpenNewTabProfile7" },
-        { "command": { "action": "newTab", "index": 8 }, "id": "Terminal.OpenNewTabProfile8" },
-        { "command": "duplicateTab", "id": "Terminal.DuplicateTab" },
-        { "command": "nextTab", "id": "Terminal.NextTab" },
-        { "command": "prevTab", "id": "Terminal.PrevTab" },
-        { "command": { "action": "switchToTab", "index": 0 }, "id": "Terminal.SwitchToTab0" },
-        { "command": { "action": "switchToTab", "index": 1 }, "id": "Terminal.SwitchToTab1" },
-        { "command": { "action": "switchToTab", "index": 2 }, "id": "Terminal.SwitchToTab2" },
-        { "command": { "action": "switchToTab", "index": 3 }, "id": "Terminal.SwitchToTab3" },
-        { "command": { "action": "switchToTab", "index": 4 }, "id": "Terminal.SwitchToTab4" },
-        { "command": { "action": "switchToTab", "index": 5 }, "id": "Terminal.SwitchToTab5" },
-        { "command": { "action": "switchToTab", "index": 6 }, "id": "Terminal.SwitchToTab6" },
-        { "command": { "action": "switchToTab", "index": 7 }, "id": "Terminal.SwitchToTab7" },
-        { "command": { "action": "switchToTab", "index": 4294967295 }, "id": "Terminal.SwitchToLastTab" },
-        { "command": { "action": "moveTab", "window": "new" }, "id": "Terminal.MoveTabToNewWindow" },
-
-        // Pane Management
-        { "command": "closeOtherPanes", "id": "Terminal.CloseOtherPanes" },
-        { "command": "closePane", "id": "Terminal.ClosePane" },
-        { "command": { "action": "splitPane", "split": "up" }, "id": "Terminal.SplitPaneUp" },
-        { "command": { "action": "splitPane", "split": "down" }, "id": "Terminal.SplitPaneDown" },
-        { "command": { "action": "splitPane", "split": "left" }, "id": "Terminal.SplitPaneLeft" },
-        { "command": { "action": "splitPane", "split": "right" }, "id": "Terminal.SplitPaneRight" },
-        { "command": { "action": "splitPane", "splitMode": "duplicate", "split": "down" }, "id": "Terminal.DuplicatePaneDown" },
-        { "command": { "action": "splitPane", "splitMode": "duplicate", "split": "right" }, "id": "Terminal.DuplicatePaneRight" },
-        { "command": { "action": "splitPane", "splitMode": "duplicate", "split": "auto" }, "id": "Terminal.DuplicatePaneAuto" },
-        { "command": { "action": "resizePane", "direction": "down" }, "id": "Terminal.ResizePaneDown" },
-        { "command": { "action": "resizePane", "direction": "left" }, "id": "Terminal.ResizePaneLeft" },
-        { "command": { "action": "resizePane", "direction": "right" }, "id": "Terminal.ResizePaneRight" },
-        { "command": { "action": "resizePane", "direction": "up" }, "id": "Terminal.ResizePaneUp" },
-        { "command": { "action": "moveFocus", "direction": "down" }, "id": "Terminal.MoveFocusDown" },
-        { "command": { "action": "moveFocus", "direction": "left" }, "id": "Terminal.MoveFocusLeft" },
-        { "command": { "action": "moveFocus", "direction": "right" }, "id": "Terminal.MoveFocusRight" },
-        { "command": { "action": "moveFocus", "direction": "up" }, "id": "Terminal.MoveFocusUp" },
-        { "command": { "action": "moveFocus", "direction": "previous" }, "id": "Terminal.MoveFocusPrevious" },
-        { "command": { "action": "moveFocus", "direction": "previousInOrder" }, "id": "Terminal.MoveFocusPreviousInOrder" },
-        { "command": { "action": "moveFocus", "direction": "nextInOrder" }, "id": "Terminal.MoveFocusNextInOrder" },
-        { "command": { "action": "moveFocus", "direction": "first" }, "id": "Terminal.MoveFocusFirst" },
-        { "command": { "action": "moveFocus", "direction": "parent" }, "id": "Terminal.MoveFocusParent" },
-        { "command": { "action": "moveFocus", "direction": "child" }, "id": "Terminal.MoveFocusChild" },
-        { "command": { "action": "swapPane", "direction": "down" }, "id": "Terminal.SwapPaneDown" },
-        { "command": { "action": "swapPane", "direction": "left" }, "id": "Terminal.SwapPaneLeft" },
-        { "command": { "action": "swapPane", "direction": "right" }, "id": "Terminal.SwapPaneRight" },
-        { "command": { "action": "swapPane", "direction": "up" }, "id": "Terminal.SwapPaneUp" },
-        { "command": { "action": "swapPane", "direction": "previous"}, "id": "Terminal.SwapPanePrevious" },
-        { "command": { "action": "swapPane", "direction": "previousInOrder"}, "id": "Terminal.SwapPanePreviousInOrder" },
-        { "command": { "action": "swapPane", "direction": "nextInOrder"}, "id": "Terminal.SwapPaneNextInOrder" },
-        { "command": { "action": "swapPane", "direction": "first" }, "id": "Terminal.SwapPaneFirst" },
-        { "command": "toggleBroadcastInput", "id": "Terminal.ToggleBroadcastInput" },
-        { "command": "togglePaneZoom", "id": "Terminal.TogglePaneZoom" },
-        { "command": "toggleSplitOrientation", "id": "Terminal.ToggleSplitOrientation" },
-        { "command": "toggleReadOnlyMode", "id": "Terminal.ToggleReadOnlyMode" },
-        { "command": "enableReadOnlyMode", "id": "Terminal.EnableReadOnlyMode" },
-        { "command": "disableReadOnlyMode", "id": "Terminal.DisableReadOnlyMode" },
-        { "command": { "action": "movePane", "index": 0 }, "id": "Terminal.MovePaneToTab0" },
-        { "command": { "action": "movePane", "index": 1 }, "id": "Terminal.MovePaneToTab1" },
-        { "command": { "action": "movePane", "index": 2 }, "id": "Terminal.MovePaneToTab2" },
-        { "command": { "action": "movePane", "index": 3 }, "id": "Terminal.MovePaneToTab3" },
-        { "command": { "action": "movePane", "index": 4 }, "id": "Terminal.MovePaneToTab4" },
-        { "command": { "action": "movePane", "index": 5 }, "id": "Terminal.MovePaneToTab5" },
-        { "command": { "action": "movePane", "index": 6 }, "id": "Terminal.MovePaneToTab6" },
-        { "command": { "action": "movePane", "index": 7 }, "id": "Terminal.MovePaneToTab7" },
-        { "command": { "action": "movePane", "index": 8 }, "id": "Terminal.MovePaneToTab8" },
-        { "command": { "action": "movePane", "window": "new" }, "id": "Terminal.MovePaneToNewWindow" },
-        { "command": "restartConnection", "id": "Terminal.RestartConnection" },
-
-        // Clipboard Integration
-        { "command": { "action": "copy", "singleLine": false }, "id": "Terminal.CopyToClipboard" },
-        { "command": "paste", "id": "Terminal.PasteFromClipboard" },
-        { "command": "selectAll", "id": "Terminal.SelectAll" },
-        { "command": "markMode", "id": "Terminal.ToggleMarkMode" },
-        { "command": "toggleBlockSelection", "id": "Terminal.ToggleBlockSelection" },
-        { "command": "switchSelectionEndpoint", "id": "Terminal.SwitchSelectionEndpoint" },
-        { "command": "expandSelectionToWord", "id": "Terminal.ExpandSelectionToWord" },
-        { "command": "showContextMenu", "id": "Terminal.ShowContextMenu" },
-
-        // Web Search
-        { "command": { "action": "searchWeb" }, "name": { "key": "SearchWebCommandKey" }, "id": "Terminal.SearchWeb" },
-
-        // Scrollback
-        { "command": "scrollDown", "id": "Terminal.ScrollDown" },
-        { "command": "scrollDownPage", "id": "Terminal.ScrollDownPage" },
-        { "command": "scrollUp", "id": "Terminal.ScrollUp" },
-        { "command": "scrollUpPage", "id": "Terminal.ScrollUpPage" },
-        { "command": "scrollToTop", "id": "Terminal.ScrollToTop" },
-        { "command": "scrollToBottom", "id": "Terminal.ScrollToBottom" },
-        { "command": { "action": "clearBuffer", "clear": "all" }, "id": "Terminal.ClearBuffer" },
-        { "command": "exportBuffer", "id": "Terminal.ExportBuffer" },
-
-        // Visual Adjustments
-        { "command": { "action": "adjustFontSize", "delta": 1 }, "id": "Terminal.IncreaseFontSize" },
-        { "command": { "action": "adjustFontSize", "delta": -1 }, "id": "Terminal.DecreaseFontSize" },
-        { "command": { "action": "adjustFontSize", "delta": 1 }, "id": "Terminal.IncreaseFontSize" },
-        { "command": { "action": "adjustFontSize", "delta": -1 }, "id": "Terminal.DecreaseFontSize" },
-        { "command": "resetFontSize", "id": "Terminal.ResetFontSize" },
-        { "command": "resetFontSize", "id": "Terminal.ResetFontSize" },
-
-        // Other commands
-        {
-            // Select color scheme...
-            "name": { "key": "SetColorSchemeParentCommandName" },
-            "commands": [
-                {
-                    "iterateOn": "schemes",
-                    "name": "${scheme.name}",
-                    "command": { "action": "setColorScheme", "colorScheme": "${scheme.name}" }
-                }
-            ]
-        },
-        {
-            // New tab...
-            "name": { "key": "NewTabParentCommandName" },
-            "commands": [
-                {
-                    "iterateOn": "profiles",
-                    "icon": "${profile.icon}",
-                    "name": "${profile.name}",
-                    "command": { "action": "newTab", "profile": "${profile.name}" }
-                }
-            ]
-        },
-        {
-            // Split pane...
-            "name": { "key": "SplitPaneParentCommandName" },
-            "commands": [
-                {
-                    "iterateOn": "profiles",
-                    "icon": "${profile.icon}",
-                    "name": "${profile.name}...",
-                    "commands": [
-                        {
-                            "command": { "action": "splitPane", "profile": "${profile.name}", "split": "auto" }
-                        },
-                        {
-                            "command": { "action": "splitPane", "profile": "${profile.name}", "split": "up" }
-                        },
-                        {
-                            "command": { "action": "splitPane", "profile": "${profile.name}", "split": "down" }
-                        },
-                        {
-                            "command": { "action": "splitPane", "profile": "${profile.name}", "split": "left" }
-                        },
-                        {
-                            "command": { "action": "splitPane", "profile": "${profile.name}", "split": "right" }
-                        }
-                    ]
-                }
-            ]
-        },
-        {
-            // Set opacity...
-            "name": { "key": "SetOpacityParentCommandName" },
-            "commands": [
-                { "command": { "action": "adjustOpacity", "opacity": 0, "relative": false } },
-                { "command": { "action": "adjustOpacity", "opacity": 25, "relative": false } },
-                { "command": { "action": "adjustOpacity", "opacity": 50, "relative": false } },
-                { "command": { "action": "adjustOpacity", "opacity": 75, "relative": false } },
-                { "command": { "action": "adjustOpacity", "opacity": 100, "relative": false } }
-            ]
-        }
-    ],
-    "keybindings": [
-        // Application-level Keys
-        { "keys": "alt+f4", "id": "Terminal.CloseWindow" },
-        { "keys": "alt+enter", "id": "Terminal.ToggleFullscreen" },
-        { "keys": "f11", "id": "Terminal.ToggleFullscreen" },
-        { "keys": "ctrl+shift+space", "id": "Terminal.OpenNewTabDropdown" },
-        { "keys": "ctrl+,", "id": "Terminal.OpenSettingsUI" },
-        { "keys": "ctrl+shift+,", "id": "Terminal.OpenSettingsFile" },
-        { "keys": "ctrl+alt+,", "id": "Terminal.OpenDefaultSettingsFile" },
-        { "keys": "ctrl+shift+f", "id": "Terminal.FindText" },
-        { "keys":"ctrl+shift+p", "id": "Terminal.ToggleCommandPalette" },
-        { "keys":"win+sc(41)", "id": "Terminal.QuakeMode" },
-        { "keys": "alt+space", "id": "Terminal.OpenSystemMenu" },
-
-        // Tab Management
-        // "command": "closeTab" is unbound by default.
-        //   The closeTab command closes a tab without confirmation, even if it has multiple panes.
-        { "keys": "ctrl+shift+t", "id": "Terminal.OpenNewTab" },
-        { "keys": "ctrl+shift+n", "id": "Terminal.OpenNewWindow" },
-        { "keys": "ctrl+shift+1", "id": "Terminal.OpenNewTabProfile0" },
-        { "keys": "ctrl+shift+2", "id": "Terminal.OpenNewTabProfile1" },
-        { "keys": "ctrl+shift+3", "id": "Terminal.OpenNewTabProfile2" },
-        { "keys": "ctrl+shift+4", "id": "Terminal.OpenNewTabProfile3" },
-        { "keys": "ctrl+shift+5", "id": "Terminal.OpenNewTabProfile4" },
-        { "keys": "ctrl+shift+6", "id": "Terminal.OpenNewTabProfile5" },
-        { "keys": "ctrl+shift+7", "id": "Terminal.OpenNewTabProfile6" },
-        { "keys": "ctrl+shift+8", "id": "Terminal.OpenNewTabProfile7" },
-        { "keys": "ctrl+shift+9", "id": "Terminal.OpenNewTabProfile8" },
-        { "keys": "ctrl+shift+d", "id": "Terminal.DuplicateTab" },
-        { "keys": "ctrl+tab", "id": "Terminal.NextTab" },
-        { "keys": "ctrl+shift+tab", "id": "Terminal.PrevTab" },
-        { "keys": "ctrl+alt+1", "id": "Terminal.SwitchToTab0" },
-        { "keys": "ctrl+alt+2", "id": "Terminal.SwitchToTab1" },
-        { "keys": "ctrl+alt+3", "id": "Terminal.SwitchToTab2" },
-        { "keys": "ctrl+alt+4", "id": "Terminal.SwitchToTab3" },
-        { "keys": "ctrl+alt+5", "id": "Terminal.SwitchToTab4" },
-        { "keys": "ctrl+alt+6", "id": "Terminal.SwitchToTab5" },
-        { "keys": "ctrl+alt+7", "id": "Terminal.SwitchToTab6" },
-        { "keys": "ctrl+alt+8", "id": "Terminal.SwitchToTab7" },
-        { "keys": "ctrl+alt+9", "id": "Terminal.SwitchToLastTab" },
-
-        // Pane Management
-        { "keys": "ctrl+shift+w", "id": "Terminal.ClosePane" },
-        { "keys": "alt+shift+-", "id": "Terminal.DuplicatePaneDown" },
-        { "keys": "alt+shift+plus", "id": "Terminal.DuplicatePaneRight" },
-        { "keys": "alt+shift+down", "id": "Terminal.ResizePaneDown" },
-        { "keys": "alt+shift+left", "id": "Terminal.ResizePaneLeft" },
-        { "keys": "alt+shift+right", "id": "Terminal.ResizePaneRight" },
-        { "keys": "alt+shift+up", "id": "Terminal.ResizePaneUp" },
-        { "keys": "alt+down", "id": "Terminal.MoveFocusDown" },
-        { "keys": "alt+left", "id": "Terminal.MoveFocusLeft" },
-        { "keys": "alt+right", "id": "Terminal.MoveFocusRight" },
-        { "keys": "alt+up", "id": "Terminal.MoveFocusUp" },
-        { "keys": "ctrl+alt+left", "id": "Terminal.MoveFocusPrevious" },
-
-        // Clipboard Integration
-        { "keys": "ctrl+shift+c", "id": "Terminal.CopyToClipboard" },
-        { "keys": "ctrl+insert", "id": "Terminal.CopyToClipboard" },
-        { "keys": "enter", "id": "Terminal.CopyToClipboard" },
-        { "keys": "ctrl+shift+v", "id": "Terminal.PasteFromClipboard" },
-        { "keys": "shift+insert", "id": "Terminal.PasteFromClipboard" },
-        { "keys": "ctrl+shift+a", "id": "Terminal.SelectAll" },
-        { "keys": "ctrl+shift+m", "id": "Terminal.ToggleMarkMode" },
-        { "keys": "menu", "id": "Terminal.ShowContextMenu" },
-
-        // Scrollback
-        { "keys": "ctrl+shift+down", "id": "Terminal.ScrollDown" },
-        { "keys": "ctrl+shift+pgdn", "id": "Terminal.ScrollDownPage" },
-        { "keys": "ctrl+shift+up", "id": "Terminal.ScrollUp" },
-        { "keys": "ctrl+shift+pgup", "id": "Terminal.ScrollUpPage" },
-        { "keys": "ctrl+shift+home", "id": "Terminal.ScrollToTop" },
-        { "keys": "ctrl+shift+end", "id": "Terminal.ScrollToBottom" },
-
-        // Visual Adjustments
-        { "keys": "ctrl+plus", "id": "Terminal.IncreaseFontSize" },
-        { "keys": "ctrl+minus", "id": "Terminal.DecreaseFontSize" },
-        { "keys": "ctrl+numpad_plus", "id": "Terminal.IncreaseFontSize" },
-        { "keys": "ctrl+numpad_minus", "id": "Terminal.DecreaseFontSize" },
-        { "keys": "ctrl+0", "id": "Terminal.ResetFontSize" },
-        { "keys": "ctrl+numpad_0", "id": "Terminal.ResetFontSize" },
-    ]
-}
+// THIS IS AN AUTO-GENERATED FILE! Changes to this file will be ignored.
+{
+    "defaultProfile": "{61c54bbd-c2c6-5271-96e7-009a87ff44bf}",
+
+    // Launch Settings
+    "initialCols": 120,
+    "initialRows": 30,
+    "launchMode": "default",
+    "alwaysOnTop": false,
+
+    // Selection
+    "copyOnSelect": false,
+    "copyFormatting": true,
+    "trimBlockSelection": true,
+    "trimPaste": true,
+    "wordDelimiters": " /\\()\"'-.,:;<>~!@#$%^&*|+=[]{}~?\u2502",
+
+    // Tab UI
+    "alwaysShowTabs": true,
+    "showTabsInTitlebar": true,
+    "showTerminalTitleInTitlebar": true,
+    "tabWidthMode": "equal",
+    "tabSwitcherMode": "inOrder",
+    "showAdminShield": true,
+
+    // Miscellaneous
+    "confirmCloseAllTabs": true,
+    "startOnUserLogin": false,
+    "theme": "dark",
+    "snapToGridOnResize": true,
+    "disableAnimations": false,
+    "startupActions": "",
+    "focusFollowMouse": false,
+    "minimizeToNotificationArea": false,
+    "alwaysShowNotificationIcon": false,
+
+    "profiles":
+    [
+        {
+            "guid": "{61c54bbd-c2c6-5271-96e7-009a87ff44bf}",
+            "name": "Windows PowerShell",
+            "commandline": "%SystemRoot%\\System32\\WindowsPowerShell\\v1.0\\powershell.exe",
+            "icon": "ms-appx:///ProfileIcons/{61c54bbd-c2c6-5271-96e7-009a87ff44bf}.png",
+            "colorScheme": "Campbell",
+            "antialiasingMode": "grayscale",
+            "closeOnExit": "automatic",
+            "cursorShape": "bar",
+            "fontFace": "Cascadia Mono",
+            "fontSize": 12,
+            "hidden": false,
+            "historySize": 9001,
+            "padding": "8, 8, 8, 8",
+            "snapOnInput": true,
+            "altGrAliasing": true,
+            "startingDirectory": "%USERPROFILE%",
+            "useAcrylic": false
+        },
+        {
+            "guid": "{0caa0dad-35be-5f56-a8ff-afceeeaa6101}",
+            "name": "Command Prompt",
+            "commandline": "%SystemRoot%\\System32\\cmd.exe",
+            "icon": "ms-appx:///ProfileIcons/{0caa0dad-35be-5f56-a8ff-afceeeaa6101}.png",
+            "colorScheme": "Campbell",
+            "antialiasingMode": "grayscale",
+            "closeOnExit": "automatic",
+            "cursorShape": "bar",
+            "fontFace": "Cascadia Mono",
+            "fontSize": 12,
+            "hidden": false,
+            "historySize": 9001,
+            "padding": "8, 8, 8, 8",
+            "snapOnInput": true,
+            "altGrAliasing": true,
+            "startingDirectory": "%USERPROFILE%",
+            "useAcrylic": false
+        }
+    ],
+    "schemes":
+    [
+        // A profile can override the following color scheme values:
+        //   - "foreground"
+        //   - "background"
+        //   - "cursorColor"
+        {
+            "name": "Campbell",
+            "foreground": "#CCCCCC",
+            "background": "#0C0C0C",
+            "cursorColor": "#FFFFFF",
+            "black": "#0C0C0C",
+            "red": "#C50F1F",
+            "green": "#13A10E",
+            "yellow": "#C19C00",
+            "blue": "#0037DA",
+            "purple": "#881798",
+            "cyan": "#3A96DD",
+            "white": "#CCCCCC",
+            "brightBlack": "#767676",
+            "brightRed": "#E74856",
+            "brightGreen": "#16C60C",
+            "brightYellow": "#F9F1A5",
+            "brightBlue": "#3B78FF",
+            "brightPurple": "#B4009E",
+            "brightCyan": "#61D6D6",
+            "brightWhite": "#F2F2F2"
+        },
+        {
+            "name": "Campbell Powershell",
+            "foreground": "#CCCCCC",
+            "background": "#012456",
+            "cursorColor": "#FFFFFF",
+            "black": "#0C0C0C",
+            "red": "#C50F1F",
+            "green": "#13A10E",
+            "yellow": "#C19C00",
+            "blue": "#0037DA",
+            "purple": "#881798",
+            "cyan": "#3A96DD",
+            "white": "#CCCCCC",
+            "brightBlack": "#767676",
+            "brightRed": "#E74856",
+            "brightGreen": "#16C60C",
+            "brightYellow": "#F9F1A5",
+            "brightBlue": "#3B78FF",
+            "brightPurple": "#B4009E",
+            "brightCyan": "#61D6D6",
+            "brightWhite": "#F2F2F2"
+        },
+        {
+            "name": "Vintage",
+            "foreground": "#C0C0C0",
+            "background": "#000000",
+            "cursorColor": "#FFFFFF",
+            "black": "#000000",
+            "red": "#800000",
+            "green": "#008000",
+            "yellow": "#808000",
+            "blue": "#000080",
+            "purple": "#800080",
+            "cyan": "#008080",
+            "white": "#C0C0C0",
+            "brightBlack": "#808080",
+            "brightRed": "#FF0000",
+            "brightGreen": "#00FF00",
+            "brightYellow": "#FFFF00",
+            "brightBlue": "#0000FF",
+            "brightPurple": "#FF00FF",
+            "brightCyan": "#00FFFF",
+            "brightWhite": "#FFFFFF"
+        },
+        {
+            "name": "One Half Dark",
+            "foreground": "#DCDFE4",
+            "background": "#282C34",
+            "cursorColor": "#FFFFFF",
+            "black": "#282C34",
+            "red": "#E06C75",
+            "green": "#98C379",
+            "yellow": "#E5C07B",
+            "blue": "#61AFEF",
+            "purple": "#C678DD",
+            "cyan": "#56B6C2",
+            "white": "#DCDFE4",
+            "brightBlack": "#5A6374",
+            "brightRed": "#E06C75",
+            "brightGreen": "#98C379",
+            "brightYellow": "#E5C07B",
+            "brightBlue": "#61AFEF",
+            "brightPurple": "#C678DD",
+            "brightCyan": "#56B6C2",
+            "brightWhite": "#DCDFE4"
+        },
+        {
+            "name": "One Half Light",
+            "foreground": "#383A42",
+            "background": "#FAFAFA",
+            "cursorColor": "#4F525D",
+            "selectionBackground": "#383A42",
+            "black": "#383A42",
+            "red": "#E45649",
+            "green": "#50A14F",
+            "yellow": "#C18301",
+            "blue": "#0184BC",
+            "purple": "#A626A4",
+            "cyan": "#0997B3",
+            "white": "#FAFAFA",
+            "brightBlack": "#4F525D",
+            "brightRed": "#DF6C75",
+            "brightGreen": "#98C379",
+            "brightYellow": "#E4C07A",
+            "brightBlue": "#61AFEF",
+            "brightPurple": "#C577DD",
+            "brightCyan": "#56B5C1",
+            "brightWhite": "#FFFFFF"
+        },
+        {
+            "name": "Solarized Dark",
+            "foreground": "#839496",
+            "background": "#002B36",
+            "cursorColor": "#FFFFFF",
+            "black": "#002B36",
+            "red": "#DC322F",
+            "green": "#859900",
+            "yellow": "#B58900",
+            "blue": "#268BD2",
+            "purple": "#D33682",
+            "cyan": "#2AA198",
+            "white": "#EEE8D5",
+            "brightBlack": "#073642",
+            "brightRed": "#CB4B16",
+            "brightGreen": "#586E75",
+            "brightYellow": "#657B83",
+            "brightBlue": "#839496",
+            "brightPurple": "#6C71C4",
+            "brightCyan": "#93A1A1",
+            "brightWhite": "#FDF6E3"
+        },
+        {
+            "name": "Solarized Light",
+            "foreground": "#657B83",
+            "background": "#FDF6E3",
+            "cursorColor": "#002B36",
+            "selectionBackground": "#2C4D57",
+            "black": "#002B36",
+            "red": "#DC322F",
+            "green": "#859900",
+            "yellow": "#B58900",
+            "blue": "#268BD2",
+            "purple": "#D33682",
+            "cyan": "#2AA198",
+            "white": "#EEE8D5",
+            "brightBlack": "#073642",
+            "brightRed": "#CB4B16",
+            "brightGreen": "#586E75",
+            "brightYellow": "#657B83",
+            "brightBlue": "#839496",
+            "brightPurple": "#6C71C4",
+            "brightCyan": "#93A1A1",
+            "brightWhite": "#FDF6E3"
+        },
+        {
+            "name": "Tango Dark",
+            "foreground": "#D3D7CF",
+            "background": "#000000",
+            "cursorColor": "#FFFFFF",
+            "black": "#000000",
+            "red": "#CC0000",
+            "green": "#4E9A06",
+            "yellow": "#C4A000",
+            "blue": "#3465A4",
+            "purple": "#75507B",
+            "cyan": "#06989A",
+            "white": "#D3D7CF",
+            "brightBlack": "#555753",
+            "brightRed": "#EF2929",
+            "brightGreen": "#8AE234",
+            "brightYellow": "#FCE94F",
+            "brightBlue": "#729FCF",
+            "brightPurple": "#AD7FA8",
+            "brightCyan": "#34E2E2",
+            "brightWhite": "#EEEEEC"
+        },
+        {
+            "name": "Tango Light",
+            "foreground": "#555753",
+            "background": "#FFFFFF",
+            "cursorColor": "#000000",
+            "selectionBackground": "#141414",
+            "black": "#000000",
+            "red": "#CC0000",
+            "green": "#4E9A06",
+            "yellow": "#C4A000",
+            "blue": "#3465A4",
+            "purple": "#75507B",
+            "cyan": "#06989A",
+            "white": "#D3D7CF",
+            "brightBlack": "#555753",
+            "brightRed": "#EF2929",
+            "brightGreen": "#8AE234",
+            "brightYellow": "#FCE94F",
+            "brightBlue": "#729FCF",
+            "brightPurple": "#AD7FA8",
+            "brightCyan": "#34E2E2",
+            "brightWhite": "#EEEEEC"
+        },
+        {
+            "name": "Dark+",
+            "foreground": "#cccccc",
+            "background": "#1e1e1e",
+            "cursorColor": "#808080",
+            "selectionBackground": "#ffffff",
+            "black": "#000000",
+            "red": "#cd3131",
+            "green": "#0dbc79",
+            "yellow": "#e5e510",
+            "blue": "#2472c8",
+            "purple": "#bc3fbc",
+            "cyan": "#11a8cd",
+            "white": "#e5e5e5",
+            "brightBlack": "#666666",
+            "brightRed": "#f14c4c",
+            "brightGreen": "#23d18b",
+            "brightYellow": "#f5f543",
+            "brightBlue": "#3b8eea",
+            "brightPurple": "#d670d6",
+            "brightCyan": "#29b8db",
+            "brightWhite": "#e5e5e5"
+        },
+        {
+            "background": "#000000",
+            "black": "#000000",
+            "blue": "#0000AA",
+            "brightBlack": "#555555",
+            "brightBlue": "#5555FF",
+            "brightCyan": "#55FFFF",
+            "brightGreen": "#55FF55",
+            "brightPurple": "#FF55FF",
+            "brightRed": "#FF5555",
+            "brightWhite": "#FFFFFF",
+            "brightYellow": "#FFFF55",
+            "cursorColor": "#00AA00",
+            "cyan": "#00AAAA",
+            "foreground": "#AAAAAA",
+            "green": "#00AA00",
+            "name": "CGA",
+            "purple": "#AA00AA",
+            "red": "#AA0000",
+            "selectionBackground": "#FFFFFF",
+            "white": "#AAAAAA",
+            "yellow": "#AA5500"
+        },
+        {
+            "background": "#000000",
+            "black": "#000000",
+            "blue": "#0000AA",
+            "brightBlack": "#555555",
+            "brightBlue": "#5555FF",
+            "brightCyan": "#55FFFF",
+            "brightGreen": "#55FF55",
+            "brightPurple": "#FF55FF",
+            "brightRed": "#FF5555",
+            "brightWhite": "#FFFFFF",
+            "brightYellow": "#FFFF55",
+            "cursorColor": "#00AA00",
+            "cyan": "#00AAAA",
+            "foreground": "#AAAAAA",
+            "green": "#00AA00",
+            "name": "IBM 5153",
+            "purple": "#AA00AA",
+            "red": "#AA0000",
+            "selectionBackground": "#FFFFFF",
+            "white": "#AAAAAA",
+            "yellow": "#C47E00"
+        }
+    ],
+    "themes": [
+        {
+            "name": "light",
+            "window": {
+                "applicationTheme": "light"
+            },
+            "tab": {
+                "background": "terminalBackground",
+                "unfocusedBackground": "#00000000"
+            },
+            "tabRow": {
+                "unfocusedBackground": "#FFFFFFFF"
+            }
+        },
+        {
+            "name": "dark",
+            "window": {
+                "applicationTheme": "dark"
+            },
+            "tab": {
+                "background": "terminalBackground",
+                "unfocusedBackground": "#00000000"
+            },
+            "tabRow": {
+                "unfocusedBackground": "#333333FF"
+            }
+        },
+        {
+            "name": "system",
+            "window": {
+                "applicationTheme": "system"
+            },
+            "tab": {
+                "background": "terminalBackground",
+                "unfocusedBackground": "#00000000"
+            }
+        },
+        {
+            "name": "legacyDark",
+            "tab": {
+                "background": null,
+                "unfocusedBackground": null
+            },
+            "window": {
+                "applicationTheme": "dark"
+            }
+        },
+        {
+            "name": "legacyLight",
+            "tab": {
+                "background": null,
+                "unfocusedBackground": null
+            },
+            "window": {
+                "applicationTheme": "light"
+            }
+        },
+        {
+            "name": "legacySystem",
+            "tab": {
+                "background": null,
+                "unfocusedBackground": null
+            },
+            "window": {
+                "applicationTheme": "system"
+            },
+        }
+    ],
+    "actions":
+    [
+        // Application-level Commands
+        { "command": "closeWindow", "id": "Terminal.CloseWindow" },
+        { "command": "toggleFullscreen", "id": "Terminal.ToggleFullscreen" },
+        { "command": "toggleFocusMode", "id": "Terminal.ToggleFocusMode" },
+        { "command": "toggleAlwaysOnTop", "id": "Terminal.ToggleAlwaysOnTop" },
+        { "command": "openNewTabDropdown", "id": "Terminal.OpenNewTabDropdown" },
+        { "command": { "action": "openSettings", "target": "settingsUI" }, "id": "Terminal.OpenSettingsUI" },
+        { "command": { "action": "openSettings", "target": "settingsFile" }, "id": "Terminal.OpenSettingsFile" },
+        { "command": { "action": "openSettings", "target": "defaultsFile" }, "id": "Terminal.OpenDefaultSettingsFile" },
+        { "command": "find", "id": "Terminal.FindText" },
+        { "command": { "action": "findMatch", "direction": "next" }, "id": "Terminal.FindNextMatch" },
+        { "command": { "action": "findMatch", "direction": "prev" }, "id": "Terminal.FindPrevMatch" },
+        { "command": "toggleShaderEffects", "id": "Terminal.ToggleShaderEffects" },
+        { "command": "openTabColorPicker", "id": "Terminal.OpenTabColorPicker" },
+        { "command": "renameTab", "id": "Terminal.RenameTab" },
+        { "command": "openTabRenamer", "id": "Terminal.OpenTabRenamer" },
+        { "command": "commandPalette", "id": "Terminal.ToggleCommandPalette" },
+        { "command": "terminalChat", "id": "Terminal.OpenTerminalChat" },
+        { "command": "identifyWindow", "id": "Terminal.IdentifyWindow" },
+        { "command": "openWindowRenamer", "id": "Terminal.OpenWindowRenamer" },
+        { "command": "quakeMode", "id": "Terminal.QuakeMode" },
+        { "command": "openSystemMenu", "id": "Terminal.OpenSystemMenu" },
+        { "command": "quit", "id": "Terminal.Quit" },
+        { "command": "restoreLastClosed", "id": "Terminal.RestoreLastClosed" },
+        { "command": "openAbout", "id": "Terminal.OpenAboutDialog" },
+
+        // Tab Management
+        // "command": "closeTab" is unbound by default.
+        //   The closeTab command closes a tab without confirmation, even if it has multiple panes.
+        { "command": "closeOtherTabs", "id": "Terminal.CloseOtherTabs" },
+        { "command": "closeTabsAfter", "id": "Terminal.CloseTabsAfter" },
+        { "command": { "action" : "moveTab", "direction": "forward" }, "id": "Terminal.MoveTabForward" },
+        { "command": { "action" : "moveTab", "direction": "backward" }, "id": "Terminal.MoveTabBackward" },
+        { "command": "newTab", "id": "Terminal.OpenNewTab" },
+        { "command": "newWindow", "id": "Terminal.OpenNewWindow" },
+        { "command": { "action": "newTab", "index": 0 }, "id": "Terminal.OpenNewTabProfile0" },
+        { "command": { "action": "newTab", "index": 1 }, "id": "Terminal.OpenNewTabProfile1" },
+        { "command": { "action": "newTab", "index": 2 }, "id": "Terminal.OpenNewTabProfile2" },
+        { "command": { "action": "newTab", "index": 3 }, "id": "Terminal.OpenNewTabProfile3" },
+        { "command": { "action": "newTab", "index": 4 }, "id": "Terminal.OpenNewTabProfile4" },
+        { "command": { "action": "newTab", "index": 5 }, "id": "Terminal.OpenNewTabProfile5" },
+        { "command": { "action": "newTab", "index": 6 }, "id": "Terminal.OpenNewTabProfile6" },
+        { "command": { "action": "newTab", "index": 7 }, "id": "Terminal.OpenNewTabProfile7" },
+        { "command": { "action": "newTab", "index": 8 }, "id": "Terminal.OpenNewTabProfile8" },
+        { "command": "duplicateTab", "id": "Terminal.DuplicateTab" },
+        { "command": "nextTab", "id": "Terminal.NextTab" },
+        { "command": "prevTab", "id": "Terminal.PrevTab" },
+        { "command": { "action": "switchToTab", "index": 0 }, "id": "Terminal.SwitchToTab0" },
+        { "command": { "action": "switchToTab", "index": 1 }, "id": "Terminal.SwitchToTab1" },
+        { "command": { "action": "switchToTab", "index": 2 }, "id": "Terminal.SwitchToTab2" },
+        { "command": { "action": "switchToTab", "index": 3 }, "id": "Terminal.SwitchToTab3" },
+        { "command": { "action": "switchToTab", "index": 4 }, "id": "Terminal.SwitchToTab4" },
+        { "command": { "action": "switchToTab", "index": 5 }, "id": "Terminal.SwitchToTab5" },
+        { "command": { "action": "switchToTab", "index": 6 }, "id": "Terminal.SwitchToTab6" },
+        { "command": { "action": "switchToTab", "index": 7 }, "id": "Terminal.SwitchToTab7" },
+        { "command": { "action": "switchToTab", "index": 4294967295 }, "id": "Terminal.SwitchToLastTab" },
+        { "command": { "action": "moveTab", "window": "new" }, "id": "Terminal.MoveTabToNewWindow" },
+
+        // Pane Management
+        { "command": "closeOtherPanes", "id": "Terminal.CloseOtherPanes" },
+        { "command": "closePane", "id": "Terminal.ClosePane" },
+        { "command": { "action": "splitPane", "split": "up" }, "id": "Terminal.SplitPaneUp" },
+        { "command": { "action": "splitPane", "split": "down" }, "id": "Terminal.SplitPaneDown" },
+        { "command": { "action": "splitPane", "split": "left" }, "id": "Terminal.SplitPaneLeft" },
+        { "command": { "action": "splitPane", "split": "right" }, "id": "Terminal.SplitPaneRight" },
+        { "command": { "action": "splitPane", "splitMode": "duplicate", "split": "down" }, "id": "Terminal.DuplicatePaneDown" },
+        { "command": { "action": "splitPane", "splitMode": "duplicate", "split": "right" }, "id": "Terminal.DuplicatePaneRight" },
+        { "command": { "action": "splitPane", "splitMode": "duplicate", "split": "auto" }, "id": "Terminal.DuplicatePaneAuto" },
+        { "command": { "action": "resizePane", "direction": "down" }, "id": "Terminal.ResizePaneDown" },
+        { "command": { "action": "resizePane", "direction": "left" }, "id": "Terminal.ResizePaneLeft" },
+        { "command": { "action": "resizePane", "direction": "right" }, "id": "Terminal.ResizePaneRight" },
+        { "command": { "action": "resizePane", "direction": "up" }, "id": "Terminal.ResizePaneUp" },
+        { "command": { "action": "moveFocus", "direction": "down" }, "id": "Terminal.MoveFocusDown" },
+        { "command": { "action": "moveFocus", "direction": "left" }, "id": "Terminal.MoveFocusLeft" },
+        { "command": { "action": "moveFocus", "direction": "right" }, "id": "Terminal.MoveFocusRight" },
+        { "command": { "action": "moveFocus", "direction": "up" }, "id": "Terminal.MoveFocusUp" },
+        { "command": { "action": "moveFocus", "direction": "previous" }, "id": "Terminal.MoveFocusPrevious" },
+        { "command": { "action": "moveFocus", "direction": "previousInOrder" }, "id": "Terminal.MoveFocusPreviousInOrder" },
+        { "command": { "action": "moveFocus", "direction": "nextInOrder" }, "id": "Terminal.MoveFocusNextInOrder" },
+        { "command": { "action": "moveFocus", "direction": "first" }, "id": "Terminal.MoveFocusFirst" },
+        { "command": { "action": "moveFocus", "direction": "parent" }, "id": "Terminal.MoveFocusParent" },
+        { "command": { "action": "moveFocus", "direction": "child" }, "id": "Terminal.MoveFocusChild" },
+        { "command": { "action": "swapPane", "direction": "down" }, "id": "Terminal.SwapPaneDown" },
+        { "command": { "action": "swapPane", "direction": "left" }, "id": "Terminal.SwapPaneLeft" },
+        { "command": { "action": "swapPane", "direction": "right" }, "id": "Terminal.SwapPaneRight" },
+        { "command": { "action": "swapPane", "direction": "up" }, "id": "Terminal.SwapPaneUp" },
+        { "command": { "action": "swapPane", "direction": "previous"}, "id": "Terminal.SwapPanePrevious" },
+        { "command": { "action": "swapPane", "direction": "previousInOrder"}, "id": "Terminal.SwapPanePreviousInOrder" },
+        { "command": { "action": "swapPane", "direction": "nextInOrder"}, "id": "Terminal.SwapPaneNextInOrder" },
+        { "command": { "action": "swapPane", "direction": "first" }, "id": "Terminal.SwapPaneFirst" },
+        { "command": "toggleBroadcastInput", "id": "Terminal.ToggleBroadcastInput" },
+        { "command": "togglePaneZoom", "id": "Terminal.TogglePaneZoom" },
+        { "command": "toggleSplitOrientation", "id": "Terminal.ToggleSplitOrientation" },
+        { "command": "toggleReadOnlyMode", "id": "Terminal.ToggleReadOnlyMode" },
+        { "command": "enableReadOnlyMode", "id": "Terminal.EnableReadOnlyMode" },
+        { "command": "disableReadOnlyMode", "id": "Terminal.DisableReadOnlyMode" },
+        { "command": { "action": "movePane", "index": 0 }, "id": "Terminal.MovePaneToTab0" },
+        { "command": { "action": "movePane", "index": 1 }, "id": "Terminal.MovePaneToTab1" },
+        { "command": { "action": "movePane", "index": 2 }, "id": "Terminal.MovePaneToTab2" },
+        { "command": { "action": "movePane", "index": 3 }, "id": "Terminal.MovePaneToTab3" },
+        { "command": { "action": "movePane", "index": 4 }, "id": "Terminal.MovePaneToTab4" },
+        { "command": { "action": "movePane", "index": 5 }, "id": "Terminal.MovePaneToTab5" },
+        { "command": { "action": "movePane", "index": 6 }, "id": "Terminal.MovePaneToTab6" },
+        { "command": { "action": "movePane", "index": 7 }, "id": "Terminal.MovePaneToTab7" },
+        { "command": { "action": "movePane", "index": 8 }, "id": "Terminal.MovePaneToTab8" },
+        { "command": { "action": "movePane", "window": "new" }, "id": "Terminal.MovePaneToNewWindow" },
+        { "command": "restartConnection", "id": "Terminal.RestartConnection" },
+
+        // Clipboard Integration
+        { "command": { "action": "copy", "singleLine": false }, "id": "Terminal.CopyToClipboard" },
+        { "command": "paste", "id": "Terminal.PasteFromClipboard" },
+        { "command": "selectAll", "id": "Terminal.SelectAll" },
+        { "command": "markMode", "id": "Terminal.ToggleMarkMode" },
+        { "command": "toggleBlockSelection", "id": "Terminal.ToggleBlockSelection" },
+        { "command": "switchSelectionEndpoint", "id": "Terminal.SwitchSelectionEndpoint" },
+        { "command": "expandSelectionToWord", "id": "Terminal.ExpandSelectionToWord" },
+        { "command": "showContextMenu", "id": "Terminal.ShowContextMenu" },
+
+        // Web Search
+        { "command": { "action": "searchWeb" }, "name": { "key": "SearchWebCommandKey" }, "id": "Terminal.SearchWeb" },
+
+        // Scrollback
+        { "command": "scrollDown", "id": "Terminal.ScrollDown" },
+        { "command": "scrollDownPage", "id": "Terminal.ScrollDownPage" },
+        { "command": "scrollUp", "id": "Terminal.ScrollUp" },
+        { "command": "scrollUpPage", "id": "Terminal.ScrollUpPage" },
+        { "command": "scrollToTop", "id": "Terminal.ScrollToTop" },
+        { "command": "scrollToBottom", "id": "Terminal.ScrollToBottom" },
+        { "command": { "action": "clearBuffer", "clear": "all" }, "id": "Terminal.ClearBuffer" },
+        { "command": "exportBuffer", "id": "Terminal.ExportBuffer" },
+
+        // Visual Adjustments
+        { "command": { "action": "adjustFontSize", "delta": 1 }, "id": "Terminal.IncreaseFontSize" },
+        { "command": { "action": "adjustFontSize", "delta": -1 }, "id": "Terminal.DecreaseFontSize" },
+        { "command": { "action": "adjustFontSize", "delta": 1 }, "id": "Terminal.IncreaseFontSize" },
+        { "command": { "action": "adjustFontSize", "delta": -1 }, "id": "Terminal.DecreaseFontSize" },
+        { "command": "resetFontSize", "id": "Terminal.ResetFontSize" },
+        { "command": "resetFontSize", "id": "Terminal.ResetFontSize" },
+
+        // Other commands
+        {
+            // Select color scheme...
+            "name": { "key": "SetColorSchemeParentCommandName" },
+            "commands": [
+                {
+                    "iterateOn": "schemes",
+                    "name": "${scheme.name}",
+                    "command": { "action": "setColorScheme", "colorScheme": "${scheme.name}" }
+                }
+            ]
+        },
+        {
+            // New tab...
+            "name": { "key": "NewTabParentCommandName" },
+            "commands": [
+                {
+                    "iterateOn": "profiles",
+                    "icon": "${profile.icon}",
+                    "name": "${profile.name}",
+                    "command": { "action": "newTab", "profile": "${profile.name}" }
+                }
+            ]
+        },
+        {
+            // Split pane...
+            "name": { "key": "SplitPaneParentCommandName" },
+            "commands": [
+                {
+                    "iterateOn": "profiles",
+                    "icon": "${profile.icon}",
+                    "name": "${profile.name}...",
+                    "commands": [
+                        {
+                            "command": { "action": "splitPane", "profile": "${profile.name}", "split": "auto" }
+                        },
+                        {
+                            "command": { "action": "splitPane", "profile": "${profile.name}", "split": "up" }
+                        },
+                        {
+                            "command": { "action": "splitPane", "profile": "${profile.name}", "split": "down" }
+                        },
+                        {
+                            "command": { "action": "splitPane", "profile": "${profile.name}", "split": "left" }
+                        },
+                        {
+                            "command": { "action": "splitPane", "profile": "${profile.name}", "split": "right" }
+                        }
+                    ]
+                }
+            ]
+        },
+        {
+            // Set opacity...
+            "name": { "key": "SetOpacityParentCommandName" },
+            "commands": [
+                { "command": { "action": "adjustOpacity", "opacity": 0, "relative": false } },
+                { "command": { "action": "adjustOpacity", "opacity": 25, "relative": false } },
+                { "command": { "action": "adjustOpacity", "opacity": 50, "relative": false } },
+                { "command": { "action": "adjustOpacity", "opacity": 75, "relative": false } },
+                { "command": { "action": "adjustOpacity", "opacity": 100, "relative": false } }
+            ]
+        }
+    ],
+    "keybindings": [
+        // Application-level Keys
+        { "keys": "alt+f4", "id": "Terminal.CloseWindow" },
+        { "keys": "alt+enter", "id": "Terminal.ToggleFullscreen" },
+        { "keys": "f11", "id": "Terminal.ToggleFullscreen" },
+        { "keys": "ctrl+shift+space", "id": "Terminal.OpenNewTabDropdown" },
+        { "keys": "ctrl+,", "id": "Terminal.OpenSettingsUI" },
+        { "keys": "ctrl+shift+,", "id": "Terminal.OpenSettingsFile" },
+        { "keys": "ctrl+alt+,", "id": "Terminal.OpenDefaultSettingsFile" },
+        { "keys": "ctrl+shift+f", "id": "Terminal.FindText" },
+        { "keys":"ctrl+shift+p", "id": "Terminal.ToggleCommandPalette" },
+        { "keys":"win+sc(41)", "id": "Terminal.QuakeMode" },
+        { "keys": "alt+space", "id": "Terminal.OpenSystemMenu" },
+
+        // Tab Management
+        // "command": "closeTab" is unbound by default.
+        //   The closeTab command closes a tab without confirmation, even if it has multiple panes.
+        { "keys": "ctrl+shift+t", "id": "Terminal.OpenNewTab" },
+        { "keys": "ctrl+shift+n", "id": "Terminal.OpenNewWindow" },
+        { "keys": "ctrl+shift+1", "id": "Terminal.OpenNewTabProfile0" },
+        { "keys": "ctrl+shift+2", "id": "Terminal.OpenNewTabProfile1" },
+        { "keys": "ctrl+shift+3", "id": "Terminal.OpenNewTabProfile2" },
+        { "keys": "ctrl+shift+4", "id": "Terminal.OpenNewTabProfile3" },
+        { "keys": "ctrl+shift+5", "id": "Terminal.OpenNewTabProfile4" },
+        { "keys": "ctrl+shift+6", "id": "Terminal.OpenNewTabProfile5" },
+        { "keys": "ctrl+shift+7", "id": "Terminal.OpenNewTabProfile6" },
+        { "keys": "ctrl+shift+8", "id": "Terminal.OpenNewTabProfile7" },
+        { "keys": "ctrl+shift+9", "id": "Terminal.OpenNewTabProfile8" },
+        { "keys": "ctrl+shift+d", "id": "Terminal.DuplicateTab" },
+        { "keys": "ctrl+tab", "id": "Terminal.NextTab" },
+        { "keys": "ctrl+shift+tab", "id": "Terminal.PrevTab" },
+        { "keys": "ctrl+alt+1", "id": "Terminal.SwitchToTab0" },
+        { "keys": "ctrl+alt+2", "id": "Terminal.SwitchToTab1" },
+        { "keys": "ctrl+alt+3", "id": "Terminal.SwitchToTab2" },
+        { "keys": "ctrl+alt+4", "id": "Terminal.SwitchToTab3" },
+        { "keys": "ctrl+alt+5", "id": "Terminal.SwitchToTab4" },
+        { "keys": "ctrl+alt+6", "id": "Terminal.SwitchToTab5" },
+        { "keys": "ctrl+alt+7", "id": "Terminal.SwitchToTab6" },
+        { "keys": "ctrl+alt+8", "id": "Terminal.SwitchToTab7" },
+        { "keys": "ctrl+alt+9", "id": "Terminal.SwitchToLastTab" },
+
+        // Pane Management
+        { "keys": "ctrl+shift+w", "id": "Terminal.ClosePane" },
+        { "keys": "alt+shift+-", "id": "Terminal.DuplicatePaneDown" },
+        { "keys": "alt+shift+plus", "id": "Terminal.DuplicatePaneRight" },
+        { "keys": "alt+shift+down", "id": "Terminal.ResizePaneDown" },
+        { "keys": "alt+shift+left", "id": "Terminal.ResizePaneLeft" },
+        { "keys": "alt+shift+right", "id": "Terminal.ResizePaneRight" },
+        { "keys": "alt+shift+up", "id": "Terminal.ResizePaneUp" },
+        { "keys": "alt+down", "id": "Terminal.MoveFocusDown" },
+        { "keys": "alt+left", "id": "Terminal.MoveFocusLeft" },
+        { "keys": "alt+right", "id": "Terminal.MoveFocusRight" },
+        { "keys": "alt+up", "id": "Terminal.MoveFocusUp" },
+        { "keys": "ctrl+alt+left", "id": "Terminal.MoveFocusPrevious" },
+
+        // Clipboard Integration
+        { "keys": "ctrl+shift+c", "id": "Terminal.CopyToClipboard" },
+        { "keys": "ctrl+insert", "id": "Terminal.CopyToClipboard" },
+        { "keys": "enter", "id": "Terminal.CopyToClipboard" },
+        { "keys": "ctrl+shift+v", "id": "Terminal.PasteFromClipboard" },
+        { "keys": "shift+insert", "id": "Terminal.PasteFromClipboard" },
+        { "keys": "ctrl+shift+a", "id": "Terminal.SelectAll" },
+        { "keys": "ctrl+shift+m", "id": "Terminal.ToggleMarkMode" },
+        { "keys": "menu", "id": "Terminal.ShowContextMenu" },
+
+        // Scrollback
+        { "keys": "ctrl+shift+down", "id": "Terminal.ScrollDown" },
+        { "keys": "ctrl+shift+pgdn", "id": "Terminal.ScrollDownPage" },
+        { "keys": "ctrl+shift+up", "id": "Terminal.ScrollUp" },
+        { "keys": "ctrl+shift+pgup", "id": "Terminal.ScrollUpPage" },
+        { "keys": "ctrl+shift+home", "id": "Terminal.ScrollToTop" },
+        { "keys": "ctrl+shift+end", "id": "Terminal.ScrollToBottom" },
+
+        // Visual Adjustments
+        { "keys": "ctrl+plus", "id": "Terminal.IncreaseFontSize" },
+        { "keys": "ctrl+minus", "id": "Terminal.DecreaseFontSize" },
+        { "keys": "ctrl+numpad_plus", "id": "Terminal.IncreaseFontSize" },
+        { "keys": "ctrl+numpad_minus", "id": "Terminal.DecreaseFontSize" },
+        { "keys": "ctrl+0", "id": "Terminal.ResetFontSize" },
+        { "keys": "ctrl+numpad_0", "id": "Terminal.ResetFontSize" },
+    ]
+}