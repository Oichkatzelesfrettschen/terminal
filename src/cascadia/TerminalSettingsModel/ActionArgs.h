// Copyright (c) Microsoft Corporation.
// Licensed under the MIT license.

#pragma once

// HEY YOU: When adding ActionArgs types, make sure to add the corresponding
//          *.g.cpp to ActionArgs.cpp!
#include "ActionEventArgs.g.h"
#include "BaseContentArgs.g.h"
#include "NewTerminalArgs.g.h"
#include "CopyTextArgs.g.h"
#include "NewTabArgs.g.h"
#include "SwitchToTabArgs.g.h"
#include "ResizePaneArgs.g.h"
#include "MoveFocusArgs.g.h"
#include "MovePaneArgs.g.h"
#include "SwapPaneArgs.g.h"
#include "AdjustFontSizeArgs.g.h"
#include "SendInputArgs.g.h"
#include "SplitPaneArgs.g.h"
#include "OpenSettingsArgs.g.h"
#include "SetFocusModeArgs.g.h"
#include "SetFullScreenArgs.g.h"
#include "SetMaximizedArgs.g.h"
#include "SetColorSchemeArgs.g.h"
#include "SetTabColorArgs.g.h"
#include "RenameTabArgs.g.h"
#include "ExecuteCommandlineArgs.g.h"
#include "CloseOtherTabsArgs.g.h"
#include "CloseTabsAfterArgs.g.h"
#include "CloseTabArgs.g.h"
#include "ScrollUpArgs.g.h"
#include "ScrollDownArgs.g.h"
#include "ScrollToMarkArgs.g.h"
#include "AddMarkArgs.g.h"
#include "MoveTabArgs.g.h"
#include "SaveSnippetArgs.g.h"
#include "ToggleCommandPaletteArgs.g.h"
#include "SuggestionsArgs.g.h"
#include "FindMatchArgs.g.h"
#include "NewWindowArgs.g.h"
#include "PrevTabArgs.g.h"
#include "NextTabArgs.g.h"
#include "RenameWindowArgs.g.h"
#include "SearchForTextArgs.g.h"
#include "GlobalSummonArgs.g.h"
#include "FocusPaneArgs.g.h"
#include "ExportBufferArgs.g.h"
#include "ClearBufferArgs.g.h"
#include "MultipleActionsArgs.g.h"
#include "AdjustOpacityArgs.g.h"
#include "SelectCommandArgs.g.h"
#include "SelectOutputArgs.g.h"
#include "ColorSelectionArgs.g.h"

#include "JsonUtils.h"
#include "HashUtils.h"
#include "TerminalWarnings.h"
#include "../WinRTUtils/inc/LibraryResources.h"

#include "TerminalSettingsSerializationHelpers.h"

#include <LibraryResources.h>
#include <ScopedResourceLoader.h>

#include "ActionArgsMagic.h"

#define ACTION_ARG(type, name, ...)                                         \
public:                                                                     \
    type name() const noexcept                                              \
    {                                                                       \
        return _##name.has_value() ? _##name.value() : type{ __VA_ARGS__ }; \
    }                                                                       \
    void name(const type& value) noexcept                                   \
    {                                                                       \
        _##name = value;                                                    \
    }                                                                       \
                                                                            \
protected:                                                                  \
    std::optional<type> _##name{ std::nullopt };

// Notes on defining ActionArgs and ActionEventArgs:
// * All properties specific to an action should be defined as an ActionArgs
//   class that implements IActionArgs
// * ActionEventArgs holds a single IActionArgs. For events that don't need
//   additional args, this can be nullptr.

////////////////////////////////////////////////////////////////////////////////
// BEGIN X-MACRO MADNESS
////////////////////////////////////////////////////////////////////////////////

// A helper for saying "This class has no other property validation". This will
// make sense below.
#define NO_OTHER_VALIDATION() ;

// Below are definitions for the properties for each and every ActionArgs type.
// Each should maintain the same format:
//
// #define MY_FOO_ARGS(X)                    \
//     X(ParamOneType, One, "one", {validation}, {default args}) \
//     X(Windows::Foundation::IReference<ParamTwoType>, Two, "two", {validation}, nullptr)
//     { etc... }
//
// If one of your properties needs some additional validation done to it, then
// fill in {validation} with whatever logic needs to be done. Or, just set to
// false, if we don't really care if the parameter is required or not.

////////////////////////////////////////////////////////////////////////////////
#define COPY_TEXT_ARGS(X)                                                                  \
    X(bool, DismissSelection, "dismissSelection", false, ArgTypeHint::None, true)          \
    X(bool, SingleLine, "singleLine", false, ArgTypeHint::None, false)                     \
    X(bool, WithControlSequences, "withControlSequences", false, ArgTypeHint::None, false) \
    X(Windows::Foundation::IReference<Control::CopyFormat>, CopyFormatting, "copyFormatting", false, ArgTypeHint::None, nullptr)

////////////////////////////////////////////////////////////////////////////////
#define MOVE_PANE_ARGS(X)                                       \
    X(uint32_t, TabIndex, "index", false, ArgTypeHint::None, 0) \
    X(winrt::hstring, Window, "window", false, ArgTypeHint::None, L"")

////////////////////////////////////////////////////////////////////////////////
#define SWITCH_TO_TAB_ARGS(X) \
    X(uint32_t, TabIndex, "index", false, ArgTypeHint::None, 0)

////////////////////////////////////////////////////////////////////////////////
#define RESIZE_PANE_ARGS(X) \
    X(Model::ResizeDirection, ResizeDirection, "direction", args->ResizeDirection() == ResizeDirection::None, ArgTypeHint::None, Model::ResizeDirection::None)

////////////////////////////////////////////////////////////////////////////////
#define MOVE_FOCUS_ARGS(X) \
    X(Model::FocusDirection, FocusDirection, "direction", args->FocusDirection() == Model::FocusDirection::None, ArgTypeHint::None, Model::FocusDirection::None)

////////////////////////////////////////////////////////////////////////////////
#define SWAP_PANE_ARGS(X) \
    X(Model::FocusDirection, Direction, "direction", args->Direction() == Model::FocusDirection::None, ArgTypeHint::None, Model::FocusDirection::None)

////////////////////////////////////////////////////////////////////////////////
#define ADJUST_FONT_SIZE_ARGS(X) \
    X(float, Delta, "delta", false, ArgTypeHint::None, 0)

////////////////////////////////////////////////////////////////////////////////
#define SEND_INPUT_ARGS(X) \
    X(winrt::hstring, Input, "input", args->Input().empty(), ArgTypeHint::None, L"")

////////////////////////////////////////////////////////////////////////////////
#define OPEN_SETTINGS_ARGS(X) \
    X(SettingsTarget, Target, "target", false, ArgTypeHint::None, SettingsTarget::SettingsFile)

////////////////////////////////////////////////////////////////////////////////
#define SET_FOCUS_MODE_ARGS(X) \
    X(bool, IsFocusMode, "isFocusMode", false, ArgTypeHint::None, false)

////////////////////////////////////////////////////////////////////////////////
#define SET_MAXIMIZED_ARGS(X) \
    X(bool, IsMaximized, "isMaximized", false, ArgTypeHint::None, false)

////////////////////////////////////////////////////////////////////////////////
#define SET_FULL_SCREEN_ARGS(X) \
    X(bool, IsFullScreen, "isFullScreen", false, ArgTypeHint::None, false)

////////////////////////////////////////////////////////////////////////////////
#define SET_MAXIMIZED_ARGS(X) \
    X(bool, IsMaximized, "isMaximized", false, ArgTypeHint::None, false)

////////////////////////////////////////////////////////////////////////////////
#define SET_COLOR_SCHEME_ARGS(X) \
    X(winrt::hstring, SchemeName, "colorScheme", args->SchemeName().empty(), ArgTypeHint::ColorScheme, L"")

////////////////////////////////////////////////////////////////////////////////
#define SET_TAB_COLOR_ARGS(X) \
    X(Windows::Foundation::IReference<Windows::UI::Color>, TabColor, "color", false, ArgTypeHint::None, nullptr)

////////////////////////////////////////////////////////////////////////////////
#define RENAME_TAB_ARGS(X) \
    X(winrt::hstring, Title, "title", false, ArgTypeHint::None, L"")

////////////////////////////////////////////////////////////////////////////////
#define EXECUTE_COMMANDLINE_ARGS(X) \
    X(winrt::hstring, Commandline, "commandline", args->Commandline().empty(), ArgTypeHint::None, L"")

////////////////////////////////////////////////////////////////////////////////
#define CLOSE_OTHER_TABS_ARGS(X) \
    X(Windows::Foundation::IReference<uint32_t>, Index, "index", false, ArgTypeHint::None, nullptr)

////////////////////////////////////////////////////////////////////////////////
#define CLOSE_TABS_AFTER_ARGS(X) \
    X(Windows::Foundation::IReference<uint32_t>, Index, "index", false, ArgTypeHint::None, nullptr)

////////////////////////////////////////////////////////////////////////////////
#define CLOSE_TAB_ARGS(X) \
    X(Windows::Foundation::IReference<uint32_t>, Index, "index", false, ArgTypeHint::None, nullptr)

////////////////////////////////////////////////////////////////////////////////
// Interestingly, the order MATTERS here. Window has to be BEFORE Direction,
// because otherwise we won't have parsed the Window yet when we validate the
// Direction.
#define MOVE_TAB_ARGS(X)                                               \
    X(winrt::hstring, Window, "window", false, ArgTypeHint::None, L"") \
    X(MoveTabDirection, Direction, "direction", (args->Direction() == MoveTabDirection::None) && (args->Window().empty()), ArgTypeHint::None, MoveTabDirection::None)

// Other ideas:
//  X(uint32_t, TabIndex, "index", false, 0) \ // target? source?

////////////////////////////////////////////////////////////////////////////////
#define SCROLL_UP_ARGS(X) \
    X(Windows::Foundation::IReference<uint32_t>, RowsToScroll, "rowsToScroll", false, ArgTypeHint::None, nullptr)

////////////////////////////////////////////////////////////////////////////////
#define SCROLL_DOWN_ARGS(X) \
    X(Windows::Foundation::IReference<uint32_t>, RowsToScroll, "rowsToScroll", false, ArgTypeHint::None, nullptr)

////////////////////////////////////////////////////////////////////////////////
#define SCROLL_TO_MARK_ARGS(X) \
    X(Microsoft::Terminal::Control::ScrollToMarkDirection, Direction, "direction", false, ArgTypeHint::None, Microsoft::Terminal::Control::ScrollToMarkDirection::Previous)

////////////////////////////////////////////////////////////////////////////////
#define ADD_MARK_ARGS(X) \
    X(Windows::Foundation::IReference<Microsoft::Terminal::Core::Color>, Color, "color", false, ArgTypeHint::None, nullptr)

////////////////////////////////////////////////////////////////////////////////
#define TOGGLE_COMMAND_PALETTE_ARGS(X) \
    X(CommandPaletteLaunchMode, LaunchMode, "launchMode", false, ArgTypeHint::None, CommandPaletteLaunchMode::Action)

////////////////////////////////////////////////////////////////////////////////
#define SAVE_TASK_ARGS(X)                                                                              \
    X(winrt::hstring, Name, "name", false, ArgTypeHint::None, L"")                                     \
    X(winrt::hstring, Commandline, "commandline", args->Commandline().empty(), ArgTypeHint::None, L"") \
    X(winrt::hstring, KeyChord, "keyChord", false, ArgTypeHint::None, L"")

////////////////////////////////////////////////////////////////////////////////
#define SUGGESTIONS_ARGS(X)                                                                    \
    X(SuggestionsSource, Source, "source", false, ArgTypeHint::None, SuggestionsSource::Tasks) \
    X(bool, UseCommandline, "useCommandline", false, ArgTypeHint::None, false)

////////////////////////////////////////////////////////////////////////////////
#define FIND_MATCH_ARGS(X) \
    X(FindMatchDirection, Direction, "direction", args->Direction() == FindMatchDirection::None, ArgTypeHint::None, FindMatchDirection::None)

////////////////////////////////////////////////////////////////////////////////
#define PREV_TAB_ARGS(X) \
    X(Windows::Foundation::IReference<TabSwitcherMode>, SwitcherMode, "tabSwitcherMode", false, ArgTypeHint::None, nullptr)

////////////////////////////////////////////////////////////////////////////////
#define NEXT_TAB_ARGS(X) \
    X(Windows::Foundation::IReference<TabSwitcherMode>, SwitcherMode, "tabSwitcherMode", false, ArgTypeHint::None, nullptr)

////////////////////////////////////////////////////////////////////////////////
#define RENAME_WINDOW_ARGS(X) \
    X(winrt::hstring, Name, "name", false, ArgTypeHint::None, L"")

////////////////////////////////////////////////////////////////////////////////
#define SEARCH_FOR_TEXT_ARGS(X) \
    X(winrt::hstring, QueryUrl, "queryUrl", false, ArgTypeHint::None, L"")

////////////////////////////////////////////////////////////////////////////////
#define GLOBAL_SUMMON_ARGS(X)                                                                                  \
    X(winrt::hstring, Name, "name", false, ArgTypeHint::None, L"")                                             \
    X(Model::DesktopBehavior, Desktop, "desktop", false, ArgTypeHint::None, Model::DesktopBehavior::ToCurrent) \
    X(Model::MonitorBehavior, Monitor, "monitor", false, ArgTypeHint::None, Model::MonitorBehavior::ToMouse)   \
    X(bool, ToggleVisibility, "toggleVisibility", false, ArgTypeHint::None, true)                              \
    X(uint32_t, DropdownDuration, "dropdownDuration", false, ArgTypeHint::None, 0)

////////////////////////////////////////////////////////////////////////////////
#define FOCUS_PANE_ARGS(X) \
    X(uint32_t, Id, "id", false, ArgTypeHint::None, 0u)

////////////////////////////////////////////////////////////////////////////////
#define EXPORT_BUFFER_ARGS(X) \
    X(winrt::hstring, Path, "path", false, ArgTypeHint::FilePath, L"")

////////////////////////////////////////////////////////////////////////////////
#define CLEAR_BUFFER_ARGS(X) \
    X(winrt::Microsoft::Terminal::Control::ClearBufferType, Clear, "clear", false, ArgTypeHint::None, winrt::Microsoft::Terminal::Control::ClearBufferType::All)

////////////////////////////////////////////////////////////////////////////////
#define ADJUST_OPACITY_ARGS(X)                                  \
    X(int32_t, Opacity, "opacity", false, ArgTypeHint::None, 0) \
    X(bool, Relative, "relative", false, ArgTypeHint::None, true)

////////////////////////////////////////////////////////////////////////////////
#define SELECT_COMMAND_ARGS(X) \
    X(SelectOutputDirection, Direction, "direction", false, ArgTypeHint::None, SelectOutputDirection::Previous)

////////////////////////////////////////////////////////////////////////////////
#define SELECT_OUTPUT_ARGS(X) \
    X(SelectOutputDirection, Direction, "direction", false, ArgTypeHint::None, SelectOutputDirection::Previous)

////////////////////////////////////////////////////////////////////////////////
#define COLOR_SELECTION_ARGS(X)                                                                                         \
    X(winrt::Microsoft::Terminal::Control::SelectionColor, Foreground, "foreground", false, ArgTypeHint::None, nullptr) \
    X(winrt::Microsoft::Terminal::Control::SelectionColor, Background, "background", false, ArgTypeHint::None, nullptr) \
    X(winrt::Microsoft::Terminal::Core::MatchMode, MatchMode, "matchMode", false, ArgTypeHint::None, winrt::Microsoft::Terminal::Core::MatchMode::None)

////////////////////////////////////////////////////////////////////////////////
#define NEW_TERMINAL_ARGS(X)                                                                                                          \
    X(winrt::hstring, Commandline, "commandline", false, ArgTypeHint::None, L"")                                                      \
    X(winrt::hstring, StartingDirectory, "startingDirectory", false, ArgTypeHint::FolderPath, L"")                                    \
    X(winrt::hstring, TabTitle, "tabTitle", false, ArgTypeHint::None, L"")                                                            \
    X(Windows::Foundation::IReference<Windows::UI::Color>, TabColor, "tabColor", false, ArgTypeHint::None, nullptr)                   \
    X(Windows::Foundation::IReference<int32_t>, ProfileIndex, "index", false, ArgTypeHint::None, nullptr)                             \
    X(winrt::hstring, Profile, "profile", false, ArgTypeHint::None, L"")                                                              \
    X(Windows::Foundation::IReference<bool>, SuppressApplicationTitle, "suppressApplicationTitle", false, ArgTypeHint::None, nullptr) \
    X(winrt::hstring, ColorScheme, "colorScheme", args->SchemeName().empty(), ArgTypeHint::ColorScheme, L"")                          \
    X(Windows::Foundation::IReference<bool>, Elevate, "elevate", false, ArgTypeHint::None, nullptr)                                   \
    X(Windows::Foundation::IReference<bool>, ReloadEnvironmentVariables, "reloadEnvironmentVariables", false, ArgTypeHint::None, nullptr)

////////////////////////////////////////////////////////////////////////////////
#define SPLIT_PANE_ARGS(X)                                                                                 \
    X(Model::SplitDirection, SplitDirection, "split", false, ArgTypeHint::None, SplitDirection::Automatic) \
    X(SplitType, SplitMode, "splitMode", false, ArgTypeHint::None, SplitType::Manual)                      \
    X(float, SplitSize, "size", false, ArgTypeHint::None, 0.5f)

////////////////////////////////////////////////////////////////////////////////

namespace winrt::Microsoft::Terminal::Settings::Model::implementation
{
    using namespace ::Microsoft::Terminal::Settings::Model;
    using FromJsonResult = std::tuple<Model::IActionArgs, std::vector<SettingsLoadWarnings>>;

    struct ActionEventArgs : public ActionEventArgsT<ActionEventArgs>
    {
        ActionEventArgs() = default;

        explicit ActionEventArgs(const Model::IActionArgs& args) :
            _ActionArgs{ args } {};
        WINRT_PROPERTY(IActionArgs, ActionArgs, nullptr);
        WINRT_PROPERTY(bool, Handled, false);
    };

    struct BaseContentArgs : public BaseContentArgsT<BaseContentArgs>
    {
        BaseContentArgs(winrt::hstring type) :
            _Type{ type } {}

        BaseContentArgs() :
            BaseContentArgs(L"") {}

        ACTION_ARG(winrt::hstring, Type, L"");

        static constexpr std::string_view TypeKey{ "type" };

    public:
        bool Equals(INewContentArgs other) const
        {
            return other.Type() == _Type;
        }
        size_t Hash() const
        {
            til::hasher h;
            Hash(h);
            return h.finalize();
        }
        void Hash(til::hasher& h) const
        {
            h.write(Type());
        }
        INewContentArgs Copy() const
        {
            auto copy{ winrt::make_self<BaseContentArgs>() };
            copy->_Type = _Type;
            return *copy;
        }
        winrt::hstring GenerateName() const { return GenerateName(GetLibraryResourceLoader().ResourceContext()); }
        winrt::hstring GenerateName(const winrt::Windows::ApplicationModel::Resources::Core::ResourceContext&) const
        {
            return winrt::hstring{ L"type: " } + Type();
        }
        static Json::Value ToJson(const Model::BaseContentArgs& val)
        {
            if (!val)
            {
                return {};
            }
            auto args{ get_self<BaseContentArgs>(val) };
            Json::Value json{ Json::ValueType::objectValue };
            JsonUtils::SetValueForKey(json, TypeKey, args->_Type);
            return json;
        }
    };

    // Although it may _seem_ like NewTerminalArgs can use ACTION_ARG_BODY, it
    // actually can't, because it isn't an `IActionArgs`, which breaks some
    // assumptions made in the macro.
    struct NewTerminalArgs : public NewTerminalArgsT<NewTerminalArgs>
    {
        PARTIAL_ACTION_ARG_BODY(NewTerminalArgs, NEW_TERMINAL_ARGS);
        ACTION_ARG(winrt::hstring, Type, L"");
        ACTION_ARG(winrt::guid, SessionId, winrt::guid{});
        ACTION_ARG(bool, AppendCommandLine, false);
        ACTION_ARG(uint64_t, ContentId);

        static constexpr std::string_view SessionIdKey{ "sessionId" };
        static constexpr std::string_view AppendCommandLineKey{ "appendCommandLine" };
        static constexpr std::string_view ContentKey{ "__content" };

    public:
<<<<<<< HEAD
        NewTerminalArgs(int32_t& profileIndex) :
            _ProfileIndex{ profileIndex }
        {
            NEW_TERMINAL_ARGS(APPEND_ARG_DESCRIPTION);
        };
        hstring GenerateName() const;
=======
        hstring GenerateName() const { return GenerateName(GetLibraryResourceLoader().ResourceContext()); }
        hstring GenerateName(const winrt::Windows::ApplicationModel::Resources::Core::ResourceContext&) const;
>>>>>>> a0f7b332
        hstring ToCommandline() const;

        bool Equals(const Model::INewContentArgs& other)
        {
            auto otherAsUs = other.try_as<NewTerminalArgs>();
            if (otherAsUs)
            {
                return otherAsUs->_Commandline == _Commandline &&
                       otherAsUs->_StartingDirectory == _StartingDirectory &&
                       otherAsUs->_TabTitle == _TabTitle &&
                       otherAsUs->_TabColor == _TabColor &&
                       otherAsUs->_ProfileIndex == _ProfileIndex &&
                       otherAsUs->_Profile == _Profile &&
                       otherAsUs->_AppendCommandLine == _AppendCommandLine &&
                       otherAsUs->_SuppressApplicationTitle == _SuppressApplicationTitle &&
                       otherAsUs->_ColorScheme == _ColorScheme &&
                       otherAsUs->_Elevate == _Elevate &&
                       otherAsUs->_ReloadEnvironmentVariables == _ReloadEnvironmentVariables &&
                       otherAsUs->_ContentId == _ContentId;
            }
            return false;
        };
        static Model::NewTerminalArgs FromJson(const Json::Value& json)
        {
            // LOAD BEARING: Not using make_self here _will_ break you in the future!
            auto args = winrt::make_self<NewTerminalArgs>();
            JsonUtils::GetValueForKey(json, CommandlineKey, args->_Commandline);
            JsonUtils::GetValueForKey(json, StartingDirectoryKey, args->_StartingDirectory);
            JsonUtils::GetValueForKey(json, TabTitleKey, args->_TabTitle);
            JsonUtils::GetValueForKey(json, ProfileIndexKey, args->_ProfileIndex);
            JsonUtils::GetValueForKey(json, ProfileKey, args->_Profile);
            JsonUtils::GetValueForKey(json, SessionIdKey, args->_SessionId);
            JsonUtils::GetValueForKey(json, TabColorKey, args->_TabColor);
            JsonUtils::GetValueForKey(json, SuppressApplicationTitleKey, args->_SuppressApplicationTitle);
            JsonUtils::GetValueForKey(json, ColorSchemeKey, args->_ColorScheme);
            JsonUtils::GetValueForKey(json, ElevateKey, args->_Elevate);
            JsonUtils::GetValueForKey(json, ReloadEnvironmentVariablesKey, args->_ReloadEnvironmentVariables);
            JsonUtils::GetValueForKey(json, ContentKey, args->_ContentId);
            return *args;
        }
        static Json::Value ToJson(const Model::NewTerminalArgs& val)
        {
            if (!val)
            {
                return {};
            }
            Json::Value json{ Json::ValueType::objectValue };
            const auto args{ get_self<NewTerminalArgs>(val) };
            JsonUtils::SetValueForKey(json, CommandlineKey, args->_Commandline);
            JsonUtils::SetValueForKey(json, StartingDirectoryKey, args->_StartingDirectory);
            JsonUtils::SetValueForKey(json, TabTitleKey, args->_TabTitle);
            JsonUtils::SetValueForKey(json, ProfileIndexKey, args->_ProfileIndex);
            JsonUtils::SetValueForKey(json, ProfileKey, args->_Profile);
            JsonUtils::SetValueForKey(json, SessionIdKey, args->_SessionId);
            JsonUtils::SetValueForKey(json, TabColorKey, args->_TabColor);
            JsonUtils::SetValueForKey(json, SuppressApplicationTitleKey, args->_SuppressApplicationTitle);
            JsonUtils::SetValueForKey(json, ColorSchemeKey, args->_ColorScheme);
            JsonUtils::SetValueForKey(json, ElevateKey, args->_Elevate);
            JsonUtils::SetValueForKey(json, ReloadEnvironmentVariablesKey, args->_ReloadEnvironmentVariables);
            JsonUtils::SetValueForKey(json, ContentKey, args->_ContentId);
            return json;
        }
        Model::NewTerminalArgs Copy() const
        {
            auto copy{ winrt::make_self<NewTerminalArgs>() };
            copy->_Commandline = _Commandline;
            copy->_StartingDirectory = _StartingDirectory;
            copy->_TabTitle = _TabTitle;
            copy->_TabColor = _TabColor;
            copy->_ProfileIndex = _ProfileIndex;
            copy->_Profile = _Profile;
            copy->_SessionId = _SessionId;
            copy->_SuppressApplicationTitle = _SuppressApplicationTitle;
            copy->_ColorScheme = _ColorScheme;
            copy->_Elevate = _Elevate;
            copy->_ReloadEnvironmentVariables = _ReloadEnvironmentVariables;
            copy->_ContentId = _ContentId;
            copy->_argDescriptors = _argDescriptors;
            return *copy;
        }
        size_t Hash() const
        {
            til::hasher h;
            Hash(h);
            return h.finalize();
        }
        void Hash(til::hasher& h) const
        {
            h.write(Commandline());
            h.write(StartingDirectory());
            h.write(TabTitle());
            h.write(TabColor());
            h.write(ProfileIndex());
            h.write(Profile());
            h.write(SuppressApplicationTitle());
            h.write(ColorScheme());
            h.write(Elevate());
            h.write(ReloadEnvironmentVariables());
            h.write(ContentId());
        }
    };

    static std::tuple<Model::INewContentArgs, std::vector<SettingsLoadWarnings>> ContentArgsFromJson(const Json::Value& json)
    {
        winrt::hstring type;
        JsonUtils::GetValueForKey(json, "type", type);
        if (type.empty())
        {
            auto terminalArgs = winrt::Microsoft::Terminal::Settings::Model::implementation::NewTerminalArgs::FromJson(json);
            // Don't let the user specify the __content property in their
            // settings. That's an internal-use-only property.
            if (terminalArgs.ContentId())
            {
                return { terminalArgs, { SettingsLoadWarnings::InvalidUseOfContent } };
            }
            return { terminalArgs, {} };
        }

        // For now, we don't support any other concrete types of content
        // with args. Just return a placeholder type that only includes the type
        return { *winrt::make_self<BaseContentArgs>(type), {} };
    }
    static Json::Value ContentArgsToJson(const Model::INewContentArgs& contentArgs)
    {
        if (contentArgs == nullptr)
        {
            return {};
        }
        // TerminalArgs don't have a type.
        if (contentArgs.Type().empty())
        {
            return winrt::Microsoft::Terminal::Settings::Model::implementation::NewTerminalArgs::ToJson(contentArgs.try_as<Model::NewTerminalArgs>());
        }

        // For now, we don't support any other concrete types of content
        // with args. Just return a placeholder.
        auto base{ winrt::make_self<BaseContentArgs>(contentArgs.Type()) };
        return BaseContentArgs::ToJson(*base);
    }

}

template<>
struct til::hash_trait<winrt::Microsoft::Terminal::Settings::Model::NewTerminalArgs>
{
    using M = winrt::Microsoft::Terminal::Settings::Model::NewTerminalArgs;
    using I = winrt::Microsoft::Terminal::Settings::Model::implementation::NewTerminalArgs;

    void operator()(hasher& h, const M& value) const noexcept
    {
        if (value)
        {
            winrt::get_self<I>(value)->Hash(h);
        }
    }
};
template<>
struct til::hash_trait<winrt::Microsoft::Terminal::Control::SelectionColor>
{
    using M = winrt::Microsoft::Terminal::Control::SelectionColor;

    void operator()(hasher& h, const M& value) const noexcept
    {
        if (value)
        {
            h.write(value.Color());
            h.write(value.IsIndex16());
        }
    }
};
template<>
struct til::hash_trait<winrt::Microsoft::Terminal::Settings::Model::INewContentArgs>
{
    using M = winrt::Microsoft::Terminal::Settings::Model::INewContentArgs;

    void operator()(hasher& h, const M& value) const noexcept
    {
        if (value)
        {
            h.write(value.Type());
            h.write(value.Hash());
        }
    }
};

namespace winrt::Microsoft::Terminal::Settings::Model::implementation
{
    // New Tabs, Panes, and Windows all use NewTerminalArgs, which is more
    // complicated and doesn't play nice with the macro. So those we'll still
    // have to define manually.

    struct NewTabArgs : public NewTabArgsT<NewTabArgs>
    {
        NewTabArgs() = default;
        NewTabArgs(const Model::INewContentArgs& terminalArgs) :
            _ContentArgs{ terminalArgs } {};
        WINRT_PROPERTY(Model::INewContentArgs, ContentArgs, Model::NewTerminalArgs{});

    public:
        hstring GenerateName() const { return GenerateName(GetLibraryResourceLoader().ResourceContext()); }
        hstring GenerateName(const winrt::Windows::ApplicationModel::Resources::Core::ResourceContext&) const;

        bool Equals(const IActionArgs& other)
        {
            auto otherAsUs = other.try_as<NewTabArgs>();
            if (otherAsUs)
            {
                return otherAsUs->_ContentArgs.Equals(_ContentArgs);
            }
            return false;
        };
        static FromJsonResult FromJson(const Json::Value& json)
        {
            // LOAD BEARING: Not using make_self here _will_ break you in the future!
            auto args = winrt::make_self<NewTabArgs>();
            auto [content, warnings] = ContentArgsFromJson(json);
            args->_ContentArgs = content;
            return { *args, warnings };
        }
        static Json::Value ToJson(const IActionArgs& val)
        {
            if (!val)
            {
                return {};
            }
            const auto args{ get_self<NewTabArgs>(val) };
            return ContentArgsToJson(args->_ContentArgs);
        }
        IActionArgs Copy() const
        {
            auto copy{ winrt::make_self<NewTabArgs>() };
            copy->_ContentArgs = _ContentArgs.Copy();
            return *copy;
        }
        size_t Hash() const
        {
            til::hasher h;
            h.write(ContentArgs());
            return h.finalize();
        }
        uint32_t GetArgCount() const
        {
            if (_ContentArgs)
            {
                if (const auto newTermArgs = _ContentArgs.try_as<NewTerminalArgs>())
                {
                    return newTermArgs->GetArgCount();
                }
            }
            return 0;
        }
        Model::ArgDescriptor GetArgDescriptorAt(uint32_t index) const
        {
            return _ContentArgs.as<NewTerminalArgs>()->GetArgDescriptorAt(index);
        }
        IInspectable GetArgAt(uint32_t index) const
        {
            return _ContentArgs.as<NewTerminalArgs>()->GetArgAt(index);
        }
        void SetArgAt(uint32_t index, IInspectable value)
        {
            _ContentArgs.as<NewTerminalArgs>()->SetArgAt(index, value);
        }
    };

    struct SplitPaneArgs : public SplitPaneArgsT<SplitPaneArgs>
    {
        SplitPaneArgs(){
            SPLIT_PANE_ARGS(APPEND_ARG_DESCRIPTION)
        };
        SplitPaneArgs(SplitType splitMode, SplitDirection direction, float size, const Model::INewContentArgs& terminalArgs) :
            _SplitMode{ splitMode },
            _SplitDirection{ direction },
            _SplitSize{ size },
            _ContentArgs{ terminalArgs } {
                SPLIT_PANE_ARGS(APPEND_ARG_DESCRIPTION)
            };
        SplitPaneArgs(SplitDirection direction, float size, const Model::INewContentArgs& terminalArgs) :
            _SplitDirection{ direction },
            _SplitSize{ size },
            _ContentArgs{ terminalArgs } {
                SPLIT_PANE_ARGS(APPEND_ARG_DESCRIPTION)
            };
        SplitPaneArgs(SplitDirection direction, const Model::INewContentArgs& terminalArgs) :
            _SplitDirection{ direction },
            _ContentArgs{ terminalArgs } {
                SPLIT_PANE_ARGS(APPEND_ARG_DESCRIPTION)
            };
        SplitPaneArgs(SplitType splitMode) :
            _SplitMode{ splitMode } {
                SPLIT_PANE_ARGS(APPEND_ARG_DESCRIPTION)
            };

        SPLIT_PANE_ARGS(DECLARE_ARGS);
        WINRT_PROPERTY(Model::INewContentArgs, ContentArgs, Model::NewTerminalArgs{});

    public:
        hstring GenerateName() const { return GenerateName(GetLibraryResourceLoader().ResourceContext()); }
        hstring GenerateName(const winrt::Windows::ApplicationModel::Resources::Core::ResourceContext&) const;

        bool Equals(const IActionArgs& other)
        {
            auto otherAsUs = other.try_as<SplitPaneArgs>();
            if (otherAsUs)
            {
                return otherAsUs->_SplitDirection == _SplitDirection &&
                       (otherAsUs->_ContentArgs ? otherAsUs->_ContentArgs.Equals(_ContentArgs) :
                                                  otherAsUs->_ContentArgs == _ContentArgs) &&
                       otherAsUs->_SplitSize == _SplitSize &&
                       otherAsUs->_SplitMode == _SplitMode;
            }
            return false;
        };
        static FromJsonResult FromJson(const Json::Value& json)
        {
            // LOAD BEARING: Not using make_self here _will_ break you in the future!
            auto args = winrt::make_self<SplitPaneArgs>();
            JsonUtils::GetValueForKey(json, SplitDirectionKey, args->_SplitDirection);
            JsonUtils::GetValueForKey(json, SplitModeKey, args->_SplitMode);
            JsonUtils::GetValueForKey(json, SplitSizeKey, args->_SplitSize);
            if (args->SplitSize() >= 1 || args->SplitSize() <= 0)
            {
                return { nullptr, { SettingsLoadWarnings::InvalidSplitSize } };
            }

            auto [content, warnings] = ContentArgsFromJson(json);
            args->_ContentArgs = content;
            return { *args, warnings };
        }
        static Json::Value ToJson(const IActionArgs& val)
        {
            if (!val)
            {
                return {};
            }
            const auto args{ get_self<SplitPaneArgs>(val) };
            auto json{ ContentArgsToJson(args->_ContentArgs) };
            JsonUtils::SetValueForKey(json, SplitDirectionKey, args->_SplitDirection);
            JsonUtils::SetValueForKey(json, SplitModeKey, args->_SplitMode);
            JsonUtils::SetValueForKey(json, SplitSizeKey, args->_SplitSize);
            return json;
        }
        IActionArgs Copy() const
        {
            auto copy{ winrt::make_self<SplitPaneArgs>() };
            copy->_SplitDirection = _SplitDirection;
            copy->_ContentArgs = _ContentArgs.Copy();
            copy->_SplitMode = _SplitMode;
            copy->_SplitSize = _SplitSize;
            copy->_argDescriptors = _argDescriptors;
            return *copy;
        }
        size_t Hash() const
        {
            til::hasher h;
            h.write(SplitDirection());
            h.write(ContentArgs());
            h.write(SplitMode());
            h.write(SplitSize());
            return h.finalize();
        }
        uint32_t GetArgCount() const
        {
            if (_ContentArgs)
            {
                if (const auto newTermArgs = _ContentArgs.try_as<NewTerminalArgs>())
                {
                    return newTermArgs->GetArgCount() + gsl::narrow<uint32_t>(_argDescriptors.size());
                }
            }
            return gsl::narrow<uint32_t>(_argDescriptors.size());
        }
        Model::ArgDescriptor GetArgDescriptorAt(uint32_t index) const
        {
            const auto additionalArgCount = gsl::narrow<uint32_t>(_argDescriptors.size());
            if (index < additionalArgCount)
            {
                return _argDescriptors.at(index);
            }
            else
            {
                return _ContentArgs.as<NewTerminalArgs>()->GetArgDescriptorAt(index - additionalArgCount);
            }
        }
        IInspectable GetArgAt(uint32_t index) const
        {
            const auto additionalArgCount = gsl::narrow<uint32_t>(_argDescriptors.size());
            if (index < additionalArgCount)
            {
                uint32_t curIndex{ 0 };
                SPLIT_PANE_ARGS(GET_ARG_BY_INDEX);
            }
            else
            {
                return _ContentArgs.as<NewTerminalArgs>()->GetArgAt(index - additionalArgCount);
            }
            return nullptr;
        }
        void SetArgAt(uint32_t index, IInspectable value)
        {
            const auto additionalArgCount = gsl::narrow<uint32_t>(_argDescriptors.size());
            if (index < additionalArgCount)
            {
                uint32_t curIndex{ 0 };
                SPLIT_PANE_ARGS(SET_ARG_BY_INDEX);
            }
            else
            {
                _ContentArgs.as<NewTerminalArgs>()->SetArgAt(index - additionalArgCount, value);
            }
        }

    private:
        std::vector<ArgDescriptor> _argDescriptors;
    };

    struct NewWindowArgs : public NewWindowArgsT<NewWindowArgs>
    {
        NewWindowArgs() = default;
        NewWindowArgs(const Model::INewContentArgs& terminalArgs) :
            _ContentArgs{ terminalArgs } {};
        WINRT_PROPERTY(Model::INewContentArgs, ContentArgs, Model::NewTerminalArgs{});

    public:
        hstring GenerateName() const { return GenerateName(GetLibraryResourceLoader().ResourceContext()); }
        hstring GenerateName(const winrt::Windows::ApplicationModel::Resources::Core::ResourceContext&) const;

        bool Equals(const IActionArgs& other)
        {
            auto otherAsUs = other.try_as<NewWindowArgs>();
            if (otherAsUs)
            {
                return otherAsUs->_ContentArgs.Equals(_ContentArgs);
            }
            return false;
        };
        static FromJsonResult FromJson(const Json::Value& json)
        {
            // LOAD BEARING: Not using make_self here _will_ break you in the future!
            auto args = winrt::make_self<NewWindowArgs>();
            auto [content, warnings] = ContentArgsFromJson(json);
            args->_ContentArgs = content;
            return { *args, warnings };
        }
        static Json::Value ToJson(const IActionArgs& val)
        {
            if (!val)
            {
                return {};
            }
            const auto args{ get_self<NewWindowArgs>(val) };
            return ContentArgsToJson(args->_ContentArgs);
        }
        IActionArgs Copy() const
        {
            auto copy{ winrt::make_self<NewWindowArgs>() };
            copy->_ContentArgs = _ContentArgs.Copy();
            return *copy;
        }
        size_t Hash() const
        {
            til::hasher h;
            h.write(ContentArgs());
            return h.finalize();
        }
        uint32_t GetArgCount() const
        {
            if (_ContentArgs)
            {
                if (const auto newTermArgs = _ContentArgs.try_as<NewTerminalArgs>())
                {
                    return newTermArgs->GetArgCount();
                }
            }
            return 0;
        }
        Model::ArgDescriptor GetArgDescriptorAt(uint32_t index) const
        {
            return _ContentArgs.as<NewTerminalArgs>()->GetArgDescriptorAt(index);
        }
        IInspectable GetArgAt(uint32_t index) const
        {
            return _ContentArgs.as<NewTerminalArgs>()->GetArgAt(index);
        }
        void SetArgAt(uint32_t index, IInspectable value)
        {
            _ContentArgs.as<NewTerminalArgs>()->SetArgAt(index, value);
        }
    };

    ACTION_ARGS_STRUCT(CopyTextArgs, COPY_TEXT_ARGS);

    ACTION_ARGS_STRUCT(MovePaneArgs, MOVE_PANE_ARGS);

    ACTION_ARGS_STRUCT(SwitchToTabArgs, SWITCH_TO_TAB_ARGS);

    ACTION_ARGS_STRUCT(ResizePaneArgs, RESIZE_PANE_ARGS);

    ACTION_ARGS_STRUCT(MoveFocusArgs, MOVE_FOCUS_ARGS);

    ACTION_ARGS_STRUCT(SwapPaneArgs, SWAP_PANE_ARGS);

    ACTION_ARGS_STRUCT(AdjustFontSizeArgs, ADJUST_FONT_SIZE_ARGS);

    ACTION_ARGS_STRUCT(SendInputArgs, SEND_INPUT_ARGS);

    ACTION_ARGS_STRUCT(OpenSettingsArgs, OPEN_SETTINGS_ARGS);

    ACTION_ARGS_STRUCT(SetFocusModeArgs, SET_FOCUS_MODE_ARGS);

    ACTION_ARGS_STRUCT(SetFullScreenArgs, SET_FULL_SCREEN_ARGS);

    ACTION_ARGS_STRUCT(SetMaximizedArgs, SET_MAXIMIZED_ARGS);

    ACTION_ARGS_STRUCT(SetColorSchemeArgs, SET_COLOR_SCHEME_ARGS);

    ACTION_ARGS_STRUCT(SetTabColorArgs, SET_TAB_COLOR_ARGS);

    ACTION_ARGS_STRUCT(RenameTabArgs, RENAME_TAB_ARGS);

    ACTION_ARGS_STRUCT(ExecuteCommandlineArgs, EXECUTE_COMMANDLINE_ARGS);

    ACTION_ARGS_STRUCT(CloseOtherTabsArgs, CLOSE_OTHER_TABS_ARGS);

    ACTION_ARGS_STRUCT(CloseTabsAfterArgs, CLOSE_TABS_AFTER_ARGS);

    ACTION_ARGS_STRUCT(CloseTabArgs, CLOSE_TAB_ARGS);

    ACTION_ARGS_STRUCT(MoveTabArgs, MOVE_TAB_ARGS);

    ACTION_ARGS_STRUCT(ScrollUpArgs, SCROLL_UP_ARGS);

    ACTION_ARGS_STRUCT(ScrollDownArgs, SCROLL_DOWN_ARGS);

    ACTION_ARGS_STRUCT(ScrollToMarkArgs, SCROLL_TO_MARK_ARGS);

    ACTION_ARGS_STRUCT(AddMarkArgs, ADD_MARK_ARGS);

    ACTION_ARGS_STRUCT(ToggleCommandPaletteArgs, TOGGLE_COMMAND_PALETTE_ARGS);

    ACTION_ARGS_STRUCT(SaveSnippetArgs, SAVE_TASK_ARGS);

    ACTION_ARGS_STRUCT(SuggestionsArgs, SUGGESTIONS_ARGS);

    ACTION_ARGS_STRUCT(FindMatchArgs, FIND_MATCH_ARGS);

    ACTION_ARGS_STRUCT(PrevTabArgs, PREV_TAB_ARGS);

    ACTION_ARGS_STRUCT(NextTabArgs, NEXT_TAB_ARGS);

    ACTION_ARGS_STRUCT(RenameWindowArgs, RENAME_WINDOW_ARGS);

    ACTION_ARGS_STRUCT(SearchForTextArgs, SEARCH_FOR_TEXT_ARGS);

    struct GlobalSummonArgs : public GlobalSummonArgsT<GlobalSummonArgs>
    {
        ACTION_ARG_BODY(GlobalSummonArgs, GLOBAL_SUMMON_ARGS)
    public:
        // SPECIAL! This deserializer creates a GlobalSummonArgs with the
        // default values for quakeMode
        static FromJsonResult QuakeModeFromJson(const Json::Value& /*json*/)
        {
            // LOAD BEARING: Not using make_self here _will_ break you in the future!
            auto args = winrt::make_self<GlobalSummonArgs>();
            // We want to summon the window with the name "_quake" specifically.
            args->_Name = L"_quake";
            // We want the window to dropdown, with a 200ms duration.
            args->_DropdownDuration = 200;
            return { *args, {} };
        }
    };

    ACTION_ARGS_STRUCT(FocusPaneArgs, FOCUS_PANE_ARGS);

    ACTION_ARGS_STRUCT(ExportBufferArgs, EXPORT_BUFFER_ARGS);

    ACTION_ARGS_STRUCT(ClearBufferArgs, CLEAR_BUFFER_ARGS);

    struct MultipleActionsArgs : public MultipleActionsArgsT<MultipleActionsArgs>
    {
        MultipleActionsArgs() = default;
        WINRT_PROPERTY(Windows::Foundation::Collections::IVector<ActionAndArgs>, Actions);
        static constexpr std::string_view ActionsKey{ "actions" };

    public:
        hstring GenerateName() const { return GenerateName(GetLibraryResourceLoader().ResourceContext()); }
        hstring GenerateName(const winrt::Windows::ApplicationModel::Resources::Core::ResourceContext&) const;

        bool Equals(const IActionArgs& other)
        {
            auto otherAsUs = other.try_as<MultipleActionsArgs>();
            if (otherAsUs)
            {
                return otherAsUs->_Actions == _Actions;
            }
            return false;
        };
        static FromJsonResult FromJson(const Json::Value& json)
        {
            // LOAD BEARING: Not using make_self here _will_ break you in the future!
            auto args = winrt::make_self<MultipleActionsArgs>();
            JsonUtils::GetValueForKey(json, ActionsKey, args->_Actions);
            return { *args, {} };
        }
        static Json::Value ToJson(const IActionArgs& val)
        {
            if (!val)
            {
                return {};
            }
            Json::Value json{ Json::ValueType::objectValue };

            const auto args{ get_self<MultipleActionsArgs>(val) };
            JsonUtils::SetValueForKey(json, ActionsKey, args->_Actions);
            return json;
        }
        IActionArgs Copy() const
        {
            auto copy{ winrt::make_self<MultipleActionsArgs>() };
            copy->_Actions = _Actions;
            return *copy;
        }
        size_t Hash() const
        {
            til::hasher h;
            h.write(winrt::get_abi(_Actions));
            return h.finalize();
        }
        uint32_t GetArgCount() const
        {
            return _Actions.Size();
        }
        Model::ArgDescriptor GetArgDescriptorAt(uint32_t /*index*/) const
        {
            return {};
        }
        IInspectable GetArgAt(uint32_t /*index*/) const
        {
            return nullptr;
        }
        void SetArgAt(uint32_t /*index*/, IInspectable /*value*/)
        {
            throw winrt::hresult_not_implemented();
        }
    };

    ACTION_ARGS_STRUCT(AdjustOpacityArgs, ADJUST_OPACITY_ARGS);

    ACTION_ARGS_STRUCT(SelectCommandArgs, SELECT_COMMAND_ARGS);
    ACTION_ARGS_STRUCT(SelectOutputArgs, SELECT_OUTPUT_ARGS);

    ACTION_ARGS_STRUCT(ColorSelectionArgs, COLOR_SELECTION_ARGS);

}

namespace winrt::Microsoft::Terminal::Settings::Model::factory_implementation
{
    BASIC_FACTORY(ActionEventArgs);
    BASIC_FACTORY(BaseContentArgs);
    BASIC_FACTORY(CopyTextArgs);
    BASIC_FACTORY(SwitchToTabArgs);
    BASIC_FACTORY(NewTerminalArgs);
    BASIC_FACTORY(NewTabArgs);
    BASIC_FACTORY(MoveFocusArgs);
    BASIC_FACTORY(MovePaneArgs);
    BASIC_FACTORY(SetTabColorArgs);
    BASIC_FACTORY(RenameTabArgs);
    BASIC_FACTORY(SwapPaneArgs);
    BASIC_FACTORY(SendInputArgs);
    BASIC_FACTORY(SplitPaneArgs);
    BASIC_FACTORY(SetFocusModeArgs);
    BASIC_FACTORY(SetFullScreenArgs);
    BASIC_FACTORY(SetMaximizedArgs);
    BASIC_FACTORY(SetColorSchemeArgs);
    BASIC_FACTORY(RenameWindowArgs);
    BASIC_FACTORY(ExecuteCommandlineArgs);
    BASIC_FACTORY(CloseOtherTabsArgs);
    BASIC_FACTORY(CloseTabsAfterArgs);
    BASIC_FACTORY(CloseTabArgs);
    BASIC_FACTORY(MoveTabArgs);
    BASIC_FACTORY(OpenSettingsArgs);
    BASIC_FACTORY(SaveSnippetArgs);
    BASIC_FACTORY(FindMatchArgs);
    BASIC_FACTORY(NewWindowArgs);
    BASIC_FACTORY(FocusPaneArgs);
    BASIC_FACTORY(PrevTabArgs);
    BASIC_FACTORY(NextTabArgs);
    BASIC_FACTORY(ExportBufferArgs);
    BASIC_FACTORY(ClearBufferArgs);
    BASIC_FACTORY(MultipleActionsArgs);
    BASIC_FACTORY(AdjustOpacityArgs);
    BASIC_FACTORY(SuggestionsArgs);
    BASIC_FACTORY(SelectCommandArgs);
    BASIC_FACTORY(SelectOutputArgs);
}

class ScopedResourceLoader;

namespace winrt::Microsoft::Terminal::Settings::Model::implementation
{
    const ScopedResourceLoader& EnglishOnlyResourceLoader() noexcept;
}
<|MERGE_RESOLUTION|>--- conflicted
+++ resolved
@@ -1,1108 +1,1104 @@
-// Copyright (c) Microsoft Corporation.
-// Licensed under the MIT license.
-
-#pragma once
-
-// HEY YOU: When adding ActionArgs types, make sure to add the corresponding
-//          *.g.cpp to ActionArgs.cpp!
-#include "ActionEventArgs.g.h"
-#include "BaseContentArgs.g.h"
-#include "NewTerminalArgs.g.h"
-#include "CopyTextArgs.g.h"
-#include "NewTabArgs.g.h"
-#include "SwitchToTabArgs.g.h"
-#include "ResizePaneArgs.g.h"
-#include "MoveFocusArgs.g.h"
-#include "MovePaneArgs.g.h"
-#include "SwapPaneArgs.g.h"
-#include "AdjustFontSizeArgs.g.h"
-#include "SendInputArgs.g.h"
-#include "SplitPaneArgs.g.h"
-#include "OpenSettingsArgs.g.h"
-#include "SetFocusModeArgs.g.h"
-#include "SetFullScreenArgs.g.h"
-#include "SetMaximizedArgs.g.h"
-#include "SetColorSchemeArgs.g.h"
-#include "SetTabColorArgs.g.h"
-#include "RenameTabArgs.g.h"
-#include "ExecuteCommandlineArgs.g.h"
-#include "CloseOtherTabsArgs.g.h"
-#include "CloseTabsAfterArgs.g.h"
-#include "CloseTabArgs.g.h"
-#include "ScrollUpArgs.g.h"
-#include "ScrollDownArgs.g.h"
-#include "ScrollToMarkArgs.g.h"
-#include "AddMarkArgs.g.h"
-#include "MoveTabArgs.g.h"
-#include "SaveSnippetArgs.g.h"
-#include "ToggleCommandPaletteArgs.g.h"
-#include "SuggestionsArgs.g.h"
-#include "FindMatchArgs.g.h"
-#include "NewWindowArgs.g.h"
-#include "PrevTabArgs.g.h"
-#include "NextTabArgs.g.h"
-#include "RenameWindowArgs.g.h"
-#include "SearchForTextArgs.g.h"
-#include "GlobalSummonArgs.g.h"
-#include "FocusPaneArgs.g.h"
-#include "ExportBufferArgs.g.h"
-#include "ClearBufferArgs.g.h"
-#include "MultipleActionsArgs.g.h"
-#include "AdjustOpacityArgs.g.h"
-#include "SelectCommandArgs.g.h"
-#include "SelectOutputArgs.g.h"
-#include "ColorSelectionArgs.g.h"
-
-#include "JsonUtils.h"
-#include "HashUtils.h"
-#include "TerminalWarnings.h"
-#include "../WinRTUtils/inc/LibraryResources.h"
-
-#include "TerminalSettingsSerializationHelpers.h"
-
-#include <LibraryResources.h>
-#include <ScopedResourceLoader.h>
-
-#include "ActionArgsMagic.h"
-
-#define ACTION_ARG(type, name, ...)                                         \
-public:                                                                     \
-    type name() const noexcept                                              \
-    {                                                                       \
-        return _##name.has_value() ? _##name.value() : type{ __VA_ARGS__ }; \
-    }                                                                       \
-    void name(const type& value) noexcept                                   \
-    {                                                                       \
-        _##name = value;                                                    \
-    }                                                                       \
-                                                                            \
-protected:                                                                  \
-    std::optional<type> _##name{ std::nullopt };
-
-// Notes on defining ActionArgs and ActionEventArgs:
-// * All properties specific to an action should be defined as an ActionArgs
-//   class that implements IActionArgs
-// * ActionEventArgs holds a single IActionArgs. For events that don't need
-//   additional args, this can be nullptr.
-
-////////////////////////////////////////////////////////////////////////////////
-// BEGIN X-MACRO MADNESS
-////////////////////////////////////////////////////////////////////////////////
-
-// A helper for saying "This class has no other property validation". This will
-// make sense below.
-#define NO_OTHER_VALIDATION() ;
-
-// Below are definitions for the properties for each and every ActionArgs type.
-// Each should maintain the same format:
-//
-// #define MY_FOO_ARGS(X)                    \
-//     X(ParamOneType, One, "one", {validation}, {default args}) \
-//     X(Windows::Foundation::IReference<ParamTwoType>, Two, "two", {validation}, nullptr)
-//     { etc... }
-//
-// If one of your properties needs some additional validation done to it, then
-// fill in {validation} with whatever logic needs to be done. Or, just set to
-// false, if we don't really care if the parameter is required or not.
-
-////////////////////////////////////////////////////////////////////////////////
-#define COPY_TEXT_ARGS(X)                                                                  \
-    X(bool, DismissSelection, "dismissSelection", false, ArgTypeHint::None, true)          \
-    X(bool, SingleLine, "singleLine", false, ArgTypeHint::None, false)                     \
-    X(bool, WithControlSequences, "withControlSequences", false, ArgTypeHint::None, false) \
-    X(Windows::Foundation::IReference<Control::CopyFormat>, CopyFormatting, "copyFormatting", false, ArgTypeHint::None, nullptr)
-
-////////////////////////////////////////////////////////////////////////////////
-#define MOVE_PANE_ARGS(X)                                       \
-    X(uint32_t, TabIndex, "index", false, ArgTypeHint::None, 0) \
-    X(winrt::hstring, Window, "window", false, ArgTypeHint::None, L"")
-
-////////////////////////////////////////////////////////////////////////////////
-#define SWITCH_TO_TAB_ARGS(X) \
-    X(uint32_t, TabIndex, "index", false, ArgTypeHint::None, 0)
-
-////////////////////////////////////////////////////////////////////////////////
-#define RESIZE_PANE_ARGS(X) \
-    X(Model::ResizeDirection, ResizeDirection, "direction", args->ResizeDirection() == ResizeDirection::None, ArgTypeHint::None, Model::ResizeDirection::None)
-
-////////////////////////////////////////////////////////////////////////////////
-#define MOVE_FOCUS_ARGS(X) \
-    X(Model::FocusDirection, FocusDirection, "direction", args->FocusDirection() == Model::FocusDirection::None, ArgTypeHint::None, Model::FocusDirection::None)
-
-////////////////////////////////////////////////////////////////////////////////
-#define SWAP_PANE_ARGS(X) \
-    X(Model::FocusDirection, Direction, "direction", args->Direction() == Model::FocusDirection::None, ArgTypeHint::None, Model::FocusDirection::None)
-
-////////////////////////////////////////////////////////////////////////////////
-#define ADJUST_FONT_SIZE_ARGS(X) \
-    X(float, Delta, "delta", false, ArgTypeHint::None, 0)
-
-////////////////////////////////////////////////////////////////////////////////
-#define SEND_INPUT_ARGS(X) \
-    X(winrt::hstring, Input, "input", args->Input().empty(), ArgTypeHint::None, L"")
-
-////////////////////////////////////////////////////////////////////////////////
-#define OPEN_SETTINGS_ARGS(X) \
-    X(SettingsTarget, Target, "target", false, ArgTypeHint::None, SettingsTarget::SettingsFile)
-
-////////////////////////////////////////////////////////////////////////////////
-#define SET_FOCUS_MODE_ARGS(X) \
-    X(bool, IsFocusMode, "isFocusMode", false, ArgTypeHint::None, false)
-
-////////////////////////////////////////////////////////////////////////////////
-#define SET_MAXIMIZED_ARGS(X) \
-    X(bool, IsMaximized, "isMaximized", false, ArgTypeHint::None, false)
-
-////////////////////////////////////////////////////////////////////////////////
-#define SET_FULL_SCREEN_ARGS(X) \
-    X(bool, IsFullScreen, "isFullScreen", false, ArgTypeHint::None, false)
-
-////////////////////////////////////////////////////////////////////////////////
-#define SET_MAXIMIZED_ARGS(X) \
-    X(bool, IsMaximized, "isMaximized", false, ArgTypeHint::None, false)
-
-////////////////////////////////////////////////////////////////////////////////
-#define SET_COLOR_SCHEME_ARGS(X) \
-    X(winrt::hstring, SchemeName, "colorScheme", args->SchemeName().empty(), ArgTypeHint::ColorScheme, L"")
-
-////////////////////////////////////////////////////////////////////////////////
-#define SET_TAB_COLOR_ARGS(X) \
-    X(Windows::Foundation::IReference<Windows::UI::Color>, TabColor, "color", false, ArgTypeHint::None, nullptr)
-
-////////////////////////////////////////////////////////////////////////////////
-#define RENAME_TAB_ARGS(X) \
-    X(winrt::hstring, Title, "title", false, ArgTypeHint::None, L"")
-
-////////////////////////////////////////////////////////////////////////////////
-#define EXECUTE_COMMANDLINE_ARGS(X) \
-    X(winrt::hstring, Commandline, "commandline", args->Commandline().empty(), ArgTypeHint::None, L"")
-
-////////////////////////////////////////////////////////////////////////////////
-#define CLOSE_OTHER_TABS_ARGS(X) \
-    X(Windows::Foundation::IReference<uint32_t>, Index, "index", false, ArgTypeHint::None, nullptr)
-
-////////////////////////////////////////////////////////////////////////////////
-#define CLOSE_TABS_AFTER_ARGS(X) \
-    X(Windows::Foundation::IReference<uint32_t>, Index, "index", false, ArgTypeHint::None, nullptr)
-
-////////////////////////////////////////////////////////////////////////////////
-#define CLOSE_TAB_ARGS(X) \
-    X(Windows::Foundation::IReference<uint32_t>, Index, "index", false, ArgTypeHint::None, nullptr)
-
-////////////////////////////////////////////////////////////////////////////////
-// Interestingly, the order MATTERS here. Window has to be BEFORE Direction,
-// because otherwise we won't have parsed the Window yet when we validate the
-// Direction.
-#define MOVE_TAB_ARGS(X)                                               \
-    X(winrt::hstring, Window, "window", false, ArgTypeHint::None, L"") \
-    X(MoveTabDirection, Direction, "direction", (args->Direction() == MoveTabDirection::None) && (args->Window().empty()), ArgTypeHint::None, MoveTabDirection::None)
-
-// Other ideas:
-//  X(uint32_t, TabIndex, "index", false, 0) \ // target? source?
-
-////////////////////////////////////////////////////////////////////////////////
-#define SCROLL_UP_ARGS(X) \
-    X(Windows::Foundation::IReference<uint32_t>, RowsToScroll, "rowsToScroll", false, ArgTypeHint::None, nullptr)
-
-////////////////////////////////////////////////////////////////////////////////
-#define SCROLL_DOWN_ARGS(X) \
-    X(Windows::Foundation::IReference<uint32_t>, RowsToScroll, "rowsToScroll", false, ArgTypeHint::None, nullptr)
-
-////////////////////////////////////////////////////////////////////////////////
-#define SCROLL_TO_MARK_ARGS(X) \
-    X(Microsoft::Terminal::Control::ScrollToMarkDirection, Direction, "direction", false, ArgTypeHint::None, Microsoft::Terminal::Control::ScrollToMarkDirection::Previous)
-
-////////////////////////////////////////////////////////////////////////////////
-#define ADD_MARK_ARGS(X) \
-    X(Windows::Foundation::IReference<Microsoft::Terminal::Core::Color>, Color, "color", false, ArgTypeHint::None, nullptr)
-
-////////////////////////////////////////////////////////////////////////////////
-#define TOGGLE_COMMAND_PALETTE_ARGS(X) \
-    X(CommandPaletteLaunchMode, LaunchMode, "launchMode", false, ArgTypeHint::None, CommandPaletteLaunchMode::Action)
-
-////////////////////////////////////////////////////////////////////////////////
-#define SAVE_TASK_ARGS(X)                                                                              \
-    X(winrt::hstring, Name, "name", false, ArgTypeHint::None, L"")                                     \
-    X(winrt::hstring, Commandline, "commandline", args->Commandline().empty(), ArgTypeHint::None, L"") \
-    X(winrt::hstring, KeyChord, "keyChord", false, ArgTypeHint::None, L"")
-
-////////////////////////////////////////////////////////////////////////////////
-#define SUGGESTIONS_ARGS(X)                                                                    \
-    X(SuggestionsSource, Source, "source", false, ArgTypeHint::None, SuggestionsSource::Tasks) \
-    X(bool, UseCommandline, "useCommandline", false, ArgTypeHint::None, false)
-
-////////////////////////////////////////////////////////////////////////////////
-#define FIND_MATCH_ARGS(X) \
-    X(FindMatchDirection, Direction, "direction", args->Direction() == FindMatchDirection::None, ArgTypeHint::None, FindMatchDirection::None)
-
-////////////////////////////////////////////////////////////////////////////////
-#define PREV_TAB_ARGS(X) \
-    X(Windows::Foundation::IReference<TabSwitcherMode>, SwitcherMode, "tabSwitcherMode", false, ArgTypeHint::None, nullptr)
-
-////////////////////////////////////////////////////////////////////////////////
-#define NEXT_TAB_ARGS(X) \
-    X(Windows::Foundation::IReference<TabSwitcherMode>, SwitcherMode, "tabSwitcherMode", false, ArgTypeHint::None, nullptr)
-
-////////////////////////////////////////////////////////////////////////////////
-#define RENAME_WINDOW_ARGS(X) \
-    X(winrt::hstring, Name, "name", false, ArgTypeHint::None, L"")
-
-////////////////////////////////////////////////////////////////////////////////
-#define SEARCH_FOR_TEXT_ARGS(X) \
-    X(winrt::hstring, QueryUrl, "queryUrl", false, ArgTypeHint::None, L"")
-
-////////////////////////////////////////////////////////////////////////////////
-#define GLOBAL_SUMMON_ARGS(X)                                                                                  \
-    X(winrt::hstring, Name, "name", false, ArgTypeHint::None, L"")                                             \
-    X(Model::DesktopBehavior, Desktop, "desktop", false, ArgTypeHint::None, Model::DesktopBehavior::ToCurrent) \
-    X(Model::MonitorBehavior, Monitor, "monitor", false, ArgTypeHint::None, Model::MonitorBehavior::ToMouse)   \
-    X(bool, ToggleVisibility, "toggleVisibility", false, ArgTypeHint::None, true)                              \
-    X(uint32_t, DropdownDuration, "dropdownDuration", false, ArgTypeHint::None, 0)
-
-////////////////////////////////////////////////////////////////////////////////
-#define FOCUS_PANE_ARGS(X) \
-    X(uint32_t, Id, "id", false, ArgTypeHint::None, 0u)
-
-////////////////////////////////////////////////////////////////////////////////
-#define EXPORT_BUFFER_ARGS(X) \
-    X(winrt::hstring, Path, "path", false, ArgTypeHint::FilePath, L"")
-
-////////////////////////////////////////////////////////////////////////////////
-#define CLEAR_BUFFER_ARGS(X) \
-    X(winrt::Microsoft::Terminal::Control::ClearBufferType, Clear, "clear", false, ArgTypeHint::None, winrt::Microsoft::Terminal::Control::ClearBufferType::All)
-
-////////////////////////////////////////////////////////////////////////////////
-#define ADJUST_OPACITY_ARGS(X)                                  \
-    X(int32_t, Opacity, "opacity", false, ArgTypeHint::None, 0) \
-    X(bool, Relative, "relative", false, ArgTypeHint::None, true)
-
-////////////////////////////////////////////////////////////////////////////////
-#define SELECT_COMMAND_ARGS(X) \
-    X(SelectOutputDirection, Direction, "direction", false, ArgTypeHint::None, SelectOutputDirection::Previous)
-
-////////////////////////////////////////////////////////////////////////////////
-#define SELECT_OUTPUT_ARGS(X) \
-    X(SelectOutputDirection, Direction, "direction", false, ArgTypeHint::None, SelectOutputDirection::Previous)
-
-////////////////////////////////////////////////////////////////////////////////
-#define COLOR_SELECTION_ARGS(X)                                                                                         \
-    X(winrt::Microsoft::Terminal::Control::SelectionColor, Foreground, "foreground", false, ArgTypeHint::None, nullptr) \
-    X(winrt::Microsoft::Terminal::Control::SelectionColor, Background, "background", false, ArgTypeHint::None, nullptr) \
-    X(winrt::Microsoft::Terminal::Core::MatchMode, MatchMode, "matchMode", false, ArgTypeHint::None, winrt::Microsoft::Terminal::Core::MatchMode::None)
-
-////////////////////////////////////////////////////////////////////////////////
-#define NEW_TERMINAL_ARGS(X)                                                                                                          \
-    X(winrt::hstring, Commandline, "commandline", false, ArgTypeHint::None, L"")                                                      \
-    X(winrt::hstring, StartingDirectory, "startingDirectory", false, ArgTypeHint::FolderPath, L"")                                    \
-    X(winrt::hstring, TabTitle, "tabTitle", false, ArgTypeHint::None, L"")                                                            \
-    X(Windows::Foundation::IReference<Windows::UI::Color>, TabColor, "tabColor", false, ArgTypeHint::None, nullptr)                   \
-    X(Windows::Foundation::IReference<int32_t>, ProfileIndex, "index", false, ArgTypeHint::None, nullptr)                             \
-    X(winrt::hstring, Profile, "profile", false, ArgTypeHint::None, L"")                                                              \
-    X(Windows::Foundation::IReference<bool>, SuppressApplicationTitle, "suppressApplicationTitle", false, ArgTypeHint::None, nullptr) \
-    X(winrt::hstring, ColorScheme, "colorScheme", args->SchemeName().empty(), ArgTypeHint::ColorScheme, L"")                          \
-    X(Windows::Foundation::IReference<bool>, Elevate, "elevate", false, ArgTypeHint::None, nullptr)                                   \
-    X(Windows::Foundation::IReference<bool>, ReloadEnvironmentVariables, "reloadEnvironmentVariables", false, ArgTypeHint::None, nullptr)
-
-////////////////////////////////////////////////////////////////////////////////
-#define SPLIT_PANE_ARGS(X)                                                                                 \
-    X(Model::SplitDirection, SplitDirection, "split", false, ArgTypeHint::None, SplitDirection::Automatic) \
-    X(SplitType, SplitMode, "splitMode", false, ArgTypeHint::None, SplitType::Manual)                      \
-    X(float, SplitSize, "size", false, ArgTypeHint::None, 0.5f)
-
-////////////////////////////////////////////////////////////////////////////////
-
-namespace winrt::Microsoft::Terminal::Settings::Model::implementation
-{
-    using namespace ::Microsoft::Terminal::Settings::Model;
-    using FromJsonResult = std::tuple<Model::IActionArgs, std::vector<SettingsLoadWarnings>>;
-
-    struct ActionEventArgs : public ActionEventArgsT<ActionEventArgs>
-    {
-        ActionEventArgs() = default;
-
-        explicit ActionEventArgs(const Model::IActionArgs& args) :
-            _ActionArgs{ args } {};
-        WINRT_PROPERTY(IActionArgs, ActionArgs, nullptr);
-        WINRT_PROPERTY(bool, Handled, false);
-    };
-
-    struct BaseContentArgs : public BaseContentArgsT<BaseContentArgs>
-    {
-        BaseContentArgs(winrt::hstring type) :
-            _Type{ type } {}
-
-        BaseContentArgs() :
-            BaseContentArgs(L"") {}
-
-        ACTION_ARG(winrt::hstring, Type, L"");
-
-        static constexpr std::string_view TypeKey{ "type" };
-
-    public:
-        bool Equals(INewContentArgs other) const
-        {
-            return other.Type() == _Type;
-        }
-        size_t Hash() const
-        {
-            til::hasher h;
-            Hash(h);
-            return h.finalize();
-        }
-        void Hash(til::hasher& h) const
-        {
-            h.write(Type());
-        }
-        INewContentArgs Copy() const
-        {
-            auto copy{ winrt::make_self<BaseContentArgs>() };
-            copy->_Type = _Type;
-            return *copy;
-        }
-        winrt::hstring GenerateName() const { return GenerateName(GetLibraryResourceLoader().ResourceContext()); }
-        winrt::hstring GenerateName(const winrt::Windows::ApplicationModel::Resources::Core::ResourceContext&) const
-        {
-            return winrt::hstring{ L"type: " } + Type();
-        }
-        static Json::Value ToJson(const Model::BaseContentArgs& val)
-        {
-            if (!val)
-            {
-                return {};
-            }
-            auto args{ get_self<BaseContentArgs>(val) };
-            Json::Value json{ Json::ValueType::objectValue };
-            JsonUtils::SetValueForKey(json, TypeKey, args->_Type);
-            return json;
-        }
-    };
-
-    // Although it may _seem_ like NewTerminalArgs can use ACTION_ARG_BODY, it
-    // actually can't, because it isn't an `IActionArgs`, which breaks some
-    // assumptions made in the macro.
-    struct NewTerminalArgs : public NewTerminalArgsT<NewTerminalArgs>
-    {
-        PARTIAL_ACTION_ARG_BODY(NewTerminalArgs, NEW_TERMINAL_ARGS);
-        ACTION_ARG(winrt::hstring, Type, L"");
-        ACTION_ARG(winrt::guid, SessionId, winrt::guid{});
-        ACTION_ARG(bool, AppendCommandLine, false);
-        ACTION_ARG(uint64_t, ContentId);
-
-        static constexpr std::string_view SessionIdKey{ "sessionId" };
-        static constexpr std::string_view AppendCommandLineKey{ "appendCommandLine" };
-        static constexpr std::string_view ContentKey{ "__content" };
-
-    public:
-<<<<<<< HEAD
-        NewTerminalArgs(int32_t& profileIndex) :
-            _ProfileIndex{ profileIndex }
-        {
-            NEW_TERMINAL_ARGS(APPEND_ARG_DESCRIPTION);
-        };
-        hstring GenerateName() const;
-=======
-        hstring GenerateName() const { return GenerateName(GetLibraryResourceLoader().ResourceContext()); }
-        hstring GenerateName(const winrt::Windows::ApplicationModel::Resources::Core::ResourceContext&) const;
->>>>>>> a0f7b332
-        hstring ToCommandline() const;
-
-        bool Equals(const Model::INewContentArgs& other)
-        {
-            auto otherAsUs = other.try_as<NewTerminalArgs>();
-            if (otherAsUs)
-            {
-                return otherAsUs->_Commandline == _Commandline &&
-                       otherAsUs->_StartingDirectory == _StartingDirectory &&
-                       otherAsUs->_TabTitle == _TabTitle &&
-                       otherAsUs->_TabColor == _TabColor &&
-                       otherAsUs->_ProfileIndex == _ProfileIndex &&
-                       otherAsUs->_Profile == _Profile &&
-                       otherAsUs->_AppendCommandLine == _AppendCommandLine &&
-                       otherAsUs->_SuppressApplicationTitle == _SuppressApplicationTitle &&
-                       otherAsUs->_ColorScheme == _ColorScheme &&
-                       otherAsUs->_Elevate == _Elevate &&
-                       otherAsUs->_ReloadEnvironmentVariables == _ReloadEnvironmentVariables &&
-                       otherAsUs->_ContentId == _ContentId;
-            }
-            return false;
-        };
-        static Model::NewTerminalArgs FromJson(const Json::Value& json)
-        {
-            // LOAD BEARING: Not using make_self here _will_ break you in the future!
-            auto args = winrt::make_self<NewTerminalArgs>();
-            JsonUtils::GetValueForKey(json, CommandlineKey, args->_Commandline);
-            JsonUtils::GetValueForKey(json, StartingDirectoryKey, args->_StartingDirectory);
-            JsonUtils::GetValueForKey(json, TabTitleKey, args->_TabTitle);
-            JsonUtils::GetValueForKey(json, ProfileIndexKey, args->_ProfileIndex);
-            JsonUtils::GetValueForKey(json, ProfileKey, args->_Profile);
-            JsonUtils::GetValueForKey(json, SessionIdKey, args->_SessionId);
-            JsonUtils::GetValueForKey(json, TabColorKey, args->_TabColor);
-            JsonUtils::GetValueForKey(json, SuppressApplicationTitleKey, args->_SuppressApplicationTitle);
-            JsonUtils::GetValueForKey(json, ColorSchemeKey, args->_ColorScheme);
-            JsonUtils::GetValueForKey(json, ElevateKey, args->_Elevate);
-            JsonUtils::GetValueForKey(json, ReloadEnvironmentVariablesKey, args->_ReloadEnvironmentVariables);
-            JsonUtils::GetValueForKey(json, ContentKey, args->_ContentId);
-            return *args;
-        }
-        static Json::Value ToJson(const Model::NewTerminalArgs& val)
-        {
-            if (!val)
-            {
-                return {};
-            }
-            Json::Value json{ Json::ValueType::objectValue };
-            const auto args{ get_self<NewTerminalArgs>(val) };
-            JsonUtils::SetValueForKey(json, CommandlineKey, args->_Commandline);
-            JsonUtils::SetValueForKey(json, StartingDirectoryKey, args->_StartingDirectory);
-            JsonUtils::SetValueForKey(json, TabTitleKey, args->_TabTitle);
-            JsonUtils::SetValueForKey(json, ProfileIndexKey, args->_ProfileIndex);
-            JsonUtils::SetValueForKey(json, ProfileKey, args->_Profile);
-            JsonUtils::SetValueForKey(json, SessionIdKey, args->_SessionId);
-            JsonUtils::SetValueForKey(json, TabColorKey, args->_TabColor);
-            JsonUtils::SetValueForKey(json, SuppressApplicationTitleKey, args->_SuppressApplicationTitle);
-            JsonUtils::SetValueForKey(json, ColorSchemeKey, args->_ColorScheme);
-            JsonUtils::SetValueForKey(json, ElevateKey, args->_Elevate);
-            JsonUtils::SetValueForKey(json, ReloadEnvironmentVariablesKey, args->_ReloadEnvironmentVariables);
-            JsonUtils::SetValueForKey(json, ContentKey, args->_ContentId);
-            return json;
-        }
-        Model::NewTerminalArgs Copy() const
-        {
-            auto copy{ winrt::make_self<NewTerminalArgs>() };
-            copy->_Commandline = _Commandline;
-            copy->_StartingDirectory = _StartingDirectory;
-            copy->_TabTitle = _TabTitle;
-            copy->_TabColor = _TabColor;
-            copy->_ProfileIndex = _ProfileIndex;
-            copy->_Profile = _Profile;
-            copy->_SessionId = _SessionId;
-            copy->_SuppressApplicationTitle = _SuppressApplicationTitle;
-            copy->_ColorScheme = _ColorScheme;
-            copy->_Elevate = _Elevate;
-            copy->_ReloadEnvironmentVariables = _ReloadEnvironmentVariables;
-            copy->_ContentId = _ContentId;
-            copy->_argDescriptors = _argDescriptors;
-            return *copy;
-        }
-        size_t Hash() const
-        {
-            til::hasher h;
-            Hash(h);
-            return h.finalize();
-        }
-        void Hash(til::hasher& h) const
-        {
-            h.write(Commandline());
-            h.write(StartingDirectory());
-            h.write(TabTitle());
-            h.write(TabColor());
-            h.write(ProfileIndex());
-            h.write(Profile());
-            h.write(SuppressApplicationTitle());
-            h.write(ColorScheme());
-            h.write(Elevate());
-            h.write(ReloadEnvironmentVariables());
-            h.write(ContentId());
-        }
-    };
-
-    static std::tuple<Model::INewContentArgs, std::vector<SettingsLoadWarnings>> ContentArgsFromJson(const Json::Value& json)
-    {
-        winrt::hstring type;
-        JsonUtils::GetValueForKey(json, "type", type);
-        if (type.empty())
-        {
-            auto terminalArgs = winrt::Microsoft::Terminal::Settings::Model::implementation::NewTerminalArgs::FromJson(json);
-            // Don't let the user specify the __content property in their
-            // settings. That's an internal-use-only property.
-            if (terminalArgs.ContentId())
-            {
-                return { terminalArgs, { SettingsLoadWarnings::InvalidUseOfContent } };
-            }
-            return { terminalArgs, {} };
-        }
-
-        // For now, we don't support any other concrete types of content
-        // with args. Just return a placeholder type that only includes the type
-        return { *winrt::make_self<BaseContentArgs>(type), {} };
-    }
-    static Json::Value ContentArgsToJson(const Model::INewContentArgs& contentArgs)
-    {
-        if (contentArgs == nullptr)
-        {
-            return {};
-        }
-        // TerminalArgs don't have a type.
-        if (contentArgs.Type().empty())
-        {
-            return winrt::Microsoft::Terminal::Settings::Model::implementation::NewTerminalArgs::ToJson(contentArgs.try_as<Model::NewTerminalArgs>());
-        }
-
-        // For now, we don't support any other concrete types of content
-        // with args. Just return a placeholder.
-        auto base{ winrt::make_self<BaseContentArgs>(contentArgs.Type()) };
-        return BaseContentArgs::ToJson(*base);
-    }
-
-}
-
-template<>
-struct til::hash_trait<winrt::Microsoft::Terminal::Settings::Model::NewTerminalArgs>
-{
-    using M = winrt::Microsoft::Terminal::Settings::Model::NewTerminalArgs;
-    using I = winrt::Microsoft::Terminal::Settings::Model::implementation::NewTerminalArgs;
-
-    void operator()(hasher& h, const M& value) const noexcept
-    {
-        if (value)
-        {
-            winrt::get_self<I>(value)->Hash(h);
-        }
-    }
-};
-template<>
-struct til::hash_trait<winrt::Microsoft::Terminal::Control::SelectionColor>
-{
-    using M = winrt::Microsoft::Terminal::Control::SelectionColor;
-
-    void operator()(hasher& h, const M& value) const noexcept
-    {
-        if (value)
-        {
-            h.write(value.Color());
-            h.write(value.IsIndex16());
-        }
-    }
-};
-template<>
-struct til::hash_trait<winrt::Microsoft::Terminal::Settings::Model::INewContentArgs>
-{
-    using M = winrt::Microsoft::Terminal::Settings::Model::INewContentArgs;
-
-    void operator()(hasher& h, const M& value) const noexcept
-    {
-        if (value)
-        {
-            h.write(value.Type());
-            h.write(value.Hash());
-        }
-    }
-};
-
-namespace winrt::Microsoft::Terminal::Settings::Model::implementation
-{
-    // New Tabs, Panes, and Windows all use NewTerminalArgs, which is more
-    // complicated and doesn't play nice with the macro. So those we'll still
-    // have to define manually.
-
-    struct NewTabArgs : public NewTabArgsT<NewTabArgs>
-    {
-        NewTabArgs() = default;
-        NewTabArgs(const Model::INewContentArgs& terminalArgs) :
-            _ContentArgs{ terminalArgs } {};
-        WINRT_PROPERTY(Model::INewContentArgs, ContentArgs, Model::NewTerminalArgs{});
-
-    public:
-        hstring GenerateName() const { return GenerateName(GetLibraryResourceLoader().ResourceContext()); }
-        hstring GenerateName(const winrt::Windows::ApplicationModel::Resources::Core::ResourceContext&) const;
-
-        bool Equals(const IActionArgs& other)
-        {
-            auto otherAsUs = other.try_as<NewTabArgs>();
-            if (otherAsUs)
-            {
-                return otherAsUs->_ContentArgs.Equals(_ContentArgs);
-            }
-            return false;
-        };
-        static FromJsonResult FromJson(const Json::Value& json)
-        {
-            // LOAD BEARING: Not using make_self here _will_ break you in the future!
-            auto args = winrt::make_self<NewTabArgs>();
-            auto [content, warnings] = ContentArgsFromJson(json);
-            args->_ContentArgs = content;
-            return { *args, warnings };
-        }
-        static Json::Value ToJson(const IActionArgs& val)
-        {
-            if (!val)
-            {
-                return {};
-            }
-            const auto args{ get_self<NewTabArgs>(val) };
-            return ContentArgsToJson(args->_ContentArgs);
-        }
-        IActionArgs Copy() const
-        {
-            auto copy{ winrt::make_self<NewTabArgs>() };
-            copy->_ContentArgs = _ContentArgs.Copy();
-            return *copy;
-        }
-        size_t Hash() const
-        {
-            til::hasher h;
-            h.write(ContentArgs());
-            return h.finalize();
-        }
-        uint32_t GetArgCount() const
-        {
-            if (_ContentArgs)
-            {
-                if (const auto newTermArgs = _ContentArgs.try_as<NewTerminalArgs>())
-                {
-                    return newTermArgs->GetArgCount();
-                }
-            }
-            return 0;
-        }
-        Model::ArgDescriptor GetArgDescriptorAt(uint32_t index) const
-        {
-            return _ContentArgs.as<NewTerminalArgs>()->GetArgDescriptorAt(index);
-        }
-        IInspectable GetArgAt(uint32_t index) const
-        {
-            return _ContentArgs.as<NewTerminalArgs>()->GetArgAt(index);
-        }
-        void SetArgAt(uint32_t index, IInspectable value)
-        {
-            _ContentArgs.as<NewTerminalArgs>()->SetArgAt(index, value);
-        }
-    };
-
-    struct SplitPaneArgs : public SplitPaneArgsT<SplitPaneArgs>
-    {
-        SplitPaneArgs(){
-            SPLIT_PANE_ARGS(APPEND_ARG_DESCRIPTION)
-        };
-        SplitPaneArgs(SplitType splitMode, SplitDirection direction, float size, const Model::INewContentArgs& terminalArgs) :
-            _SplitMode{ splitMode },
-            _SplitDirection{ direction },
-            _SplitSize{ size },
-            _ContentArgs{ terminalArgs } {
-                SPLIT_PANE_ARGS(APPEND_ARG_DESCRIPTION)
-            };
-        SplitPaneArgs(SplitDirection direction, float size, const Model::INewContentArgs& terminalArgs) :
-            _SplitDirection{ direction },
-            _SplitSize{ size },
-            _ContentArgs{ terminalArgs } {
-                SPLIT_PANE_ARGS(APPEND_ARG_DESCRIPTION)
-            };
-        SplitPaneArgs(SplitDirection direction, const Model::INewContentArgs& terminalArgs) :
-            _SplitDirection{ direction },
-            _ContentArgs{ terminalArgs } {
-                SPLIT_PANE_ARGS(APPEND_ARG_DESCRIPTION)
-            };
-        SplitPaneArgs(SplitType splitMode) :
-            _SplitMode{ splitMode } {
-                SPLIT_PANE_ARGS(APPEND_ARG_DESCRIPTION)
-            };
-
-        SPLIT_PANE_ARGS(DECLARE_ARGS);
-        WINRT_PROPERTY(Model::INewContentArgs, ContentArgs, Model::NewTerminalArgs{});
-
-    public:
-        hstring GenerateName() const { return GenerateName(GetLibraryResourceLoader().ResourceContext()); }
-        hstring GenerateName(const winrt::Windows::ApplicationModel::Resources::Core::ResourceContext&) const;
-
-        bool Equals(const IActionArgs& other)
-        {
-            auto otherAsUs = other.try_as<SplitPaneArgs>();
-            if (otherAsUs)
-            {
-                return otherAsUs->_SplitDirection == _SplitDirection &&
-                       (otherAsUs->_ContentArgs ? otherAsUs->_ContentArgs.Equals(_ContentArgs) :
-                                                  otherAsUs->_ContentArgs == _ContentArgs) &&
-                       otherAsUs->_SplitSize == _SplitSize &&
-                       otherAsUs->_SplitMode == _SplitMode;
-            }
-            return false;
-        };
-        static FromJsonResult FromJson(const Json::Value& json)
-        {
-            // LOAD BEARING: Not using make_self here _will_ break you in the future!
-            auto args = winrt::make_self<SplitPaneArgs>();
-            JsonUtils::GetValueForKey(json, SplitDirectionKey, args->_SplitDirection);
-            JsonUtils::GetValueForKey(json, SplitModeKey, args->_SplitMode);
-            JsonUtils::GetValueForKey(json, SplitSizeKey, args->_SplitSize);
-            if (args->SplitSize() >= 1 || args->SplitSize() <= 0)
-            {
-                return { nullptr, { SettingsLoadWarnings::InvalidSplitSize } };
-            }
-
-            auto [content, warnings] = ContentArgsFromJson(json);
-            args->_ContentArgs = content;
-            return { *args, warnings };
-        }
-        static Json::Value ToJson(const IActionArgs& val)
-        {
-            if (!val)
-            {
-                return {};
-            }
-            const auto args{ get_self<SplitPaneArgs>(val) };
-            auto json{ ContentArgsToJson(args->_ContentArgs) };
-            JsonUtils::SetValueForKey(json, SplitDirectionKey, args->_SplitDirection);
-            JsonUtils::SetValueForKey(json, SplitModeKey, args->_SplitMode);
-            JsonUtils::SetValueForKey(json, SplitSizeKey, args->_SplitSize);
-            return json;
-        }
-        IActionArgs Copy() const
-        {
-            auto copy{ winrt::make_self<SplitPaneArgs>() };
-            copy->_SplitDirection = _SplitDirection;
-            copy->_ContentArgs = _ContentArgs.Copy();
-            copy->_SplitMode = _SplitMode;
-            copy->_SplitSize = _SplitSize;
-            copy->_argDescriptors = _argDescriptors;
-            return *copy;
-        }
-        size_t Hash() const
-        {
-            til::hasher h;
-            h.write(SplitDirection());
-            h.write(ContentArgs());
-            h.write(SplitMode());
-            h.write(SplitSize());
-            return h.finalize();
-        }
-        uint32_t GetArgCount() const
-        {
-            if (_ContentArgs)
-            {
-                if (const auto newTermArgs = _ContentArgs.try_as<NewTerminalArgs>())
-                {
-                    return newTermArgs->GetArgCount() + gsl::narrow<uint32_t>(_argDescriptors.size());
-                }
-            }
-            return gsl::narrow<uint32_t>(_argDescriptors.size());
-        }
-        Model::ArgDescriptor GetArgDescriptorAt(uint32_t index) const
-        {
-            const auto additionalArgCount = gsl::narrow<uint32_t>(_argDescriptors.size());
-            if (index < additionalArgCount)
-            {
-                return _argDescriptors.at(index);
-            }
-            else
-            {
-                return _ContentArgs.as<NewTerminalArgs>()->GetArgDescriptorAt(index - additionalArgCount);
-            }
-        }
-        IInspectable GetArgAt(uint32_t index) const
-        {
-            const auto additionalArgCount = gsl::narrow<uint32_t>(_argDescriptors.size());
-            if (index < additionalArgCount)
-            {
-                uint32_t curIndex{ 0 };
-                SPLIT_PANE_ARGS(GET_ARG_BY_INDEX);
-            }
-            else
-            {
-                return _ContentArgs.as<NewTerminalArgs>()->GetArgAt(index - additionalArgCount);
-            }
-            return nullptr;
-        }
-        void SetArgAt(uint32_t index, IInspectable value)
-        {
-            const auto additionalArgCount = gsl::narrow<uint32_t>(_argDescriptors.size());
-            if (index < additionalArgCount)
-            {
-                uint32_t curIndex{ 0 };
-                SPLIT_PANE_ARGS(SET_ARG_BY_INDEX);
-            }
-            else
-            {
-                _ContentArgs.as<NewTerminalArgs>()->SetArgAt(index - additionalArgCount, value);
-            }
-        }
-
-    private:
-        std::vector<ArgDescriptor> _argDescriptors;
-    };
-
-    struct NewWindowArgs : public NewWindowArgsT<NewWindowArgs>
-    {
-        NewWindowArgs() = default;
-        NewWindowArgs(const Model::INewContentArgs& terminalArgs) :
-            _ContentArgs{ terminalArgs } {};
-        WINRT_PROPERTY(Model::INewContentArgs, ContentArgs, Model::NewTerminalArgs{});
-
-    public:
-        hstring GenerateName() const { return GenerateName(GetLibraryResourceLoader().ResourceContext()); }
-        hstring GenerateName(const winrt::Windows::ApplicationModel::Resources::Core::ResourceContext&) const;
-
-        bool Equals(const IActionArgs& other)
-        {
-            auto otherAsUs = other.try_as<NewWindowArgs>();
-            if (otherAsUs)
-            {
-                return otherAsUs->_ContentArgs.Equals(_ContentArgs);
-            }
-            return false;
-        };
-        static FromJsonResult FromJson(const Json::Value& json)
-        {
-            // LOAD BEARING: Not using make_self here _will_ break you in the future!
-            auto args = winrt::make_self<NewWindowArgs>();
-            auto [content, warnings] = ContentArgsFromJson(json);
-            args->_ContentArgs = content;
-            return { *args, warnings };
-        }
-        static Json::Value ToJson(const IActionArgs& val)
-        {
-            if (!val)
-            {
-                return {};
-            }
-            const auto args{ get_self<NewWindowArgs>(val) };
-            return ContentArgsToJson(args->_ContentArgs);
-        }
-        IActionArgs Copy() const
-        {
-            auto copy{ winrt::make_self<NewWindowArgs>() };
-            copy->_ContentArgs = _ContentArgs.Copy();
-            return *copy;
-        }
-        size_t Hash() const
-        {
-            til::hasher h;
-            h.write(ContentArgs());
-            return h.finalize();
-        }
-        uint32_t GetArgCount() const
-        {
-            if (_ContentArgs)
-            {
-                if (const auto newTermArgs = _ContentArgs.try_as<NewTerminalArgs>())
-                {
-                    return newTermArgs->GetArgCount();
-                }
-            }
-            return 0;
-        }
-        Model::ArgDescriptor GetArgDescriptorAt(uint32_t index) const
-        {
-            return _ContentArgs.as<NewTerminalArgs>()->GetArgDescriptorAt(index);
-        }
-        IInspectable GetArgAt(uint32_t index) const
-        {
-            return _ContentArgs.as<NewTerminalArgs>()->GetArgAt(index);
-        }
-        void SetArgAt(uint32_t index, IInspectable value)
-        {
-            _ContentArgs.as<NewTerminalArgs>()->SetArgAt(index, value);
-        }
-    };
-
-    ACTION_ARGS_STRUCT(CopyTextArgs, COPY_TEXT_ARGS);
-
-    ACTION_ARGS_STRUCT(MovePaneArgs, MOVE_PANE_ARGS);
-
-    ACTION_ARGS_STRUCT(SwitchToTabArgs, SWITCH_TO_TAB_ARGS);
-
-    ACTION_ARGS_STRUCT(ResizePaneArgs, RESIZE_PANE_ARGS);
-
-    ACTION_ARGS_STRUCT(MoveFocusArgs, MOVE_FOCUS_ARGS);
-
-    ACTION_ARGS_STRUCT(SwapPaneArgs, SWAP_PANE_ARGS);
-
-    ACTION_ARGS_STRUCT(AdjustFontSizeArgs, ADJUST_FONT_SIZE_ARGS);
-
-    ACTION_ARGS_STRUCT(SendInputArgs, SEND_INPUT_ARGS);
-
-    ACTION_ARGS_STRUCT(OpenSettingsArgs, OPEN_SETTINGS_ARGS);
-
-    ACTION_ARGS_STRUCT(SetFocusModeArgs, SET_FOCUS_MODE_ARGS);
-
-    ACTION_ARGS_STRUCT(SetFullScreenArgs, SET_FULL_SCREEN_ARGS);
-
-    ACTION_ARGS_STRUCT(SetMaximizedArgs, SET_MAXIMIZED_ARGS);
-
-    ACTION_ARGS_STRUCT(SetColorSchemeArgs, SET_COLOR_SCHEME_ARGS);
-
-    ACTION_ARGS_STRUCT(SetTabColorArgs, SET_TAB_COLOR_ARGS);
-
-    ACTION_ARGS_STRUCT(RenameTabArgs, RENAME_TAB_ARGS);
-
-    ACTION_ARGS_STRUCT(ExecuteCommandlineArgs, EXECUTE_COMMANDLINE_ARGS);
-
-    ACTION_ARGS_STRUCT(CloseOtherTabsArgs, CLOSE_OTHER_TABS_ARGS);
-
-    ACTION_ARGS_STRUCT(CloseTabsAfterArgs, CLOSE_TABS_AFTER_ARGS);
-
-    ACTION_ARGS_STRUCT(CloseTabArgs, CLOSE_TAB_ARGS);
-
-    ACTION_ARGS_STRUCT(MoveTabArgs, MOVE_TAB_ARGS);
-
-    ACTION_ARGS_STRUCT(ScrollUpArgs, SCROLL_UP_ARGS);
-
-    ACTION_ARGS_STRUCT(ScrollDownArgs, SCROLL_DOWN_ARGS);
-
-    ACTION_ARGS_STRUCT(ScrollToMarkArgs, SCROLL_TO_MARK_ARGS);
-
-    ACTION_ARGS_STRUCT(AddMarkArgs, ADD_MARK_ARGS);
-
-    ACTION_ARGS_STRUCT(ToggleCommandPaletteArgs, TOGGLE_COMMAND_PALETTE_ARGS);
-
-    ACTION_ARGS_STRUCT(SaveSnippetArgs, SAVE_TASK_ARGS);
-
-    ACTION_ARGS_STRUCT(SuggestionsArgs, SUGGESTIONS_ARGS);
-
-    ACTION_ARGS_STRUCT(FindMatchArgs, FIND_MATCH_ARGS);
-
-    ACTION_ARGS_STRUCT(PrevTabArgs, PREV_TAB_ARGS);
-
-    ACTION_ARGS_STRUCT(NextTabArgs, NEXT_TAB_ARGS);
-
-    ACTION_ARGS_STRUCT(RenameWindowArgs, RENAME_WINDOW_ARGS);
-
-    ACTION_ARGS_STRUCT(SearchForTextArgs, SEARCH_FOR_TEXT_ARGS);
-
-    struct GlobalSummonArgs : public GlobalSummonArgsT<GlobalSummonArgs>
-    {
-        ACTION_ARG_BODY(GlobalSummonArgs, GLOBAL_SUMMON_ARGS)
-    public:
-        // SPECIAL! This deserializer creates a GlobalSummonArgs with the
-        // default values for quakeMode
-        static FromJsonResult QuakeModeFromJson(const Json::Value& /*json*/)
-        {
-            // LOAD BEARING: Not using make_self here _will_ break you in the future!
-            auto args = winrt::make_self<GlobalSummonArgs>();
-            // We want to summon the window with the name "_quake" specifically.
-            args->_Name = L"_quake";
-            // We want the window to dropdown, with a 200ms duration.
-            args->_DropdownDuration = 200;
-            return { *args, {} };
-        }
-    };
-
-    ACTION_ARGS_STRUCT(FocusPaneArgs, FOCUS_PANE_ARGS);
-
-    ACTION_ARGS_STRUCT(ExportBufferArgs, EXPORT_BUFFER_ARGS);
-
-    ACTION_ARGS_STRUCT(ClearBufferArgs, CLEAR_BUFFER_ARGS);
-
-    struct MultipleActionsArgs : public MultipleActionsArgsT<MultipleActionsArgs>
-    {
-        MultipleActionsArgs() = default;
-        WINRT_PROPERTY(Windows::Foundation::Collections::IVector<ActionAndArgs>, Actions);
-        static constexpr std::string_view ActionsKey{ "actions" };
-
-    public:
-        hstring GenerateName() const { return GenerateName(GetLibraryResourceLoader().ResourceContext()); }
-        hstring GenerateName(const winrt::Windows::ApplicationModel::Resources::Core::ResourceContext&) const;
-
-        bool Equals(const IActionArgs& other)
-        {
-            auto otherAsUs = other.try_as<MultipleActionsArgs>();
-            if (otherAsUs)
-            {
-                return otherAsUs->_Actions == _Actions;
-            }
-            return false;
-        };
-        static FromJsonResult FromJson(const Json::Value& json)
-        {
-            // LOAD BEARING: Not using make_self here _will_ break you in the future!
-            auto args = winrt::make_self<MultipleActionsArgs>();
-            JsonUtils::GetValueForKey(json, ActionsKey, args->_Actions);
-            return { *args, {} };
-        }
-        static Json::Value ToJson(const IActionArgs& val)
-        {
-            if (!val)
-            {
-                return {};
-            }
-            Json::Value json{ Json::ValueType::objectValue };
-
-            const auto args{ get_self<MultipleActionsArgs>(val) };
-            JsonUtils::SetValueForKey(json, ActionsKey, args->_Actions);
-            return json;
-        }
-        IActionArgs Copy() const
-        {
-            auto copy{ winrt::make_self<MultipleActionsArgs>() };
-            copy->_Actions = _Actions;
-            return *copy;
-        }
-        size_t Hash() const
-        {
-            til::hasher h;
-            h.write(winrt::get_abi(_Actions));
-            return h.finalize();
-        }
-        uint32_t GetArgCount() const
-        {
-            return _Actions.Size();
-        }
-        Model::ArgDescriptor GetArgDescriptorAt(uint32_t /*index*/) const
-        {
-            return {};
-        }
-        IInspectable GetArgAt(uint32_t /*index*/) const
-        {
-            return nullptr;
-        }
-        void SetArgAt(uint32_t /*index*/, IInspectable /*value*/)
-        {
-            throw winrt::hresult_not_implemented();
-        }
-    };
-
-    ACTION_ARGS_STRUCT(AdjustOpacityArgs, ADJUST_OPACITY_ARGS);
-
-    ACTION_ARGS_STRUCT(SelectCommandArgs, SELECT_COMMAND_ARGS);
-    ACTION_ARGS_STRUCT(SelectOutputArgs, SELECT_OUTPUT_ARGS);
-
-    ACTION_ARGS_STRUCT(ColorSelectionArgs, COLOR_SELECTION_ARGS);
-
-}
-
-namespace winrt::Microsoft::Terminal::Settings::Model::factory_implementation
-{
-    BASIC_FACTORY(ActionEventArgs);
-    BASIC_FACTORY(BaseContentArgs);
-    BASIC_FACTORY(CopyTextArgs);
-    BASIC_FACTORY(SwitchToTabArgs);
-    BASIC_FACTORY(NewTerminalArgs);
-    BASIC_FACTORY(NewTabArgs);
-    BASIC_FACTORY(MoveFocusArgs);
-    BASIC_FACTORY(MovePaneArgs);
-    BASIC_FACTORY(SetTabColorArgs);
-    BASIC_FACTORY(RenameTabArgs);
-    BASIC_FACTORY(SwapPaneArgs);
-    BASIC_FACTORY(SendInputArgs);
-    BASIC_FACTORY(SplitPaneArgs);
-    BASIC_FACTORY(SetFocusModeArgs);
-    BASIC_FACTORY(SetFullScreenArgs);
-    BASIC_FACTORY(SetMaximizedArgs);
-    BASIC_FACTORY(SetColorSchemeArgs);
-    BASIC_FACTORY(RenameWindowArgs);
-    BASIC_FACTORY(ExecuteCommandlineArgs);
-    BASIC_FACTORY(CloseOtherTabsArgs);
-    BASIC_FACTORY(CloseTabsAfterArgs);
-    BASIC_FACTORY(CloseTabArgs);
-    BASIC_FACTORY(MoveTabArgs);
-    BASIC_FACTORY(OpenSettingsArgs);
-    BASIC_FACTORY(SaveSnippetArgs);
-    BASIC_FACTORY(FindMatchArgs);
-    BASIC_FACTORY(NewWindowArgs);
-    BASIC_FACTORY(FocusPaneArgs);
-    BASIC_FACTORY(PrevTabArgs);
-    BASIC_FACTORY(NextTabArgs);
-    BASIC_FACTORY(ExportBufferArgs);
-    BASIC_FACTORY(ClearBufferArgs);
-    BASIC_FACTORY(MultipleActionsArgs);
-    BASIC_FACTORY(AdjustOpacityArgs);
-    BASIC_FACTORY(SuggestionsArgs);
-    BASIC_FACTORY(SelectCommandArgs);
-    BASIC_FACTORY(SelectOutputArgs);
-}
-
-class ScopedResourceLoader;
-
-namespace winrt::Microsoft::Terminal::Settings::Model::implementation
-{
-    const ScopedResourceLoader& EnglishOnlyResourceLoader() noexcept;
-}
+// Copyright (c) Microsoft Corporation.
+// Licensed under the MIT license.
+
+#pragma once
+
+// HEY YOU: When adding ActionArgs types, make sure to add the corresponding
+//          *.g.cpp to ActionArgs.cpp!
+#include "ActionEventArgs.g.h"
+#include "BaseContentArgs.g.h"
+#include "NewTerminalArgs.g.h"
+#include "CopyTextArgs.g.h"
+#include "NewTabArgs.g.h"
+#include "SwitchToTabArgs.g.h"
+#include "ResizePaneArgs.g.h"
+#include "MoveFocusArgs.g.h"
+#include "MovePaneArgs.g.h"
+#include "SwapPaneArgs.g.h"
+#include "AdjustFontSizeArgs.g.h"
+#include "SendInputArgs.g.h"
+#include "SplitPaneArgs.g.h"
+#include "OpenSettingsArgs.g.h"
+#include "SetFocusModeArgs.g.h"
+#include "SetFullScreenArgs.g.h"
+#include "SetMaximizedArgs.g.h"
+#include "SetColorSchemeArgs.g.h"
+#include "SetTabColorArgs.g.h"
+#include "RenameTabArgs.g.h"
+#include "ExecuteCommandlineArgs.g.h"
+#include "CloseOtherTabsArgs.g.h"
+#include "CloseTabsAfterArgs.g.h"
+#include "CloseTabArgs.g.h"
+#include "ScrollUpArgs.g.h"
+#include "ScrollDownArgs.g.h"
+#include "ScrollToMarkArgs.g.h"
+#include "AddMarkArgs.g.h"
+#include "MoveTabArgs.g.h"
+#include "SaveSnippetArgs.g.h"
+#include "ToggleCommandPaletteArgs.g.h"
+#include "SuggestionsArgs.g.h"
+#include "FindMatchArgs.g.h"
+#include "NewWindowArgs.g.h"
+#include "PrevTabArgs.g.h"
+#include "NextTabArgs.g.h"
+#include "RenameWindowArgs.g.h"
+#include "SearchForTextArgs.g.h"
+#include "GlobalSummonArgs.g.h"
+#include "FocusPaneArgs.g.h"
+#include "ExportBufferArgs.g.h"
+#include "ClearBufferArgs.g.h"
+#include "MultipleActionsArgs.g.h"
+#include "AdjustOpacityArgs.g.h"
+#include "SelectCommandArgs.g.h"
+#include "SelectOutputArgs.g.h"
+#include "ColorSelectionArgs.g.h"
+
+#include "JsonUtils.h"
+#include "HashUtils.h"
+#include "TerminalWarnings.h"
+#include "../WinRTUtils/inc/LibraryResources.h"
+
+#include "TerminalSettingsSerializationHelpers.h"
+
+#include <LibraryResources.h>
+#include <ScopedResourceLoader.h>
+
+#include "ActionArgsMagic.h"
+
+#define ACTION_ARG(type, name, ...)                                         \
+public:                                                                     \
+    type name() const noexcept                                              \
+    {                                                                       \
+        return _##name.has_value() ? _##name.value() : type{ __VA_ARGS__ }; \
+    }                                                                       \
+    void name(const type& value) noexcept                                   \
+    {                                                                       \
+        _##name = value;                                                    \
+    }                                                                       \
+                                                                            \
+protected:                                                                  \
+    std::optional<type> _##name{ std::nullopt };
+
+// Notes on defining ActionArgs and ActionEventArgs:
+// * All properties specific to an action should be defined as an ActionArgs
+//   class that implements IActionArgs
+// * ActionEventArgs holds a single IActionArgs. For events that don't need
+//   additional args, this can be nullptr.
+
+////////////////////////////////////////////////////////////////////////////////
+// BEGIN X-MACRO MADNESS
+////////////////////////////////////////////////////////////////////////////////
+
+// A helper for saying "This class has no other property validation". This will
+// make sense below.
+#define NO_OTHER_VALIDATION() ;
+
+// Below are definitions for the properties for each and every ActionArgs type.
+// Each should maintain the same format:
+//
+// #define MY_FOO_ARGS(X)                    \
+//     X(ParamOneType, One, "one", {validation}, {default args}) \
+//     X(Windows::Foundation::IReference<ParamTwoType>, Two, "two", {validation}, nullptr)
+//     { etc... }
+//
+// If one of your properties needs some additional validation done to it, then
+// fill in {validation} with whatever logic needs to be done. Or, just set to
+// false, if we don't really care if the parameter is required or not.
+
+////////////////////////////////////////////////////////////////////////////////
+#define COPY_TEXT_ARGS(X)                                                                  \
+    X(bool, DismissSelection, "dismissSelection", false, ArgTypeHint::None, true)          \
+    X(bool, SingleLine, "singleLine", false, ArgTypeHint::None, false)                     \
+    X(bool, WithControlSequences, "withControlSequences", false, ArgTypeHint::None, false) \
+    X(Windows::Foundation::IReference<Control::CopyFormat>, CopyFormatting, "copyFormatting", false, ArgTypeHint::None, nullptr)
+
+////////////////////////////////////////////////////////////////////////////////
+#define MOVE_PANE_ARGS(X)                                       \
+    X(uint32_t, TabIndex, "index", false, ArgTypeHint::None, 0) \
+    X(winrt::hstring, Window, "window", false, ArgTypeHint::None, L"")
+
+////////////////////////////////////////////////////////////////////////////////
+#define SWITCH_TO_TAB_ARGS(X) \
+    X(uint32_t, TabIndex, "index", false, ArgTypeHint::None, 0)
+
+////////////////////////////////////////////////////////////////////////////////
+#define RESIZE_PANE_ARGS(X) \
+    X(Model::ResizeDirection, ResizeDirection, "direction", args->ResizeDirection() == ResizeDirection::None, ArgTypeHint::None, Model::ResizeDirection::None)
+
+////////////////////////////////////////////////////////////////////////////////
+#define MOVE_FOCUS_ARGS(X) \
+    X(Model::FocusDirection, FocusDirection, "direction", args->FocusDirection() == Model::FocusDirection::None, ArgTypeHint::None, Model::FocusDirection::None)
+
+////////////////////////////////////////////////////////////////////////////////
+#define SWAP_PANE_ARGS(X) \
+    X(Model::FocusDirection, Direction, "direction", args->Direction() == Model::FocusDirection::None, ArgTypeHint::None, Model::FocusDirection::None)
+
+////////////////////////////////////////////////////////////////////////////////
+#define ADJUST_FONT_SIZE_ARGS(X) \
+    X(float, Delta, "delta", false, ArgTypeHint::None, 0)
+
+////////////////////////////////////////////////////////////////////////////////
+#define SEND_INPUT_ARGS(X) \
+    X(winrt::hstring, Input, "input", args->Input().empty(), ArgTypeHint::None, L"")
+
+////////////////////////////////////////////////////////////////////////////////
+#define OPEN_SETTINGS_ARGS(X) \
+    X(SettingsTarget, Target, "target", false, ArgTypeHint::None, SettingsTarget::SettingsFile)
+
+////////////////////////////////////////////////////////////////////////////////
+#define SET_FOCUS_MODE_ARGS(X) \
+    X(bool, IsFocusMode, "isFocusMode", false, ArgTypeHint::None, false)
+
+////////////////////////////////////////////////////////////////////////////////
+#define SET_MAXIMIZED_ARGS(X) \
+    X(bool, IsMaximized, "isMaximized", false, ArgTypeHint::None, false)
+
+////////////////////////////////////////////////////////////////////////////////
+#define SET_FULL_SCREEN_ARGS(X) \
+    X(bool, IsFullScreen, "isFullScreen", false, ArgTypeHint::None, false)
+
+////////////////////////////////////////////////////////////////////////////////
+#define SET_MAXIMIZED_ARGS(X) \
+    X(bool, IsMaximized, "isMaximized", false, ArgTypeHint::None, false)
+
+////////////////////////////////////////////////////////////////////////////////
+#define SET_COLOR_SCHEME_ARGS(X) \
+    X(winrt::hstring, SchemeName, "colorScheme", args->SchemeName().empty(), ArgTypeHint::ColorScheme, L"")
+
+////////////////////////////////////////////////////////////////////////////////
+#define SET_TAB_COLOR_ARGS(X) \
+    X(Windows::Foundation::IReference<Windows::UI::Color>, TabColor, "color", false, ArgTypeHint::None, nullptr)
+
+////////////////////////////////////////////////////////////////////////////////
+#define RENAME_TAB_ARGS(X) \
+    X(winrt::hstring, Title, "title", false, ArgTypeHint::None, L"")
+
+////////////////////////////////////////////////////////////////////////////////
+#define EXECUTE_COMMANDLINE_ARGS(X) \
+    X(winrt::hstring, Commandline, "commandline", args->Commandline().empty(), ArgTypeHint::None, L"")
+
+////////////////////////////////////////////////////////////////////////////////
+#define CLOSE_OTHER_TABS_ARGS(X) \
+    X(Windows::Foundation::IReference<uint32_t>, Index, "index", false, ArgTypeHint::None, nullptr)
+
+////////////////////////////////////////////////////////////////////////////////
+#define CLOSE_TABS_AFTER_ARGS(X) \
+    X(Windows::Foundation::IReference<uint32_t>, Index, "index", false, ArgTypeHint::None, nullptr)
+
+////////////////////////////////////////////////////////////////////////////////
+#define CLOSE_TAB_ARGS(X) \
+    X(Windows::Foundation::IReference<uint32_t>, Index, "index", false, ArgTypeHint::None, nullptr)
+
+////////////////////////////////////////////////////////////////////////////////
+// Interestingly, the order MATTERS here. Window has to be BEFORE Direction,
+// because otherwise we won't have parsed the Window yet when we validate the
+// Direction.
+#define MOVE_TAB_ARGS(X)                                               \
+    X(winrt::hstring, Window, "window", false, ArgTypeHint::None, L"") \
+    X(MoveTabDirection, Direction, "direction", (args->Direction() == MoveTabDirection::None) && (args->Window().empty()), ArgTypeHint::None, MoveTabDirection::None)
+
+// Other ideas:
+//  X(uint32_t, TabIndex, "index", false, 0) \ // target? source?
+
+////////////////////////////////////////////////////////////////////////////////
+#define SCROLL_UP_ARGS(X) \
+    X(Windows::Foundation::IReference<uint32_t>, RowsToScroll, "rowsToScroll", false, ArgTypeHint::None, nullptr)
+
+////////////////////////////////////////////////////////////////////////////////
+#define SCROLL_DOWN_ARGS(X) \
+    X(Windows::Foundation::IReference<uint32_t>, RowsToScroll, "rowsToScroll", false, ArgTypeHint::None, nullptr)
+
+////////////////////////////////////////////////////////////////////////////////
+#define SCROLL_TO_MARK_ARGS(X) \
+    X(Microsoft::Terminal::Control::ScrollToMarkDirection, Direction, "direction", false, ArgTypeHint::None, Microsoft::Terminal::Control::ScrollToMarkDirection::Previous)
+
+////////////////////////////////////////////////////////////////////////////////
+#define ADD_MARK_ARGS(X) \
+    X(Windows::Foundation::IReference<Microsoft::Terminal::Core::Color>, Color, "color", false, ArgTypeHint::None, nullptr)
+
+////////////////////////////////////////////////////////////////////////////////
+#define TOGGLE_COMMAND_PALETTE_ARGS(X) \
+    X(CommandPaletteLaunchMode, LaunchMode, "launchMode", false, ArgTypeHint::None, CommandPaletteLaunchMode::Action)
+
+////////////////////////////////////////////////////////////////////////////////
+#define SAVE_TASK_ARGS(X)                                                                              \
+    X(winrt::hstring, Name, "name", false, ArgTypeHint::None, L"")                                     \
+    X(winrt::hstring, Commandline, "commandline", args->Commandline().empty(), ArgTypeHint::None, L"") \
+    X(winrt::hstring, KeyChord, "keyChord", false, ArgTypeHint::None, L"")
+
+////////////////////////////////////////////////////////////////////////////////
+#define SUGGESTIONS_ARGS(X)                                                                    \
+    X(SuggestionsSource, Source, "source", false, ArgTypeHint::None, SuggestionsSource::Tasks) \
+    X(bool, UseCommandline, "useCommandline", false, ArgTypeHint::None, false)
+
+////////////////////////////////////////////////////////////////////////////////
+#define FIND_MATCH_ARGS(X) \
+    X(FindMatchDirection, Direction, "direction", args->Direction() == FindMatchDirection::None, ArgTypeHint::None, FindMatchDirection::None)
+
+////////////////////////////////////////////////////////////////////////////////
+#define PREV_TAB_ARGS(X) \
+    X(Windows::Foundation::IReference<TabSwitcherMode>, SwitcherMode, "tabSwitcherMode", false, ArgTypeHint::None, nullptr)
+
+////////////////////////////////////////////////////////////////////////////////
+#define NEXT_TAB_ARGS(X) \
+    X(Windows::Foundation::IReference<TabSwitcherMode>, SwitcherMode, "tabSwitcherMode", false, ArgTypeHint::None, nullptr)
+
+////////////////////////////////////////////////////////////////////////////////
+#define RENAME_WINDOW_ARGS(X) \
+    X(winrt::hstring, Name, "name", false, ArgTypeHint::None, L"")
+
+////////////////////////////////////////////////////////////////////////////////
+#define SEARCH_FOR_TEXT_ARGS(X) \
+    X(winrt::hstring, QueryUrl, "queryUrl", false, ArgTypeHint::None, L"")
+
+////////////////////////////////////////////////////////////////////////////////
+#define GLOBAL_SUMMON_ARGS(X)                                                                                  \
+    X(winrt::hstring, Name, "name", false, ArgTypeHint::None, L"")                                             \
+    X(Model::DesktopBehavior, Desktop, "desktop", false, ArgTypeHint::None, Model::DesktopBehavior::ToCurrent) \
+    X(Model::MonitorBehavior, Monitor, "monitor", false, ArgTypeHint::None, Model::MonitorBehavior::ToMouse)   \
+    X(bool, ToggleVisibility, "toggleVisibility", false, ArgTypeHint::None, true)                              \
+    X(uint32_t, DropdownDuration, "dropdownDuration", false, ArgTypeHint::None, 0)
+
+////////////////////////////////////////////////////////////////////////////////
+#define FOCUS_PANE_ARGS(X) \
+    X(uint32_t, Id, "id", false, ArgTypeHint::None, 0u)
+
+////////////////////////////////////////////////////////////////////////////////
+#define EXPORT_BUFFER_ARGS(X) \
+    X(winrt::hstring, Path, "path", false, ArgTypeHint::FilePath, L"")
+
+////////////////////////////////////////////////////////////////////////////////
+#define CLEAR_BUFFER_ARGS(X) \
+    X(winrt::Microsoft::Terminal::Control::ClearBufferType, Clear, "clear", false, ArgTypeHint::None, winrt::Microsoft::Terminal::Control::ClearBufferType::All)
+
+////////////////////////////////////////////////////////////////////////////////
+#define ADJUST_OPACITY_ARGS(X)                                  \
+    X(int32_t, Opacity, "opacity", false, ArgTypeHint::None, 0) \
+    X(bool, Relative, "relative", false, ArgTypeHint::None, true)
+
+////////////////////////////////////////////////////////////////////////////////
+#define SELECT_COMMAND_ARGS(X) \
+    X(SelectOutputDirection, Direction, "direction", false, ArgTypeHint::None, SelectOutputDirection::Previous)
+
+////////////////////////////////////////////////////////////////////////////////
+#define SELECT_OUTPUT_ARGS(X) \
+    X(SelectOutputDirection, Direction, "direction", false, ArgTypeHint::None, SelectOutputDirection::Previous)
+
+////////////////////////////////////////////////////////////////////////////////
+#define COLOR_SELECTION_ARGS(X)                                                                                         \
+    X(winrt::Microsoft::Terminal::Control::SelectionColor, Foreground, "foreground", false, ArgTypeHint::None, nullptr) \
+    X(winrt::Microsoft::Terminal::Control::SelectionColor, Background, "background", false, ArgTypeHint::None, nullptr) \
+    X(winrt::Microsoft::Terminal::Core::MatchMode, MatchMode, "matchMode", false, ArgTypeHint::None, winrt::Microsoft::Terminal::Core::MatchMode::None)
+
+////////////////////////////////////////////////////////////////////////////////
+#define NEW_TERMINAL_ARGS(X)                                                                                                          \
+    X(winrt::hstring, Commandline, "commandline", false, ArgTypeHint::None, L"")                                                      \
+    X(winrt::hstring, StartingDirectory, "startingDirectory", false, ArgTypeHint::FolderPath, L"")                                    \
+    X(winrt::hstring, TabTitle, "tabTitle", false, ArgTypeHint::None, L"")                                                            \
+    X(Windows::Foundation::IReference<Windows::UI::Color>, TabColor, "tabColor", false, ArgTypeHint::None, nullptr)                   \
+    X(Windows::Foundation::IReference<int32_t>, ProfileIndex, "index", false, ArgTypeHint::None, nullptr)                             \
+    X(winrt::hstring, Profile, "profile", false, ArgTypeHint::None, L"")                                                              \
+    X(Windows::Foundation::IReference<bool>, SuppressApplicationTitle, "suppressApplicationTitle", false, ArgTypeHint::None, nullptr) \
+    X(winrt::hstring, ColorScheme, "colorScheme", args->SchemeName().empty(), ArgTypeHint::ColorScheme, L"")                          \
+    X(Windows::Foundation::IReference<bool>, Elevate, "elevate", false, ArgTypeHint::None, nullptr)                                   \
+    X(Windows::Foundation::IReference<bool>, ReloadEnvironmentVariables, "reloadEnvironmentVariables", false, ArgTypeHint::None, nullptr)
+
+////////////////////////////////////////////////////////////////////////////////
+#define SPLIT_PANE_ARGS(X)                                                                                 \
+    X(Model::SplitDirection, SplitDirection, "split", false, ArgTypeHint::None, SplitDirection::Automatic) \
+    X(SplitType, SplitMode, "splitMode", false, ArgTypeHint::None, SplitType::Manual)                      \
+    X(float, SplitSize, "size", false, ArgTypeHint::None, 0.5f)
+
+////////////////////////////////////////////////////////////////////////////////
+
+namespace winrt::Microsoft::Terminal::Settings::Model::implementation
+{
+    using namespace ::Microsoft::Terminal::Settings::Model;
+    using FromJsonResult = std::tuple<Model::IActionArgs, std::vector<SettingsLoadWarnings>>;
+
+    struct ActionEventArgs : public ActionEventArgsT<ActionEventArgs>
+    {
+        ActionEventArgs() = default;
+
+        explicit ActionEventArgs(const Model::IActionArgs& args) :
+            _ActionArgs{ args } {};
+        WINRT_PROPERTY(IActionArgs, ActionArgs, nullptr);
+        WINRT_PROPERTY(bool, Handled, false);
+    };
+
+    struct BaseContentArgs : public BaseContentArgsT<BaseContentArgs>
+    {
+        BaseContentArgs(winrt::hstring type) :
+            _Type{ type } {}
+
+        BaseContentArgs() :
+            BaseContentArgs(L"") {}
+
+        ACTION_ARG(winrt::hstring, Type, L"");
+
+        static constexpr std::string_view TypeKey{ "type" };
+
+    public:
+        bool Equals(INewContentArgs other) const
+        {
+            return other.Type() == _Type;
+        }
+        size_t Hash() const
+        {
+            til::hasher h;
+            Hash(h);
+            return h.finalize();
+        }
+        void Hash(til::hasher& h) const
+        {
+            h.write(Type());
+        }
+        INewContentArgs Copy() const
+        {
+            auto copy{ winrt::make_self<BaseContentArgs>() };
+            copy->_Type = _Type;
+            return *copy;
+        }
+        winrt::hstring GenerateName() const { return GenerateName(GetLibraryResourceLoader().ResourceContext()); }
+        winrt::hstring GenerateName(const winrt::Windows::ApplicationModel::Resources::Core::ResourceContext&) const
+        {
+            return winrt::hstring{ L"type: " } + Type();
+        }
+        static Json::Value ToJson(const Model::BaseContentArgs& val)
+        {
+            if (!val)
+            {
+                return {};
+            }
+            auto args{ get_self<BaseContentArgs>(val) };
+            Json::Value json{ Json::ValueType::objectValue };
+            JsonUtils::SetValueForKey(json, TypeKey, args->_Type);
+            return json;
+        }
+    };
+
+    // Although it may _seem_ like NewTerminalArgs can use ACTION_ARG_BODY, it
+    // actually can't, because it isn't an `IActionArgs`, which breaks some
+    // assumptions made in the macro.
+    struct NewTerminalArgs : public NewTerminalArgsT<NewTerminalArgs>
+    {
+        PARTIAL_ACTION_ARG_BODY(NewTerminalArgs, NEW_TERMINAL_ARGS);
+        ACTION_ARG(winrt::hstring, Type, L"");
+        ACTION_ARG(winrt::guid, SessionId, winrt::guid{});
+        ACTION_ARG(bool, AppendCommandLine, false);
+        ACTION_ARG(uint64_t, ContentId);
+
+        static constexpr std::string_view SessionIdKey{ "sessionId" };
+        static constexpr std::string_view AppendCommandLineKey{ "appendCommandLine" };
+        static constexpr std::string_view ContentKey{ "__content" };
+
+    public:
+        NewTerminalArgs(int32_t& profileIndex) :
+            _ProfileIndex{ profileIndex }
+        {
+            NEW_TERMINAL_ARGS(APPEND_ARG_DESCRIPTION);
+        };
+        hstring GenerateName() const { return GenerateName(GetLibraryResourceLoader().ResourceContext()); }
+        hstring GenerateName(const winrt::Windows::ApplicationModel::Resources::Core::ResourceContext&) const;
+        hstring ToCommandline() const;
+
+        bool Equals(const Model::INewContentArgs& other)
+        {
+            auto otherAsUs = other.try_as<NewTerminalArgs>();
+            if (otherAsUs)
+            {
+                return otherAsUs->_Commandline == _Commandline &&
+                       otherAsUs->_StartingDirectory == _StartingDirectory &&
+                       otherAsUs->_TabTitle == _TabTitle &&
+                       otherAsUs->_TabColor == _TabColor &&
+                       otherAsUs->_ProfileIndex == _ProfileIndex &&
+                       otherAsUs->_Profile == _Profile &&
+                       otherAsUs->_AppendCommandLine == _AppendCommandLine &&
+                       otherAsUs->_SuppressApplicationTitle == _SuppressApplicationTitle &&
+                       otherAsUs->_ColorScheme == _ColorScheme &&
+                       otherAsUs->_Elevate == _Elevate &&
+                       otherAsUs->_ReloadEnvironmentVariables == _ReloadEnvironmentVariables &&
+                       otherAsUs->_ContentId == _ContentId;
+            }
+            return false;
+        };
+        static Model::NewTerminalArgs FromJson(const Json::Value& json)
+        {
+            // LOAD BEARING: Not using make_self here _will_ break you in the future!
+            auto args = winrt::make_self<NewTerminalArgs>();
+            JsonUtils::GetValueForKey(json, CommandlineKey, args->_Commandline);
+            JsonUtils::GetValueForKey(json, StartingDirectoryKey, args->_StartingDirectory);
+            JsonUtils::GetValueForKey(json, TabTitleKey, args->_TabTitle);
+            JsonUtils::GetValueForKey(json, ProfileIndexKey, args->_ProfileIndex);
+            JsonUtils::GetValueForKey(json, ProfileKey, args->_Profile);
+            JsonUtils::GetValueForKey(json, SessionIdKey, args->_SessionId);
+            JsonUtils::GetValueForKey(json, TabColorKey, args->_TabColor);
+            JsonUtils::GetValueForKey(json, SuppressApplicationTitleKey, args->_SuppressApplicationTitle);
+            JsonUtils::GetValueForKey(json, ColorSchemeKey, args->_ColorScheme);
+            JsonUtils::GetValueForKey(json, ElevateKey, args->_Elevate);
+            JsonUtils::GetValueForKey(json, ReloadEnvironmentVariablesKey, args->_ReloadEnvironmentVariables);
+            JsonUtils::GetValueForKey(json, ContentKey, args->_ContentId);
+            return *args;
+        }
+        static Json::Value ToJson(const Model::NewTerminalArgs& val)
+        {
+            if (!val)
+            {
+                return {};
+            }
+            Json::Value json{ Json::ValueType::objectValue };
+            const auto args{ get_self<NewTerminalArgs>(val) };
+            JsonUtils::SetValueForKey(json, CommandlineKey, args->_Commandline);
+            JsonUtils::SetValueForKey(json, StartingDirectoryKey, args->_StartingDirectory);
+            JsonUtils::SetValueForKey(json, TabTitleKey, args->_TabTitle);
+            JsonUtils::SetValueForKey(json, ProfileIndexKey, args->_ProfileIndex);
+            JsonUtils::SetValueForKey(json, ProfileKey, args->_Profile);
+            JsonUtils::SetValueForKey(json, SessionIdKey, args->_SessionId);
+            JsonUtils::SetValueForKey(json, TabColorKey, args->_TabColor);
+            JsonUtils::SetValueForKey(json, SuppressApplicationTitleKey, args->_SuppressApplicationTitle);
+            JsonUtils::SetValueForKey(json, ColorSchemeKey, args->_ColorScheme);
+            JsonUtils::SetValueForKey(json, ElevateKey, args->_Elevate);
+            JsonUtils::SetValueForKey(json, ReloadEnvironmentVariablesKey, args->_ReloadEnvironmentVariables);
+            JsonUtils::SetValueForKey(json, ContentKey, args->_ContentId);
+            return json;
+        }
+        Model::NewTerminalArgs Copy() const
+        {
+            auto copy{ winrt::make_self<NewTerminalArgs>() };
+            copy->_Commandline = _Commandline;
+            copy->_StartingDirectory = _StartingDirectory;
+            copy->_TabTitle = _TabTitle;
+            copy->_TabColor = _TabColor;
+            copy->_ProfileIndex = _ProfileIndex;
+            copy->_Profile = _Profile;
+            copy->_SessionId = _SessionId;
+            copy->_SuppressApplicationTitle = _SuppressApplicationTitle;
+            copy->_ColorScheme = _ColorScheme;
+            copy->_Elevate = _Elevate;
+            copy->_ReloadEnvironmentVariables = _ReloadEnvironmentVariables;
+            copy->_ContentId = _ContentId;
+            copy->_argDescriptors = _argDescriptors;
+            return *copy;
+        }
+        size_t Hash() const
+        {
+            til::hasher h;
+            Hash(h);
+            return h.finalize();
+        }
+        void Hash(til::hasher& h) const
+        {
+            h.write(Commandline());
+            h.write(StartingDirectory());
+            h.write(TabTitle());
+            h.write(TabColor());
+            h.write(ProfileIndex());
+            h.write(Profile());
+            h.write(SuppressApplicationTitle());
+            h.write(ColorScheme());
+            h.write(Elevate());
+            h.write(ReloadEnvironmentVariables());
+            h.write(ContentId());
+        }
+    };
+
+    static std::tuple<Model::INewContentArgs, std::vector<SettingsLoadWarnings>> ContentArgsFromJson(const Json::Value& json)
+    {
+        winrt::hstring type;
+        JsonUtils::GetValueForKey(json, "type", type);
+        if (type.empty())
+        {
+            auto terminalArgs = winrt::Microsoft::Terminal::Settings::Model::implementation::NewTerminalArgs::FromJson(json);
+            // Don't let the user specify the __content property in their
+            // settings. That's an internal-use-only property.
+            if (terminalArgs.ContentId())
+            {
+                return { terminalArgs, { SettingsLoadWarnings::InvalidUseOfContent } };
+            }
+            return { terminalArgs, {} };
+        }
+
+        // For now, we don't support any other concrete types of content
+        // with args. Just return a placeholder type that only includes the type
+        return { *winrt::make_self<BaseContentArgs>(type), {} };
+    }
+    static Json::Value ContentArgsToJson(const Model::INewContentArgs& contentArgs)
+    {
+        if (contentArgs == nullptr)
+        {
+            return {};
+        }
+        // TerminalArgs don't have a type.
+        if (contentArgs.Type().empty())
+        {
+            return winrt::Microsoft::Terminal::Settings::Model::implementation::NewTerminalArgs::ToJson(contentArgs.try_as<Model::NewTerminalArgs>());
+        }
+
+        // For now, we don't support any other concrete types of content
+        // with args. Just return a placeholder.
+        auto base{ winrt::make_self<BaseContentArgs>(contentArgs.Type()) };
+        return BaseContentArgs::ToJson(*base);
+    }
+
+}
+
+template<>
+struct til::hash_trait<winrt::Microsoft::Terminal::Settings::Model::NewTerminalArgs>
+{
+    using M = winrt::Microsoft::Terminal::Settings::Model::NewTerminalArgs;
+    using I = winrt::Microsoft::Terminal::Settings::Model::implementation::NewTerminalArgs;
+
+    void operator()(hasher& h, const M& value) const noexcept
+    {
+        if (value)
+        {
+            winrt::get_self<I>(value)->Hash(h);
+        }
+    }
+};
+template<>
+struct til::hash_trait<winrt::Microsoft::Terminal::Control::SelectionColor>
+{
+    using M = winrt::Microsoft::Terminal::Control::SelectionColor;
+
+    void operator()(hasher& h, const M& value) const noexcept
+    {
+        if (value)
+        {
+            h.write(value.Color());
+            h.write(value.IsIndex16());
+        }
+    }
+};
+template<>
+struct til::hash_trait<winrt::Microsoft::Terminal::Settings::Model::INewContentArgs>
+{
+    using M = winrt::Microsoft::Terminal::Settings::Model::INewContentArgs;
+
+    void operator()(hasher& h, const M& value) const noexcept
+    {
+        if (value)
+        {
+            h.write(value.Type());
+            h.write(value.Hash());
+        }
+    }
+};
+
+namespace winrt::Microsoft::Terminal::Settings::Model::implementation
+{
+    // New Tabs, Panes, and Windows all use NewTerminalArgs, which is more
+    // complicated and doesn't play nice with the macro. So those we'll still
+    // have to define manually.
+
+    struct NewTabArgs : public NewTabArgsT<NewTabArgs>
+    {
+        NewTabArgs() = default;
+        NewTabArgs(const Model::INewContentArgs& terminalArgs) :
+            _ContentArgs{ terminalArgs } {};
+        WINRT_PROPERTY(Model::INewContentArgs, ContentArgs, Model::NewTerminalArgs{});
+
+    public:
+        hstring GenerateName() const { return GenerateName(GetLibraryResourceLoader().ResourceContext()); }
+        hstring GenerateName(const winrt::Windows::ApplicationModel::Resources::Core::ResourceContext&) const;
+
+        bool Equals(const IActionArgs& other)
+        {
+            auto otherAsUs = other.try_as<NewTabArgs>();
+            if (otherAsUs)
+            {
+                return otherAsUs->_ContentArgs.Equals(_ContentArgs);
+            }
+            return false;
+        };
+        static FromJsonResult FromJson(const Json::Value& json)
+        {
+            // LOAD BEARING: Not using make_self here _will_ break you in the future!
+            auto args = winrt::make_self<NewTabArgs>();
+            auto [content, warnings] = ContentArgsFromJson(json);
+            args->_ContentArgs = content;
+            return { *args, warnings };
+        }
+        static Json::Value ToJson(const IActionArgs& val)
+        {
+            if (!val)
+            {
+                return {};
+            }
+            const auto args{ get_self<NewTabArgs>(val) };
+            return ContentArgsToJson(args->_ContentArgs);
+        }
+        IActionArgs Copy() const
+        {
+            auto copy{ winrt::make_self<NewTabArgs>() };
+            copy->_ContentArgs = _ContentArgs.Copy();
+            return *copy;
+        }
+        size_t Hash() const
+        {
+            til::hasher h;
+            h.write(ContentArgs());
+            return h.finalize();
+        }
+        uint32_t GetArgCount() const
+        {
+            if (_ContentArgs)
+            {
+                if (const auto newTermArgs = _ContentArgs.try_as<NewTerminalArgs>())
+                {
+                    return newTermArgs->GetArgCount();
+                }
+            }
+            return 0;
+        }
+        Model::ArgDescriptor GetArgDescriptorAt(uint32_t index) const
+        {
+            return _ContentArgs.as<NewTerminalArgs>()->GetArgDescriptorAt(index);
+        }
+        IInspectable GetArgAt(uint32_t index) const
+        {
+            return _ContentArgs.as<NewTerminalArgs>()->GetArgAt(index);
+        }
+        void SetArgAt(uint32_t index, IInspectable value)
+        {
+            _ContentArgs.as<NewTerminalArgs>()->SetArgAt(index, value);
+        }
+    };
+
+    struct SplitPaneArgs : public SplitPaneArgsT<SplitPaneArgs>
+    {
+        SplitPaneArgs(){
+            SPLIT_PANE_ARGS(APPEND_ARG_DESCRIPTION)
+        };
+        SplitPaneArgs(SplitType splitMode, SplitDirection direction, float size, const Model::INewContentArgs& terminalArgs) :
+            _SplitMode{ splitMode },
+            _SplitDirection{ direction },
+            _SplitSize{ size },
+            _ContentArgs{ terminalArgs } {
+                SPLIT_PANE_ARGS(APPEND_ARG_DESCRIPTION)
+            };
+        SplitPaneArgs(SplitDirection direction, float size, const Model::INewContentArgs& terminalArgs) :
+            _SplitDirection{ direction },
+            _SplitSize{ size },
+            _ContentArgs{ terminalArgs } {
+                SPLIT_PANE_ARGS(APPEND_ARG_DESCRIPTION)
+            };
+        SplitPaneArgs(SplitDirection direction, const Model::INewContentArgs& terminalArgs) :
+            _SplitDirection{ direction },
+            _ContentArgs{ terminalArgs } {
+                SPLIT_PANE_ARGS(APPEND_ARG_DESCRIPTION)
+            };
+        SplitPaneArgs(SplitType splitMode) :
+            _SplitMode{ splitMode } {
+                SPLIT_PANE_ARGS(APPEND_ARG_DESCRIPTION)
+            };
+
+        SPLIT_PANE_ARGS(DECLARE_ARGS);
+        WINRT_PROPERTY(Model::INewContentArgs, ContentArgs, Model::NewTerminalArgs{});
+
+    public:
+        hstring GenerateName() const { return GenerateName(GetLibraryResourceLoader().ResourceContext()); }
+        hstring GenerateName(const winrt::Windows::ApplicationModel::Resources::Core::ResourceContext&) const;
+
+        bool Equals(const IActionArgs& other)
+        {
+            auto otherAsUs = other.try_as<SplitPaneArgs>();
+            if (otherAsUs)
+            {
+                return otherAsUs->_SplitDirection == _SplitDirection &&
+                       (otherAsUs->_ContentArgs ? otherAsUs->_ContentArgs.Equals(_ContentArgs) :
+                                                  otherAsUs->_ContentArgs == _ContentArgs) &&
+                       otherAsUs->_SplitSize == _SplitSize &&
+                       otherAsUs->_SplitMode == _SplitMode;
+            }
+            return false;
+        };
+        static FromJsonResult FromJson(const Json::Value& json)
+        {
+            // LOAD BEARING: Not using make_self here _will_ break you in the future!
+            auto args = winrt::make_self<SplitPaneArgs>();
+            JsonUtils::GetValueForKey(json, SplitDirectionKey, args->_SplitDirection);
+            JsonUtils::GetValueForKey(json, SplitModeKey, args->_SplitMode);
+            JsonUtils::GetValueForKey(json, SplitSizeKey, args->_SplitSize);
+            if (args->SplitSize() >= 1 || args->SplitSize() <= 0)
+            {
+                return { nullptr, { SettingsLoadWarnings::InvalidSplitSize } };
+            }
+
+            auto [content, warnings] = ContentArgsFromJson(json);
+            args->_ContentArgs = content;
+            return { *args, warnings };
+        }
+        static Json::Value ToJson(const IActionArgs& val)
+        {
+            if (!val)
+            {
+                return {};
+            }
+            const auto args{ get_self<SplitPaneArgs>(val) };
+            auto json{ ContentArgsToJson(args->_ContentArgs) };
+            JsonUtils::SetValueForKey(json, SplitDirectionKey, args->_SplitDirection);
+            JsonUtils::SetValueForKey(json, SplitModeKey, args->_SplitMode);
+            JsonUtils::SetValueForKey(json, SplitSizeKey, args->_SplitSize);
+            return json;
+        }
+        IActionArgs Copy() const
+        {
+            auto copy{ winrt::make_self<SplitPaneArgs>() };
+            copy->_SplitDirection = _SplitDirection;
+            copy->_ContentArgs = _ContentArgs.Copy();
+            copy->_SplitMode = _SplitMode;
+            copy->_SplitSize = _SplitSize;
+            copy->_argDescriptors = _argDescriptors;
+            return *copy;
+        }
+        size_t Hash() const
+        {
+            til::hasher h;
+            h.write(SplitDirection());
+            h.write(ContentArgs());
+            h.write(SplitMode());
+            h.write(SplitSize());
+            return h.finalize();
+        }
+        uint32_t GetArgCount() const
+        {
+            if (_ContentArgs)
+            {
+                if (const auto newTermArgs = _ContentArgs.try_as<NewTerminalArgs>())
+                {
+                    return newTermArgs->GetArgCount() + gsl::narrow<uint32_t>(_argDescriptors.size());
+                }
+            }
+            return gsl::narrow<uint32_t>(_argDescriptors.size());
+        }
+        Model::ArgDescriptor GetArgDescriptorAt(uint32_t index) const
+        {
+            const auto additionalArgCount = gsl::narrow<uint32_t>(_argDescriptors.size());
+            if (index < additionalArgCount)
+            {
+                return _argDescriptors.at(index);
+            }
+            else
+            {
+                return _ContentArgs.as<NewTerminalArgs>()->GetArgDescriptorAt(index - additionalArgCount);
+            }
+        }
+        IInspectable GetArgAt(uint32_t index) const
+        {
+            const auto additionalArgCount = gsl::narrow<uint32_t>(_argDescriptors.size());
+            if (index < additionalArgCount)
+            {
+                uint32_t curIndex{ 0 };
+                SPLIT_PANE_ARGS(GET_ARG_BY_INDEX);
+            }
+            else
+            {
+                return _ContentArgs.as<NewTerminalArgs>()->GetArgAt(index - additionalArgCount);
+            }
+            return nullptr;
+        }
+        void SetArgAt(uint32_t index, IInspectable value)
+        {
+            const auto additionalArgCount = gsl::narrow<uint32_t>(_argDescriptors.size());
+            if (index < additionalArgCount)
+            {
+                uint32_t curIndex{ 0 };
+                SPLIT_PANE_ARGS(SET_ARG_BY_INDEX);
+            }
+            else
+            {
+                _ContentArgs.as<NewTerminalArgs>()->SetArgAt(index - additionalArgCount, value);
+            }
+        }
+
+    private:
+        std::vector<ArgDescriptor> _argDescriptors;
+    };
+
+    struct NewWindowArgs : public NewWindowArgsT<NewWindowArgs>
+    {
+        NewWindowArgs() = default;
+        NewWindowArgs(const Model::INewContentArgs& terminalArgs) :
+            _ContentArgs{ terminalArgs } {};
+        WINRT_PROPERTY(Model::INewContentArgs, ContentArgs, Model::NewTerminalArgs{});
+
+    public:
+        hstring GenerateName() const { return GenerateName(GetLibraryResourceLoader().ResourceContext()); }
+        hstring GenerateName(const winrt::Windows::ApplicationModel::Resources::Core::ResourceContext&) const;
+
+        bool Equals(const IActionArgs& other)
+        {
+            auto otherAsUs = other.try_as<NewWindowArgs>();
+            if (otherAsUs)
+            {
+                return otherAsUs->_ContentArgs.Equals(_ContentArgs);
+            }
+            return false;
+        };
+        static FromJsonResult FromJson(const Json::Value& json)
+        {
+            // LOAD BEARING: Not using make_self here _will_ break you in the future!
+            auto args = winrt::make_self<NewWindowArgs>();
+            auto [content, warnings] = ContentArgsFromJson(json);
+            args->_ContentArgs = content;
+            return { *args, warnings };
+        }
+        static Json::Value ToJson(const IActionArgs& val)
+        {
+            if (!val)
+            {
+                return {};
+            }
+            const auto args{ get_self<NewWindowArgs>(val) };
+            return ContentArgsToJson(args->_ContentArgs);
+        }
+        IActionArgs Copy() const
+        {
+            auto copy{ winrt::make_self<NewWindowArgs>() };
+            copy->_ContentArgs = _ContentArgs.Copy();
+            return *copy;
+        }
+        size_t Hash() const
+        {
+            til::hasher h;
+            h.write(ContentArgs());
+            return h.finalize();
+        }
+        uint32_t GetArgCount() const
+        {
+            if (_ContentArgs)
+            {
+                if (const auto newTermArgs = _ContentArgs.try_as<NewTerminalArgs>())
+                {
+                    return newTermArgs->GetArgCount();
+                }
+            }
+            return 0;
+        }
+        Model::ArgDescriptor GetArgDescriptorAt(uint32_t index) const
+        {
+            return _ContentArgs.as<NewTerminalArgs>()->GetArgDescriptorAt(index);
+        }
+        IInspectable GetArgAt(uint32_t index) const
+        {
+            return _ContentArgs.as<NewTerminalArgs>()->GetArgAt(index);
+        }
+        void SetArgAt(uint32_t index, IInspectable value)
+        {
+            _ContentArgs.as<NewTerminalArgs>()->SetArgAt(index, value);
+        }
+    };
+
+    ACTION_ARGS_STRUCT(CopyTextArgs, COPY_TEXT_ARGS);
+
+    ACTION_ARGS_STRUCT(MovePaneArgs, MOVE_PANE_ARGS);
+
+    ACTION_ARGS_STRUCT(SwitchToTabArgs, SWITCH_TO_TAB_ARGS);
+
+    ACTION_ARGS_STRUCT(ResizePaneArgs, RESIZE_PANE_ARGS);
+
+    ACTION_ARGS_STRUCT(MoveFocusArgs, MOVE_FOCUS_ARGS);
+
+    ACTION_ARGS_STRUCT(SwapPaneArgs, SWAP_PANE_ARGS);
+
+    ACTION_ARGS_STRUCT(AdjustFontSizeArgs, ADJUST_FONT_SIZE_ARGS);
+
+    ACTION_ARGS_STRUCT(SendInputArgs, SEND_INPUT_ARGS);
+
+    ACTION_ARGS_STRUCT(OpenSettingsArgs, OPEN_SETTINGS_ARGS);
+
+    ACTION_ARGS_STRUCT(SetFocusModeArgs, SET_FOCUS_MODE_ARGS);
+
+    ACTION_ARGS_STRUCT(SetFullScreenArgs, SET_FULL_SCREEN_ARGS);
+
+    ACTION_ARGS_STRUCT(SetMaximizedArgs, SET_MAXIMIZED_ARGS);
+
+    ACTION_ARGS_STRUCT(SetColorSchemeArgs, SET_COLOR_SCHEME_ARGS);
+
+    ACTION_ARGS_STRUCT(SetTabColorArgs, SET_TAB_COLOR_ARGS);
+
+    ACTION_ARGS_STRUCT(RenameTabArgs, RENAME_TAB_ARGS);
+
+    ACTION_ARGS_STRUCT(ExecuteCommandlineArgs, EXECUTE_COMMANDLINE_ARGS);
+
+    ACTION_ARGS_STRUCT(CloseOtherTabsArgs, CLOSE_OTHER_TABS_ARGS);
+
+    ACTION_ARGS_STRUCT(CloseTabsAfterArgs, CLOSE_TABS_AFTER_ARGS);
+
+    ACTION_ARGS_STRUCT(CloseTabArgs, CLOSE_TAB_ARGS);
+
+    ACTION_ARGS_STRUCT(MoveTabArgs, MOVE_TAB_ARGS);
+
+    ACTION_ARGS_STRUCT(ScrollUpArgs, SCROLL_UP_ARGS);
+
+    ACTION_ARGS_STRUCT(ScrollDownArgs, SCROLL_DOWN_ARGS);
+
+    ACTION_ARGS_STRUCT(ScrollToMarkArgs, SCROLL_TO_MARK_ARGS);
+
+    ACTION_ARGS_STRUCT(AddMarkArgs, ADD_MARK_ARGS);
+
+    ACTION_ARGS_STRUCT(ToggleCommandPaletteArgs, TOGGLE_COMMAND_PALETTE_ARGS);
+
+    ACTION_ARGS_STRUCT(SaveSnippetArgs, SAVE_TASK_ARGS);
+
+    ACTION_ARGS_STRUCT(SuggestionsArgs, SUGGESTIONS_ARGS);
+
+    ACTION_ARGS_STRUCT(FindMatchArgs, FIND_MATCH_ARGS);
+
+    ACTION_ARGS_STRUCT(PrevTabArgs, PREV_TAB_ARGS);
+
+    ACTION_ARGS_STRUCT(NextTabArgs, NEXT_TAB_ARGS);
+
+    ACTION_ARGS_STRUCT(RenameWindowArgs, RENAME_WINDOW_ARGS);
+
+    ACTION_ARGS_STRUCT(SearchForTextArgs, SEARCH_FOR_TEXT_ARGS);
+
+    struct GlobalSummonArgs : public GlobalSummonArgsT<GlobalSummonArgs>
+    {
+        ACTION_ARG_BODY(GlobalSummonArgs, GLOBAL_SUMMON_ARGS)
+    public:
+        // SPECIAL! This deserializer creates a GlobalSummonArgs with the
+        // default values for quakeMode
+        static FromJsonResult QuakeModeFromJson(const Json::Value& /*json*/)
+        {
+            // LOAD BEARING: Not using make_self here _will_ break you in the future!
+            auto args = winrt::make_self<GlobalSummonArgs>();
+            // We want to summon the window with the name "_quake" specifically.
+            args->_Name = L"_quake";
+            // We want the window to dropdown, with a 200ms duration.
+            args->_DropdownDuration = 200;
+            return { *args, {} };
+        }
+    };
+
+    ACTION_ARGS_STRUCT(FocusPaneArgs, FOCUS_PANE_ARGS);
+
+    ACTION_ARGS_STRUCT(ExportBufferArgs, EXPORT_BUFFER_ARGS);
+
+    ACTION_ARGS_STRUCT(ClearBufferArgs, CLEAR_BUFFER_ARGS);
+
+    struct MultipleActionsArgs : public MultipleActionsArgsT<MultipleActionsArgs>
+    {
+        MultipleActionsArgs() = default;
+        WINRT_PROPERTY(Windows::Foundation::Collections::IVector<ActionAndArgs>, Actions);
+        static constexpr std::string_view ActionsKey{ "actions" };
+
+    public:
+        hstring GenerateName() const { return GenerateName(GetLibraryResourceLoader().ResourceContext()); }
+        hstring GenerateName(const winrt::Windows::ApplicationModel::Resources::Core::ResourceContext&) const;
+
+        bool Equals(const IActionArgs& other)
+        {
+            auto otherAsUs = other.try_as<MultipleActionsArgs>();
+            if (otherAsUs)
+            {
+                return otherAsUs->_Actions == _Actions;
+            }
+            return false;
+        };
+        static FromJsonResult FromJson(const Json::Value& json)
+        {
+            // LOAD BEARING: Not using make_self here _will_ break you in the future!
+            auto args = winrt::make_self<MultipleActionsArgs>();
+            JsonUtils::GetValueForKey(json, ActionsKey, args->_Actions);
+            return { *args, {} };
+        }
+        static Json::Value ToJson(const IActionArgs& val)
+        {
+            if (!val)
+            {
+                return {};
+            }
+            Json::Value json{ Json::ValueType::objectValue };
+
+            const auto args{ get_self<MultipleActionsArgs>(val) };
+            JsonUtils::SetValueForKey(json, ActionsKey, args->_Actions);
+            return json;
+        }
+        IActionArgs Copy() const
+        {
+            auto copy{ winrt::make_self<MultipleActionsArgs>() };
+            copy->_Actions = _Actions;
+            return *copy;
+        }
+        size_t Hash() const
+        {
+            til::hasher h;
+            h.write(winrt::get_abi(_Actions));
+            return h.finalize();
+        }
+        uint32_t GetArgCount() const
+        {
+            return _Actions.Size();
+        }
+        Model::ArgDescriptor GetArgDescriptorAt(uint32_t /*index*/) const
+        {
+            return {};
+        }
+        IInspectable GetArgAt(uint32_t /*index*/) const
+        {
+            return nullptr;
+        }
+        void SetArgAt(uint32_t /*index*/, IInspectable /*value*/)
+        {
+            throw winrt::hresult_not_implemented();
+        }
+    };
+
+    ACTION_ARGS_STRUCT(AdjustOpacityArgs, ADJUST_OPACITY_ARGS);
+
+    ACTION_ARGS_STRUCT(SelectCommandArgs, SELECT_COMMAND_ARGS);
+    ACTION_ARGS_STRUCT(SelectOutputArgs, SELECT_OUTPUT_ARGS);
+
+    ACTION_ARGS_STRUCT(ColorSelectionArgs, COLOR_SELECTION_ARGS);
+
+}
+
+namespace winrt::Microsoft::Terminal::Settings::Model::factory_implementation
+{
+    BASIC_FACTORY(ActionEventArgs);
+    BASIC_FACTORY(BaseContentArgs);
+    BASIC_FACTORY(CopyTextArgs);
+    BASIC_FACTORY(SwitchToTabArgs);
+    BASIC_FACTORY(NewTerminalArgs);
+    BASIC_FACTORY(NewTabArgs);
+    BASIC_FACTORY(MoveFocusArgs);
+    BASIC_FACTORY(MovePaneArgs);
+    BASIC_FACTORY(SetTabColorArgs);
+    BASIC_FACTORY(RenameTabArgs);
+    BASIC_FACTORY(SwapPaneArgs);
+    BASIC_FACTORY(SendInputArgs);
+    BASIC_FACTORY(SplitPaneArgs);
+    BASIC_FACTORY(SetFocusModeArgs);
+    BASIC_FACTORY(SetFullScreenArgs);
+    BASIC_FACTORY(SetMaximizedArgs);
+    BASIC_FACTORY(SetColorSchemeArgs);
+    BASIC_FACTORY(RenameWindowArgs);
+    BASIC_FACTORY(ExecuteCommandlineArgs);
+    BASIC_FACTORY(CloseOtherTabsArgs);
+    BASIC_FACTORY(CloseTabsAfterArgs);
+    BASIC_FACTORY(CloseTabArgs);
+    BASIC_FACTORY(MoveTabArgs);
+    BASIC_FACTORY(OpenSettingsArgs);
+    BASIC_FACTORY(SaveSnippetArgs);
+    BASIC_FACTORY(FindMatchArgs);
+    BASIC_FACTORY(NewWindowArgs);
+    BASIC_FACTORY(FocusPaneArgs);
+    BASIC_FACTORY(PrevTabArgs);
+    BASIC_FACTORY(NextTabArgs);
+    BASIC_FACTORY(ExportBufferArgs);
+    BASIC_FACTORY(ClearBufferArgs);
+    BASIC_FACTORY(MultipleActionsArgs);
+    BASIC_FACTORY(AdjustOpacityArgs);
+    BASIC_FACTORY(SuggestionsArgs);
+    BASIC_FACTORY(SelectCommandArgs);
+    BASIC_FACTORY(SelectOutputArgs);
+}
+
+class ScopedResourceLoader;
+
+namespace winrt::Microsoft::Terminal::Settings::Model::implementation
+{
+    const ScopedResourceLoader& EnglishOnlyResourceLoader() noexcept;
+}