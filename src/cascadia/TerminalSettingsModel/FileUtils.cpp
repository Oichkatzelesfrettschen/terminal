// Copyright (c) Microsoft Corporation.
// Licensed under the MIT license.

#include "pch.h"
#include "FileUtils.h"

#include <appmodel.h>
#include <shlobj.h>
#include <WtExeUtils.h>

#include <aclapi.h>

static constexpr std::string_view Utf8Bom{ u8"\uFEFF" };
static constexpr std::wstring_view UnpackagedSettingsFolderName{ L"Microsoft\\Windows Terminal\\" };

namespace winrt::Microsoft::Terminal::Settings::Model
{
    // Returns a path like C:\Users\<username>\AppData\Local\Packages\<packagename>\LocalState
    // You can put your settings.json or state.json in this directory.
    std::filesystem::path GetBaseSettingsPath()
    {
        static std::filesystem::path baseSettingsPath = []() {
            wil::unique_cotaskmem_string localAppDataFolder;
            // KF_FLAG_FORCE_APP_DATA_REDIRECTION, when engaged, causes SHGet... to return
            // the new AppModel paths (Packages/xxx/RoamingState, etc.) for standard path requests.
            // Using this flag allows us to avoid Windows.Storage.ApplicationData completely.
            THROW_IF_FAILED(SHGetKnownFolderPath(FOLDERID_LocalAppData, KF_FLAG_FORCE_APP_DATA_REDIRECTION, nullptr, &localAppDataFolder));

            std::filesystem::path parentDirectoryForSettingsFile{ localAppDataFolder.get() };

            if (!IsPackaged())
            {
                parentDirectoryForSettingsFile /= UnpackagedSettingsFolderName;
            }

            // Create the directory if it doesn't exist
            std::filesystem::create_directories(parentDirectoryForSettingsFile);

            return parentDirectoryForSettingsFile;
        }();
        return baseSettingsPath;
    }

    static bool _hasExpectedPermissions(const std::filesystem::path& path)
    {
        // If we want to only open the file if it's elevated, check the
        // permissions on this file. We want to make sure that:
        // * Everyone has permission to read
        // * admins can do anything
        // * no one else can do anything.
        PACL pAcl{ nullptr }; // This doesn't need to be cleanup up apparently

        auto status = GetNamedSecurityInfo(path.c_str(),
                                           SE_FILE_OBJECT,
                                           DACL_SECURITY_INFORMATION,
                                           nullptr,
                                           nullptr,
                                           &pAcl,
                                           nullptr,
                                           nullptr);
        THROW_IF_WIN32_ERROR(status);

        PEXPLICIT_ACCESS pEA{ nullptr };
        DWORD count = 0;
        status = GetExplicitEntriesFromAcl(pAcl, &count, &pEA);
        THROW_IF_WIN32_ERROR(status);

        auto explicitAccessCleanup = wil::scope_exit([&]() { ::LocalFree(pEA); });

        if (count != 2)
        {
            return false;
        }

        // Now, get the Everyone and Admins SIDS so we can make sure they're
        // the ones in this file.

        wil::unique_sid everyoneSid;
        wil::unique_sid adminGroupSid;
        SID_IDENTIFIER_AUTHORITY SIDAuthNT = SECURITY_NT_AUTHORITY;
        SID_IDENTIFIER_AUTHORITY SIDAuthWorld = SECURITY_WORLD_SID_AUTHORITY;

        // Create a SID for the BUILTIN\Administrators group.
        THROW_IF_WIN32_BOOL_FALSE(AllocateAndInitializeSid(&SIDAuthNT, 2, SECURITY_BUILTIN_DOMAIN_RID, DOMAIN_ALIAS_RID_ADMINS, 0, 0, 0, 0, 0, 0, &adminGroupSid));

        // Create a well-known SID for the Everyone group.
        THROW_IF_WIN32_BOOL_FALSE(AllocateAndInitializeSid(&SIDAuthWorld, 1, SECURITY_WORLD_RID, 0, 0, 0, 0, 0, 0, 0, &everyoneSid));

        bool hadExpectedPermissions = true;

        // Check that the permissions are what we'd expect them to be if only
        // admins can write to the file. This is basically a mirror of what we
        // set up in `WriteUTF8File`.

        // For grfAccessPermissions, GENERIC_ALL turns into STANDARD_RIGHTS_ALL,
        // and GENERIC_READ -> READ_CONTROL
        hadExpectedPermissions &= WI_AreAllFlagsSet(pEA[0].grfAccessPermissions, STANDARD_RIGHTS_ALL);
        hadExpectedPermissions &= pEA[0].grfInheritance == NO_INHERITANCE;
        hadExpectedPermissions &= pEA[0].Trustee.TrusteeForm == TRUSTEE_IS_SID;
        // SIDs are void*'s that happen to convert to a wchar_t
        hadExpectedPermissions &= *(pEA[0].Trustee.ptstrName) == *(LPWSTR)(adminGroupSid.get());

        // Now check the other EXPLICIT_ACCESS
        hadExpectedPermissions &= WI_IsFlagSet(pEA[1].grfAccessPermissions, READ_CONTROL);
        hadExpectedPermissions &= pEA[1].grfInheritance == NO_INHERITANCE;
        hadExpectedPermissions &= pEA[1].Trustee.TrusteeForm == TRUSTEE_IS_SID;
        hadExpectedPermissions &= *(pEA[1].Trustee.ptstrName) == *(LPWSTR)(everyoneSid.get());

        return hadExpectedPermissions;
    }
    // Tries to read a file somewhat atomically without locking it.
    // Strips the UTF8 BOM if it exists.
    std::string ReadUTF8File(const std::filesystem::path& path, const bool elevatedOnly)
    {
        if (elevatedOnly)
        {
            const bool hadExpectedPermissions{ _hasExpectedPermissions(path) };
            if (!hadExpectedPermissions)
            {
                // delete the file. It's been compromised.
                LOG_LAST_ERROR_IF(!DeleteFile(path.c_str()));
                // Exit early, because obviously there's nothing to read from the deleted file.
                return "";
            }
        }

        // From some casual observations we can determine that:
        // * ReadFile() always returns the requested amount of data (unless the file is smaller)
        // * It's unlikely that the file was changed between GetFileSize() and ReadFile()
        // -> Lets add a retry-loop just in case, to not fail if the file size changed while reading.
        for (int i = 0; i < 3; ++i)
        {
            wil::unique_hfile file{ CreateFileW(path.c_str(), GENERIC_READ, FILE_SHARE_READ | FILE_SHARE_WRITE, nullptr, OPEN_EXISTING, FILE_ATTRIBUTE_NORMAL, nullptr) };
            THROW_LAST_ERROR_IF(!file);

            const auto fileSize = GetFileSize(file.get(), nullptr);
            THROW_LAST_ERROR_IF(fileSize == INVALID_FILE_SIZE);

            // By making our buffer just slightly larger we can detect if
            // the file size changed and we've failed to read the full file.
            std::string buffer(static_cast<size_t>(fileSize) + 1, '\0');
            DWORD bytesRead = 0;
            THROW_IF_WIN32_BOOL_FALSE(ReadFile(file.get(), buffer.data(), gsl::narrow<DWORD>(buffer.size()), &bytesRead, nullptr));

            // This implementation isn't atomic as we'd need to use an exclusive file lock.
            // But this would be annoying for users as it forces them to close the file in their editor.
            // The next best alternative is to at least try to detect file changes and retry the read.
            if (bytesRead != fileSize)
            {
                // This continue is unlikely to be hit (see the prior for loop comment).
                std::this_thread::sleep_for(std::chrono::milliseconds(100));
                continue;
            }

            // As mentioned before our buffer was allocated oversized.
            buffer.resize(bytesRead);

            if (til::starts_with(buffer, Utf8Bom))
            {
                // Yeah this memmove()s the entire content.
                // But I don't really want to deal with UTF8 BOMs any more than necessary,
                // as basically not a single editor writes a BOM for UTF8.
                buffer.erase(0, Utf8Bom.size());
            }

            return buffer;
        }

        THROW_WIN32_MSG(ERROR_READ_FAULT, "file size changed while reading");
    }

    // Same as ReadUTF8File, but returns an empty optional, if the file couldn't be opened.
    std::optional<std::string> ReadUTF8FileIfExists(const std::filesystem::path& path, const bool elevatedOnly)
    {
        try
        {
            return { ReadUTF8File(path, elevatedOnly) };
        }
        catch (const wil::ResultException& exception)
        {
            if (exception.GetErrorCode() == HRESULT_FROM_WIN32(ERROR_FILE_NOT_FOUND))
            {
                return {};
            }

            throw;
        }
    }

<<<<<<< HEAD
    void WriteUTF8File(const std::filesystem::path& path,
                       const std::string_view content,
                       const bool elevatedOnly)
=======
    void WriteUTF8File(const std::filesystem::path& path, const std::string_view& content)
>>>>>>> f04fd089
    {
        SECURITY_ATTRIBUTES sa;
        if (elevatedOnly)
        {
            // This is very vaguely taken from
            // https://docs.microsoft.com/en-us/windows/win32/secauthz/creating-a-security-descriptor-for-a-new-object-in-c--
            // With using https://docs.microsoft.com/en-us/windows/win32/secauthz/well-known-sids
            // to find out that
            // * SECURITY_NT_AUTHORITY+SECURITY_LOCAL_SYSTEM_RID == NT AUTHORITY\SYSTEM
            // * SECURITY_NT_AUTHORITY+SECURITY_BUILTIN_DOMAIN_RID+DOMAIN_ALIAS_RID_ADMINS == BUILTIN\Administrators
            // * SECURITY_WORLD_SID_AUTHORITY+SECURITY_WORLD_RID == Everyone
            //
            // Raymond Chen recommended that I make this file only writable by
            // SYSTEM, but if I did that, then even we can't write the file
            // while elevated, which isn't what we want.

            wil::unique_sid everyoneSid;
            wil::unique_sid adminGroupSid;
            SID_IDENTIFIER_AUTHORITY SIDAuthNT = SECURITY_NT_AUTHORITY;
            SID_IDENTIFIER_AUTHORITY SIDAuthWorld = SECURITY_WORLD_SID_AUTHORITY;

            // Create a SID for the BUILTIN\Administrators group.
            THROW_IF_WIN32_BOOL_FALSE(AllocateAndInitializeSid(&SIDAuthNT, 2, SECURITY_BUILTIN_DOMAIN_RID, DOMAIN_ALIAS_RID_ADMINS, 0, 0, 0, 0, 0, 0, &adminGroupSid));

            // Create a well-known SID for the Everyone group.
            THROW_IF_WIN32_BOOL_FALSE(AllocateAndInitializeSid(&SIDAuthWorld, 1, SECURITY_WORLD_RID, 0, 0, 0, 0, 0, 0, 0, &everyoneSid));

            EXPLICIT_ACCESS ea[2]{};

            // Grant Admins all permissions on this file
            ea[0].grfAccessPermissions = GENERIC_ALL;
            ea[0].grfAccessMode = SET_ACCESS;
            ea[0].grfInheritance = NO_INHERITANCE;
            ea[0].Trustee.TrusteeForm = TRUSTEE_IS_SID;
            ea[0].Trustee.TrusteeType = TRUSTEE_IS_WELL_KNOWN_GROUP;
            ea[0].Trustee.ptstrName = (LPWSTR)(adminGroupSid.get());

            // Grant Everyone the permission or read this file
            ea[1].grfAccessPermissions = GENERIC_READ;
            ea[1].grfAccessMode = SET_ACCESS;
            ea[1].grfInheritance = NO_INHERITANCE;
            ea[1].Trustee.TrusteeForm = TRUSTEE_IS_SID;
            ea[1].Trustee.TrusteeType = TRUSTEE_IS_WELL_KNOWN_GROUP;
            ea[1].Trustee.ptstrName = (LPWSTR)(everyoneSid.get());

            ACL acl;
            PACL pAcl = &acl;
            THROW_IF_WIN32_ERROR(SetEntriesInAcl(2, ea, nullptr, &pAcl));

            SECURITY_DESCRIPTOR sd;
            THROW_IF_WIN32_BOOL_FALSE(InitializeSecurityDescriptor(&sd, SECURITY_DESCRIPTOR_REVISION));
            THROW_IF_WIN32_BOOL_FALSE(SetSecurityDescriptorDacl(&sd, true, pAcl, false));

            // Initialize a security attributes structure.
            sa.nLength = sizeof(SECURITY_ATTRIBUTES);
            sa.lpSecurityDescriptor = &sd;
            sa.bInheritHandle = false;
        }

        wil::unique_hfile file{ CreateFileW(path.c_str(),
                                            GENERIC_WRITE,
                                            FILE_SHARE_READ | FILE_SHARE_WRITE,
                                            elevatedOnly ? &sa : nullptr,
                                            CREATE_ALWAYS,
                                            FILE_ATTRIBUTE_NORMAL,
                                            nullptr) };
        THROW_LAST_ERROR_IF(!file);

        const auto fileSize = gsl::narrow<DWORD>(content.size());
        DWORD bytesWritten = 0;
        THROW_IF_WIN32_BOOL_FALSE(WriteFile(file.get(), content.data(), fileSize, &bytesWritten, nullptr));

        if (bytesWritten != fileSize)
        {
            THROW_WIN32_MSG(ERROR_WRITE_FAULT, "failed to write whole file");
        }
    }

<<<<<<< HEAD
    void WriteUTF8FileAtomic(const std::filesystem::path& path,
                             const std::string_view content)
=======
    void WriteUTF8FileAtomic(const std::filesystem::path& path, const std::string_view& content)
>>>>>>> f04fd089
    {
        // GH#10787: rename() will replace symbolic links themselves and not the path they point at.
        // It's thus important that we first resolve them before generating temporary path.
        std::error_code ec;
        const auto resolvedPath = std::filesystem::is_symlink(path) ? std::filesystem::canonical(path, ec) : path;
        if (ec)
        {
            if (ec.value() != ERROR_FILE_NOT_FOUND)
            {
                THROW_WIN32_MSG(ec.value(), "failed to compute canonical path");
            }

            // The original file is a symbolic link, but the target doesn't exist.
            // Consider two fall-backs:
            //   * resolve the link manually, which might be less accurate and more prone to race conditions
            //   * write to the file directly, which lets the system resolve the symbolic link but leaves the write non-atomic
            // The latter is chosen, as this is an edge case and our 'atomic' writes are only best-effort.
            WriteUTF8File(path, content);
            return;
        }

        auto tmpPath = resolvedPath;
        tmpPath += L".tmp";

        // Writing to a file isn't atomic, but...
        WriteUTF8File(tmpPath, content);

        // renaming one is (supposed to be) atomic.
        // Wait... "supposed to be"!? Well it's technically not always atomic,
        // but it's pretty darn close to it, so... better than nothing.
        std::filesystem::rename(tmpPath, resolvedPath);
    }
}
<|MERGE_RESOLUTION|>--- conflicted
+++ resolved
@@ -1,313 +1,305 @@
-// Copyright (c) Microsoft Corporation.
-// Licensed under the MIT license.
-
-#include "pch.h"
-#include "FileUtils.h"
-
-#include <appmodel.h>
-#include <shlobj.h>
-#include <WtExeUtils.h>
-
-#include <aclapi.h>
-
-static constexpr std::string_view Utf8Bom{ u8"\uFEFF" };
-static constexpr std::wstring_view UnpackagedSettingsFolderName{ L"Microsoft\\Windows Terminal\\" };
-
-namespace winrt::Microsoft::Terminal::Settings::Model
-{
-    // Returns a path like C:\Users\<username>\AppData\Local\Packages\<packagename>\LocalState
-    // You can put your settings.json or state.json in this directory.
-    std::filesystem::path GetBaseSettingsPath()
-    {
-        static std::filesystem::path baseSettingsPath = []() {
-            wil::unique_cotaskmem_string localAppDataFolder;
-            // KF_FLAG_FORCE_APP_DATA_REDIRECTION, when engaged, causes SHGet... to return
-            // the new AppModel paths (Packages/xxx/RoamingState, etc.) for standard path requests.
-            // Using this flag allows us to avoid Windows.Storage.ApplicationData completely.
-            THROW_IF_FAILED(SHGetKnownFolderPath(FOLDERID_LocalAppData, KF_FLAG_FORCE_APP_DATA_REDIRECTION, nullptr, &localAppDataFolder));
-
-            std::filesystem::path parentDirectoryForSettingsFile{ localAppDataFolder.get() };
-
-            if (!IsPackaged())
-            {
-                parentDirectoryForSettingsFile /= UnpackagedSettingsFolderName;
-            }
-
-            // Create the directory if it doesn't exist
-            std::filesystem::create_directories(parentDirectoryForSettingsFile);
-
-            return parentDirectoryForSettingsFile;
-        }();
-        return baseSettingsPath;
-    }
-
-    static bool _hasExpectedPermissions(const std::filesystem::path& path)
-    {
-        // If we want to only open the file if it's elevated, check the
-        // permissions on this file. We want to make sure that:
-        // * Everyone has permission to read
-        // * admins can do anything
-        // * no one else can do anything.
-        PACL pAcl{ nullptr }; // This doesn't need to be cleanup up apparently
-
-        auto status = GetNamedSecurityInfo(path.c_str(),
-                                           SE_FILE_OBJECT,
-                                           DACL_SECURITY_INFORMATION,
-                                           nullptr,
-                                           nullptr,
-                                           &pAcl,
-                                           nullptr,
-                                           nullptr);
-        THROW_IF_WIN32_ERROR(status);
-
-        PEXPLICIT_ACCESS pEA{ nullptr };
-        DWORD count = 0;
-        status = GetExplicitEntriesFromAcl(pAcl, &count, &pEA);
-        THROW_IF_WIN32_ERROR(status);
-
-        auto explicitAccessCleanup = wil::scope_exit([&]() { ::LocalFree(pEA); });
-
-        if (count != 2)
-        {
-            return false;
-        }
-
-        // Now, get the Everyone and Admins SIDS so we can make sure they're
-        // the ones in this file.
-
-        wil::unique_sid everyoneSid;
-        wil::unique_sid adminGroupSid;
-        SID_IDENTIFIER_AUTHORITY SIDAuthNT = SECURITY_NT_AUTHORITY;
-        SID_IDENTIFIER_AUTHORITY SIDAuthWorld = SECURITY_WORLD_SID_AUTHORITY;
-
-        // Create a SID for the BUILTIN\Administrators group.
-        THROW_IF_WIN32_BOOL_FALSE(AllocateAndInitializeSid(&SIDAuthNT, 2, SECURITY_BUILTIN_DOMAIN_RID, DOMAIN_ALIAS_RID_ADMINS, 0, 0, 0, 0, 0, 0, &adminGroupSid));
-
-        // Create a well-known SID for the Everyone group.
-        THROW_IF_WIN32_BOOL_FALSE(AllocateAndInitializeSid(&SIDAuthWorld, 1, SECURITY_WORLD_RID, 0, 0, 0, 0, 0, 0, 0, &everyoneSid));
-
-        bool hadExpectedPermissions = true;
-
-        // Check that the permissions are what we'd expect them to be if only
-        // admins can write to the file. This is basically a mirror of what we
-        // set up in `WriteUTF8File`.
-
-        // For grfAccessPermissions, GENERIC_ALL turns into STANDARD_RIGHTS_ALL,
-        // and GENERIC_READ -> READ_CONTROL
-        hadExpectedPermissions &= WI_AreAllFlagsSet(pEA[0].grfAccessPermissions, STANDARD_RIGHTS_ALL);
-        hadExpectedPermissions &= pEA[0].grfInheritance == NO_INHERITANCE;
-        hadExpectedPermissions &= pEA[0].Trustee.TrusteeForm == TRUSTEE_IS_SID;
-        // SIDs are void*'s that happen to convert to a wchar_t
-        hadExpectedPermissions &= *(pEA[0].Trustee.ptstrName) == *(LPWSTR)(adminGroupSid.get());
-
-        // Now check the other EXPLICIT_ACCESS
-        hadExpectedPermissions &= WI_IsFlagSet(pEA[1].grfAccessPermissions, READ_CONTROL);
-        hadExpectedPermissions &= pEA[1].grfInheritance == NO_INHERITANCE;
-        hadExpectedPermissions &= pEA[1].Trustee.TrusteeForm == TRUSTEE_IS_SID;
-        hadExpectedPermissions &= *(pEA[1].Trustee.ptstrName) == *(LPWSTR)(everyoneSid.get());
-
-        return hadExpectedPermissions;
-    }
-    // Tries to read a file somewhat atomically without locking it.
-    // Strips the UTF8 BOM if it exists.
-    std::string ReadUTF8File(const std::filesystem::path& path, const bool elevatedOnly)
-    {
-        if (elevatedOnly)
-        {
-            const bool hadExpectedPermissions{ _hasExpectedPermissions(path) };
-            if (!hadExpectedPermissions)
-            {
-                // delete the file. It's been compromised.
-                LOG_LAST_ERROR_IF(!DeleteFile(path.c_str()));
-                // Exit early, because obviously there's nothing to read from the deleted file.
-                return "";
-            }
-        }
-
-        // From some casual observations we can determine that:
-        // * ReadFile() always returns the requested amount of data (unless the file is smaller)
-        // * It's unlikely that the file was changed between GetFileSize() and ReadFile()
-        // -> Lets add a retry-loop just in case, to not fail if the file size changed while reading.
-        for (int i = 0; i < 3; ++i)
-        {
-            wil::unique_hfile file{ CreateFileW(path.c_str(), GENERIC_READ, FILE_SHARE_READ | FILE_SHARE_WRITE, nullptr, OPEN_EXISTING, FILE_ATTRIBUTE_NORMAL, nullptr) };
-            THROW_LAST_ERROR_IF(!file);
-
-            const auto fileSize = GetFileSize(file.get(), nullptr);
-            THROW_LAST_ERROR_IF(fileSize == INVALID_FILE_SIZE);
-
-            // By making our buffer just slightly larger we can detect if
-            // the file size changed and we've failed to read the full file.
-            std::string buffer(static_cast<size_t>(fileSize) + 1, '\0');
-            DWORD bytesRead = 0;
-            THROW_IF_WIN32_BOOL_FALSE(ReadFile(file.get(), buffer.data(), gsl::narrow<DWORD>(buffer.size()), &bytesRead, nullptr));
-
-            // This implementation isn't atomic as we'd need to use an exclusive file lock.
-            // But this would be annoying for users as it forces them to close the file in their editor.
-            // The next best alternative is to at least try to detect file changes and retry the read.
-            if (bytesRead != fileSize)
-            {
-                // This continue is unlikely to be hit (see the prior for loop comment).
-                std::this_thread::sleep_for(std::chrono::milliseconds(100));
-                continue;
-            }
-
-            // As mentioned before our buffer was allocated oversized.
-            buffer.resize(bytesRead);
-
-            if (til::starts_with(buffer, Utf8Bom))
-            {
-                // Yeah this memmove()s the entire content.
-                // But I don't really want to deal with UTF8 BOMs any more than necessary,
-                // as basically not a single editor writes a BOM for UTF8.
-                buffer.erase(0, Utf8Bom.size());
-            }
-
-            return buffer;
-        }
-
-        THROW_WIN32_MSG(ERROR_READ_FAULT, "file size changed while reading");
-    }
-
-    // Same as ReadUTF8File, but returns an empty optional, if the file couldn't be opened.
-    std::optional<std::string> ReadUTF8FileIfExists(const std::filesystem::path& path, const bool elevatedOnly)
-    {
-        try
-        {
-            return { ReadUTF8File(path, elevatedOnly) };
-        }
-        catch (const wil::ResultException& exception)
-        {
-            if (exception.GetErrorCode() == HRESULT_FROM_WIN32(ERROR_FILE_NOT_FOUND))
-            {
-                return {};
-            }
-
-            throw;
-        }
-    }
-
-<<<<<<< HEAD
-    void WriteUTF8File(const std::filesystem::path& path,
-                       const std::string_view content,
-                       const bool elevatedOnly)
-=======
-    void WriteUTF8File(const std::filesystem::path& path, const std::string_view& content)
->>>>>>> f04fd089
-    {
-        SECURITY_ATTRIBUTES sa;
-        if (elevatedOnly)
-        {
-            // This is very vaguely taken from
-            // https://docs.microsoft.com/en-us/windows/win32/secauthz/creating-a-security-descriptor-for-a-new-object-in-c--
-            // With using https://docs.microsoft.com/en-us/windows/win32/secauthz/well-known-sids
-            // to find out that
-            // * SECURITY_NT_AUTHORITY+SECURITY_LOCAL_SYSTEM_RID == NT AUTHORITY\SYSTEM
-            // * SECURITY_NT_AUTHORITY+SECURITY_BUILTIN_DOMAIN_RID+DOMAIN_ALIAS_RID_ADMINS == BUILTIN\Administrators
-            // * SECURITY_WORLD_SID_AUTHORITY+SECURITY_WORLD_RID == Everyone
-            //
-            // Raymond Chen recommended that I make this file only writable by
-            // SYSTEM, but if I did that, then even we can't write the file
-            // while elevated, which isn't what we want.
-
-            wil::unique_sid everyoneSid;
-            wil::unique_sid adminGroupSid;
-            SID_IDENTIFIER_AUTHORITY SIDAuthNT = SECURITY_NT_AUTHORITY;
-            SID_IDENTIFIER_AUTHORITY SIDAuthWorld = SECURITY_WORLD_SID_AUTHORITY;
-
-            // Create a SID for the BUILTIN\Administrators group.
-            THROW_IF_WIN32_BOOL_FALSE(AllocateAndInitializeSid(&SIDAuthNT, 2, SECURITY_BUILTIN_DOMAIN_RID, DOMAIN_ALIAS_RID_ADMINS, 0, 0, 0, 0, 0, 0, &adminGroupSid));
-
-            // Create a well-known SID for the Everyone group.
-            THROW_IF_WIN32_BOOL_FALSE(AllocateAndInitializeSid(&SIDAuthWorld, 1, SECURITY_WORLD_RID, 0, 0, 0, 0, 0, 0, 0, &everyoneSid));
-
-            EXPLICIT_ACCESS ea[2]{};
-
-            // Grant Admins all permissions on this file
-            ea[0].grfAccessPermissions = GENERIC_ALL;
-            ea[0].grfAccessMode = SET_ACCESS;
-            ea[0].grfInheritance = NO_INHERITANCE;
-            ea[0].Trustee.TrusteeForm = TRUSTEE_IS_SID;
-            ea[0].Trustee.TrusteeType = TRUSTEE_IS_WELL_KNOWN_GROUP;
-            ea[0].Trustee.ptstrName = (LPWSTR)(adminGroupSid.get());
-
-            // Grant Everyone the permission or read this file
-            ea[1].grfAccessPermissions = GENERIC_READ;
-            ea[1].grfAccessMode = SET_ACCESS;
-            ea[1].grfInheritance = NO_INHERITANCE;
-            ea[1].Trustee.TrusteeForm = TRUSTEE_IS_SID;
-            ea[1].Trustee.TrusteeType = TRUSTEE_IS_WELL_KNOWN_GROUP;
-            ea[1].Trustee.ptstrName = (LPWSTR)(everyoneSid.get());
-
-            ACL acl;
-            PACL pAcl = &acl;
-            THROW_IF_WIN32_ERROR(SetEntriesInAcl(2, ea, nullptr, &pAcl));
-
-            SECURITY_DESCRIPTOR sd;
-            THROW_IF_WIN32_BOOL_FALSE(InitializeSecurityDescriptor(&sd, SECURITY_DESCRIPTOR_REVISION));
-            THROW_IF_WIN32_BOOL_FALSE(SetSecurityDescriptorDacl(&sd, true, pAcl, false));
-
-            // Initialize a security attributes structure.
-            sa.nLength = sizeof(SECURITY_ATTRIBUTES);
-            sa.lpSecurityDescriptor = &sd;
-            sa.bInheritHandle = false;
-        }
-
-        wil::unique_hfile file{ CreateFileW(path.c_str(),
-                                            GENERIC_WRITE,
-                                            FILE_SHARE_READ | FILE_SHARE_WRITE,
-                                            elevatedOnly ? &sa : nullptr,
-                                            CREATE_ALWAYS,
-                                            FILE_ATTRIBUTE_NORMAL,
-                                            nullptr) };
-        THROW_LAST_ERROR_IF(!file);
-
-        const auto fileSize = gsl::narrow<DWORD>(content.size());
-        DWORD bytesWritten = 0;
-        THROW_IF_WIN32_BOOL_FALSE(WriteFile(file.get(), content.data(), fileSize, &bytesWritten, nullptr));
-
-        if (bytesWritten != fileSize)
-        {
-            THROW_WIN32_MSG(ERROR_WRITE_FAULT, "failed to write whole file");
-        }
-    }
-
-<<<<<<< HEAD
-    void WriteUTF8FileAtomic(const std::filesystem::path& path,
-                             const std::string_view content)
-=======
-    void WriteUTF8FileAtomic(const std::filesystem::path& path, const std::string_view& content)
->>>>>>> f04fd089
-    {
-        // GH#10787: rename() will replace symbolic links themselves and not the path they point at.
-        // It's thus important that we first resolve them before generating temporary path.
-        std::error_code ec;
-        const auto resolvedPath = std::filesystem::is_symlink(path) ? std::filesystem::canonical(path, ec) : path;
-        if (ec)
-        {
-            if (ec.value() != ERROR_FILE_NOT_FOUND)
-            {
-                THROW_WIN32_MSG(ec.value(), "failed to compute canonical path");
-            }
-
-            // The original file is a symbolic link, but the target doesn't exist.
-            // Consider two fall-backs:
-            //   * resolve the link manually, which might be less accurate and more prone to race conditions
-            //   * write to the file directly, which lets the system resolve the symbolic link but leaves the write non-atomic
-            // The latter is chosen, as this is an edge case and our 'atomic' writes are only best-effort.
-            WriteUTF8File(path, content);
-            return;
-        }
-
-        auto tmpPath = resolvedPath;
-        tmpPath += L".tmp";
-
-        // Writing to a file isn't atomic, but...
-        WriteUTF8File(tmpPath, content);
-
-        // renaming one is (supposed to be) atomic.
-        // Wait... "supposed to be"!? Well it's technically not always atomic,
-        // but it's pretty darn close to it, so... better than nothing.
-        std::filesystem::rename(tmpPath, resolvedPath);
-    }
-}
+// Copyright (c) Microsoft Corporation.
+// Licensed under the MIT license.
+
+#include "pch.h"
+#include "FileUtils.h"
+
+#include <appmodel.h>
+#include <shlobj.h>
+#include <WtExeUtils.h>
+
+#include <aclapi.h>
+
+static constexpr std::string_view Utf8Bom{ u8"\uFEFF" };
+static constexpr std::wstring_view UnpackagedSettingsFolderName{ L"Microsoft\\Windows Terminal\\" };
+
+namespace winrt::Microsoft::Terminal::Settings::Model
+{
+    // Returns a path like C:\Users\<username>\AppData\Local\Packages\<packagename>\LocalState
+    // You can put your settings.json or state.json in this directory.
+    std::filesystem::path GetBaseSettingsPath()
+    {
+        static std::filesystem::path baseSettingsPath = []() {
+            wil::unique_cotaskmem_string localAppDataFolder;
+            // KF_FLAG_FORCE_APP_DATA_REDIRECTION, when engaged, causes SHGet... to return
+            // the new AppModel paths (Packages/xxx/RoamingState, etc.) for standard path requests.
+            // Using this flag allows us to avoid Windows.Storage.ApplicationData completely.
+            THROW_IF_FAILED(SHGetKnownFolderPath(FOLDERID_LocalAppData, KF_FLAG_FORCE_APP_DATA_REDIRECTION, nullptr, &localAppDataFolder));
+
+            std::filesystem::path parentDirectoryForSettingsFile{ localAppDataFolder.get() };
+
+            if (!IsPackaged())
+            {
+                parentDirectoryForSettingsFile /= UnpackagedSettingsFolderName;
+            }
+
+            // Create the directory if it doesn't exist
+            std::filesystem::create_directories(parentDirectoryForSettingsFile);
+
+            return parentDirectoryForSettingsFile;
+        }();
+        return baseSettingsPath;
+    }
+
+    static bool _hasExpectedPermissions(const std::filesystem::path& path)
+    {
+        // If we want to only open the file if it's elevated, check the
+        // permissions on this file. We want to make sure that:
+        // * Everyone has permission to read
+        // * admins can do anything
+        // * no one else can do anything.
+        PACL pAcl{ nullptr }; // This doesn't need to be cleanup up apparently
+
+        auto status = GetNamedSecurityInfo(path.c_str(),
+                                           SE_FILE_OBJECT,
+                                           DACL_SECURITY_INFORMATION,
+                                           nullptr,
+                                           nullptr,
+                                           &pAcl,
+                                           nullptr,
+                                           nullptr);
+        THROW_IF_WIN32_ERROR(status);
+
+        PEXPLICIT_ACCESS pEA{ nullptr };
+        DWORD count = 0;
+        status = GetExplicitEntriesFromAcl(pAcl, &count, &pEA);
+        THROW_IF_WIN32_ERROR(status);
+
+        auto explicitAccessCleanup = wil::scope_exit([&]() { ::LocalFree(pEA); });
+
+        if (count != 2)
+        {
+            return false;
+        }
+
+        // Now, get the Everyone and Admins SIDS so we can make sure they're
+        // the ones in this file.
+
+        wil::unique_sid everyoneSid;
+        wil::unique_sid adminGroupSid;
+        SID_IDENTIFIER_AUTHORITY SIDAuthNT = SECURITY_NT_AUTHORITY;
+        SID_IDENTIFIER_AUTHORITY SIDAuthWorld = SECURITY_WORLD_SID_AUTHORITY;
+
+        // Create a SID for the BUILTIN\Administrators group.
+        THROW_IF_WIN32_BOOL_FALSE(AllocateAndInitializeSid(&SIDAuthNT, 2, SECURITY_BUILTIN_DOMAIN_RID, DOMAIN_ALIAS_RID_ADMINS, 0, 0, 0, 0, 0, 0, &adminGroupSid));
+
+        // Create a well-known SID for the Everyone group.
+        THROW_IF_WIN32_BOOL_FALSE(AllocateAndInitializeSid(&SIDAuthWorld, 1, SECURITY_WORLD_RID, 0, 0, 0, 0, 0, 0, 0, &everyoneSid));
+
+        bool hadExpectedPermissions = true;
+
+        // Check that the permissions are what we'd expect them to be if only
+        // admins can write to the file. This is basically a mirror of what we
+        // set up in `WriteUTF8File`.
+
+        // For grfAccessPermissions, GENERIC_ALL turns into STANDARD_RIGHTS_ALL,
+        // and GENERIC_READ -> READ_CONTROL
+        hadExpectedPermissions &= WI_AreAllFlagsSet(pEA[0].grfAccessPermissions, STANDARD_RIGHTS_ALL);
+        hadExpectedPermissions &= pEA[0].grfInheritance == NO_INHERITANCE;
+        hadExpectedPermissions &= pEA[0].Trustee.TrusteeForm == TRUSTEE_IS_SID;
+        // SIDs are void*'s that happen to convert to a wchar_t
+        hadExpectedPermissions &= *(pEA[0].Trustee.ptstrName) == *(LPWSTR)(adminGroupSid.get());
+
+        // Now check the other EXPLICIT_ACCESS
+        hadExpectedPermissions &= WI_IsFlagSet(pEA[1].grfAccessPermissions, READ_CONTROL);
+        hadExpectedPermissions &= pEA[1].grfInheritance == NO_INHERITANCE;
+        hadExpectedPermissions &= pEA[1].Trustee.TrusteeForm == TRUSTEE_IS_SID;
+        hadExpectedPermissions &= *(pEA[1].Trustee.ptstrName) == *(LPWSTR)(everyoneSid.get());
+
+        return hadExpectedPermissions;
+    }
+    // Tries to read a file somewhat atomically without locking it.
+    // Strips the UTF8 BOM if it exists.
+    std::string ReadUTF8File(const std::filesystem::path& path, const bool elevatedOnly)
+    {
+        if (elevatedOnly)
+        {
+            const bool hadExpectedPermissions{ _hasExpectedPermissions(path) };
+            if (!hadExpectedPermissions)
+            {
+                // delete the file. It's been compromised.
+                LOG_LAST_ERROR_IF(!DeleteFile(path.c_str()));
+                // Exit early, because obviously there's nothing to read from the deleted file.
+                return "";
+            }
+        }
+
+        // From some casual observations we can determine that:
+        // * ReadFile() always returns the requested amount of data (unless the file is smaller)
+        // * It's unlikely that the file was changed between GetFileSize() and ReadFile()
+        // -> Lets add a retry-loop just in case, to not fail if the file size changed while reading.
+        for (int i = 0; i < 3; ++i)
+        {
+            wil::unique_hfile file{ CreateFileW(path.c_str(), GENERIC_READ, FILE_SHARE_READ | FILE_SHARE_WRITE, nullptr, OPEN_EXISTING, FILE_ATTRIBUTE_NORMAL, nullptr) };
+            THROW_LAST_ERROR_IF(!file);
+
+            const auto fileSize = GetFileSize(file.get(), nullptr);
+            THROW_LAST_ERROR_IF(fileSize == INVALID_FILE_SIZE);
+
+            // By making our buffer just slightly larger we can detect if
+            // the file size changed and we've failed to read the full file.
+            std::string buffer(static_cast<size_t>(fileSize) + 1, '\0');
+            DWORD bytesRead = 0;
+            THROW_IF_WIN32_BOOL_FALSE(ReadFile(file.get(), buffer.data(), gsl::narrow<DWORD>(buffer.size()), &bytesRead, nullptr));
+
+            // This implementation isn't atomic as we'd need to use an exclusive file lock.
+            // But this would be annoying for users as it forces them to close the file in their editor.
+            // The next best alternative is to at least try to detect file changes and retry the read.
+            if (bytesRead != fileSize)
+            {
+                // This continue is unlikely to be hit (see the prior for loop comment).
+                std::this_thread::sleep_for(std::chrono::milliseconds(100));
+                continue;
+            }
+
+            // As mentioned before our buffer was allocated oversized.
+            buffer.resize(bytesRead);
+
+            if (til::starts_with(buffer, Utf8Bom))
+            {
+                // Yeah this memmove()s the entire content.
+                // But I don't really want to deal with UTF8 BOMs any more than necessary,
+                // as basically not a single editor writes a BOM for UTF8.
+                buffer.erase(0, Utf8Bom.size());
+            }
+
+            return buffer;
+        }
+
+        THROW_WIN32_MSG(ERROR_READ_FAULT, "file size changed while reading");
+    }
+
+    // Same as ReadUTF8File, but returns an empty optional, if the file couldn't be opened.
+    std::optional<std::string> ReadUTF8FileIfExists(const std::filesystem::path& path, const bool elevatedOnly)
+    {
+        try
+        {
+            return { ReadUTF8File(path, elevatedOnly) };
+        }
+        catch (const wil::ResultException& exception)
+        {
+            if (exception.GetErrorCode() == HRESULT_FROM_WIN32(ERROR_FILE_NOT_FOUND))
+            {
+                return {};
+            }
+
+            throw;
+        }
+    }
+
+    void WriteUTF8File(const std::filesystem::path& path,
+                       const std::string_view& content,
+                       const bool elevatedOnly)
+    {
+        SECURITY_ATTRIBUTES sa;
+        if (elevatedOnly)
+        {
+            // This is very vaguely taken from
+            // https://docs.microsoft.com/en-us/windows/win32/secauthz/creating-a-security-descriptor-for-a-new-object-in-c--
+            // With using https://docs.microsoft.com/en-us/windows/win32/secauthz/well-known-sids
+            // to find out that
+            // * SECURITY_NT_AUTHORITY+SECURITY_LOCAL_SYSTEM_RID == NT AUTHORITY\SYSTEM
+            // * SECURITY_NT_AUTHORITY+SECURITY_BUILTIN_DOMAIN_RID+DOMAIN_ALIAS_RID_ADMINS == BUILTIN\Administrators
+            // * SECURITY_WORLD_SID_AUTHORITY+SECURITY_WORLD_RID == Everyone
+            //
+            // Raymond Chen recommended that I make this file only writable by
+            // SYSTEM, but if I did that, then even we can't write the file
+            // while elevated, which isn't what we want.
+
+            wil::unique_sid everyoneSid;
+            wil::unique_sid adminGroupSid;
+            SID_IDENTIFIER_AUTHORITY SIDAuthNT = SECURITY_NT_AUTHORITY;
+            SID_IDENTIFIER_AUTHORITY SIDAuthWorld = SECURITY_WORLD_SID_AUTHORITY;
+
+            // Create a SID for the BUILTIN\Administrators group.
+            THROW_IF_WIN32_BOOL_FALSE(AllocateAndInitializeSid(&SIDAuthNT, 2, SECURITY_BUILTIN_DOMAIN_RID, DOMAIN_ALIAS_RID_ADMINS, 0, 0, 0, 0, 0, 0, &adminGroupSid));
+
+            // Create a well-known SID for the Everyone group.
+            THROW_IF_WIN32_BOOL_FALSE(AllocateAndInitializeSid(&SIDAuthWorld, 1, SECURITY_WORLD_RID, 0, 0, 0, 0, 0, 0, 0, &everyoneSid));
+
+            EXPLICIT_ACCESS ea[2]{};
+
+            // Grant Admins all permissions on this file
+            ea[0].grfAccessPermissions = GENERIC_ALL;
+            ea[0].grfAccessMode = SET_ACCESS;
+            ea[0].grfInheritance = NO_INHERITANCE;
+            ea[0].Trustee.TrusteeForm = TRUSTEE_IS_SID;
+            ea[0].Trustee.TrusteeType = TRUSTEE_IS_WELL_KNOWN_GROUP;
+            ea[0].Trustee.ptstrName = (LPWSTR)(adminGroupSid.get());
+
+            // Grant Everyone the permission or read this file
+            ea[1].grfAccessPermissions = GENERIC_READ;
+            ea[1].grfAccessMode = SET_ACCESS;
+            ea[1].grfInheritance = NO_INHERITANCE;
+            ea[1].Trustee.TrusteeForm = TRUSTEE_IS_SID;
+            ea[1].Trustee.TrusteeType = TRUSTEE_IS_WELL_KNOWN_GROUP;
+            ea[1].Trustee.ptstrName = (LPWSTR)(everyoneSid.get());
+
+            ACL acl;
+            PACL pAcl = &acl;
+            THROW_IF_WIN32_ERROR(SetEntriesInAcl(2, ea, nullptr, &pAcl));
+
+            SECURITY_DESCRIPTOR sd;
+            THROW_IF_WIN32_BOOL_FALSE(InitializeSecurityDescriptor(&sd, SECURITY_DESCRIPTOR_REVISION));
+            THROW_IF_WIN32_BOOL_FALSE(SetSecurityDescriptorDacl(&sd, true, pAcl, false));
+
+            // Initialize a security attributes structure.
+            sa.nLength = sizeof(SECURITY_ATTRIBUTES);
+            sa.lpSecurityDescriptor = &sd;
+            sa.bInheritHandle = false;
+        }
+
+        wil::unique_hfile file{ CreateFileW(path.c_str(),
+                                            GENERIC_WRITE,
+                                            FILE_SHARE_READ | FILE_SHARE_WRITE,
+                                            elevatedOnly ? &sa : nullptr,
+                                            CREATE_ALWAYS,
+                                            FILE_ATTRIBUTE_NORMAL,
+                                            nullptr) };
+        THROW_LAST_ERROR_IF(!file);
+
+        const auto fileSize = gsl::narrow<DWORD>(content.size());
+        DWORD bytesWritten = 0;
+        THROW_IF_WIN32_BOOL_FALSE(WriteFile(file.get(), content.data(), fileSize, &bytesWritten, nullptr));
+
+        if (bytesWritten != fileSize)
+        {
+            THROW_WIN32_MSG(ERROR_WRITE_FAULT, "failed to write whole file");
+        }
+    }
+
+    void WriteUTF8FileAtomic(const std::filesystem::path& path,
+                             const std::string_view& content)
+    {
+        // GH#10787: rename() will replace symbolic links themselves and not the path they point at.
+        // It's thus important that we first resolve them before generating temporary path.
+        std::error_code ec;
+        const auto resolvedPath = std::filesystem::is_symlink(path) ? std::filesystem::canonical(path, ec) : path;
+        if (ec)
+        {
+            if (ec.value() != ERROR_FILE_NOT_FOUND)
+            {
+                THROW_WIN32_MSG(ec.value(), "failed to compute canonical path");
+            }
+
+            // The original file is a symbolic link, but the target doesn't exist.
+            // Consider two fall-backs:
+            //   * resolve the link manually, which might be less accurate and more prone to race conditions
+            //   * write to the file directly, which lets the system resolve the symbolic link but leaves the write non-atomic
+            // The latter is chosen, as this is an edge case and our 'atomic' writes are only best-effort.
+            WriteUTF8File(path, content);
+            return;
+        }
+
+        auto tmpPath = resolvedPath;
+        tmpPath += L".tmp";
+
+        // Writing to a file isn't atomic, but...
+        WriteUTF8File(tmpPath, content);
+
+        // renaming one is (supposed to be) atomic.
+        // Wait... "supposed to be"!? Well it's technically not always atomic,
+        // but it's pretty darn close to it, so... better than nothing.
+        std::filesystem::rename(tmpPath, resolvedPath);
+    }
+}