--- conflicted
+++ resolved
@@ -1,138 +1,134 @@
-/*++
-Copyright (c) Microsoft Corporation
-Licensed under the MIT license.
-
-Module Name:
-- ActionMap.h
-
-Abstract:
-- A mapping of key chords to actions. Includes (de)serialization logic.
-
-Author(s):
-- Carlos Zamora - September 2020
-
---*/
-
-#pragma once
-
-#include "ActionMap.g.h"
-#include "IInheritable.h"
-#include "Command.h"
-
-// fwdecl unittest classes
-namespace SettingsModelUnitTests
-{
-    class KeyBindingsTests;
-    class DeserializationTests;
-    class TerminalSettingsTests;
-}
-
-namespace winrt::Microsoft::Terminal::Settings::Model::implementation
-{
-    using InternalActionID = size_t;
-
-    struct KeyChordHash
-    {
-        inline std::size_t operator()(const Control::KeyChord& key) const
-        {
-            return static_cast<size_t>(key.Hash());
-        }
-    };
-
-    struct KeyChordEquality
-    {
-        inline bool operator()(const Control::KeyChord& lhs, const Control::KeyChord& rhs) const
-        {
-            return lhs.Equals(rhs);
-        }
-    };
-
-    struct ActionMap : ActionMapT<ActionMap>, IInheritable<ActionMap>
-    {
-        void _FinalizeInheritance() override;
-
-        // views
-        Windows::Foundation::Collections::IMapView<hstring, Model::ActionAndArgs> AvailableActions();
-        Windows::Foundation::Collections::IMapView<hstring, Model::Command> NameMap();
-        Windows::Foundation::Collections::IMapView<Control::KeyChord, Model::Command> GlobalHotkeys();
-        Windows::Foundation::Collections::IMapView<Control::KeyChord, Model::Command> KeyBindings();
-        com_ptr<ActionMap> Copy() const;
-
-        // queries
-        Model::Command GetActionByKeyChord(const Control::KeyChord& keys) const;
-        bool IsKeyChordExplicitlyUnbound(const Control::KeyChord& keys) const;
-<<<<<<< HEAD
-        Control::KeyChord GetKeyBindingForAction(winrt::hstring cmdID);
-=======
-        Control::KeyChord GetKeyBindingForAction(const winrt::hstring& cmdID) const;
->>>>>>> 406312f2
-
-        // population
-        void AddAction(const Model::Command& cmd, const Control::KeyChord& keys);
-
-        // JSON
-        static com_ptr<ActionMap> FromJson(const Json::Value& json, const OriginTag origin = OriginTag::None);
-        std::vector<SettingsLoadWarnings> LayerJson(const Json::Value& json, const OriginTag origin, const bool withKeybindings = true);
-        Json::Value ToJson() const;
-        Json::Value KeyBindingsToJson() const;
-        bool FixupsAppliedDuringLoad() const;
-
-        // modification
-        bool RebindKeys(const Control::KeyChord& oldKeys, const Control::KeyChord& newKeys);
-        void DeleteKeyBinding(const Control::KeyChord& keys);
-        void RegisterKeyBinding(Control::KeyChord keys, Model::ActionAndArgs action);
-
-        Windows::Foundation::Collections::IVector<Model::Command> ExpandedCommands();
-        void ExpandCommands(const Windows::Foundation::Collections::IVectorView<Model::Profile>& profiles,
-                            const Windows::Foundation::Collections::IMapView<winrt::hstring, Model::ColorScheme>& schemes);
-
-        winrt::Windows::Foundation::Collections::IVector<Model::Command> FilterToSendInput(winrt::hstring currentCommandline);
-
-    private:
-        Model::Command _GetActionByID(const winrt::hstring& actionID) const;
-        std::optional<winrt::hstring> _GetActionIdByKeyChordInternal(const Control::KeyChord& keys) const;
-        std::optional<Model::Command> _GetActionByKeyChordInternal(const Control::KeyChord& keys) const;
-
-        void _RefreshKeyBindingCaches();
-        void _PopulateAvailableActionsWithStandardCommands(std::unordered_map<hstring, Model::ActionAndArgs>& availableActions, std::unordered_set<InternalActionID>& visitedActionIDs) const;
-        void _PopulateNameMapWithSpecialCommands(std::unordered_map<hstring, Model::Command>& nameMap) const;
-        void _PopulateNameMapWithStandardCommands(std::unordered_map<hstring, Model::Command>& nameMap) const;
-
-        void _PopulateCumulativeKeyMap(std::unordered_map<Control::KeyChord, winrt::hstring, KeyChordHash, KeyChordEquality>& keyBindingsMap);
-        void _PopulateCumulativeActionMap(std::unordered_map<hstring, Model::Command>& actionMap);
-
-        void _TryUpdateActionMap(const Model::Command& cmd);
-        void _TryUpdateKeyChord(const Model::Command& cmd, const Control::KeyChord& keys);
-
-        Windows::Foundation::Collections::IMap<hstring, Model::ActionAndArgs> _AvailableActionsCache{ nullptr };
-        Windows::Foundation::Collections::IMap<hstring, Model::Command> _NameMapCache{ nullptr };
-        Windows::Foundation::Collections::IMap<Control::KeyChord, Model::Command> _GlobalHotkeysCache{ nullptr };
-
-        Windows::Foundation::Collections::IVector<Model::Command> _ExpandedCommandsCache{ nullptr };
-
-        std::unordered_map<winrt::hstring, Model::Command> _NestedCommands;
-        std::vector<Model::Command> _IterableCommands;
-
-        bool _fixupsAppliedDuringLoad{ false };
-
-        // _KeyMap is the map of key chords -> action IDs defined in this layer
-        // _ActionMap is the map of action IDs -> commands defined in this layer
-        // These maps are the ones that we deserialize into when parsing the user json and vice-versa
-        std::unordered_map<Control::KeyChord, winrt::hstring, KeyChordHash, KeyChordEquality> _KeyMap;
-        std::unordered_map<winrt::hstring, Model::Command> _ActionMap;
-
-        // _CumulativeKeyMapCache is the map of key chords -> action IDs defined in all layers, with child layers overriding parent layers
-        Windows::Foundation::Collections::IMap<Control::KeyChord, winrt::hstring> _CumulativeKeyMapCache{ nullptr };
-        // _CumulativeActionMapCache is the map of action IDs -> commands defined in all layers, with child layers overriding parent layers
-        Windows::Foundation::Collections::IMap<winrt::hstring, Model::Command> _CumulativeActionMapCache{ nullptr };
-
-        // _ResolvedKeyActionMapCache is the map of key chords -> commands defined in all layers, with child layers overriding parent layers
-        // This is effectively a combination of _CumulativeKeyMapCache and _CumulativeActionMapCache and its purpose is so that
-        // we can give the SUI a view of the key chords and the commands they map to
-        Windows::Foundation::Collections::IMap<Control::KeyChord, Model::Command> _ResolvedKeyActionMapCache{ nullptr };
-
-        friend class SettingsModelUnitTests::KeyBindingsTests;
-        friend class SettingsModelUnitTests::DeserializationTests;
-        friend class SettingsModelUnitTests::TerminalSettingsTests;
-    };
-}
+/*++
+Copyright (c) Microsoft Corporation
+Licensed under the MIT license.
+
+Module Name:
+- ActionMap.h
+
+Abstract:
+- A mapping of key chords to actions. Includes (de)serialization logic.
+
+Author(s):
+- Carlos Zamora - September 2020
+
+--*/
+
+#pragma once
+
+#include "ActionMap.g.h"
+#include "IInheritable.h"
+#include "Command.h"
+
+// fwdecl unittest classes
+namespace SettingsModelUnitTests
+{
+    class KeyBindingsTests;
+    class DeserializationTests;
+    class TerminalSettingsTests;
+}
+
+namespace winrt::Microsoft::Terminal::Settings::Model::implementation
+{
+    using InternalActionID = size_t;
+
+    struct KeyChordHash
+    {
+        inline std::size_t operator()(const Control::KeyChord& key) const
+        {
+            return static_cast<size_t>(key.Hash());
+        }
+    };
+
+    struct KeyChordEquality
+    {
+        inline bool operator()(const Control::KeyChord& lhs, const Control::KeyChord& rhs) const
+        {
+            return lhs.Equals(rhs);
+        }
+    };
+
+    struct ActionMap : ActionMapT<ActionMap>, IInheritable<ActionMap>
+    {
+        void _FinalizeInheritance() override;
+
+        // views
+        Windows::Foundation::Collections::IMapView<hstring, Model::ActionAndArgs> AvailableActions();
+        Windows::Foundation::Collections::IMapView<hstring, Model::Command> NameMap();
+        Windows::Foundation::Collections::IMapView<Control::KeyChord, Model::Command> GlobalHotkeys();
+        Windows::Foundation::Collections::IMapView<Control::KeyChord, Model::Command> KeyBindings();
+        com_ptr<ActionMap> Copy() const;
+
+        // queries
+        Model::Command GetActionByKeyChord(const Control::KeyChord& keys) const;
+        bool IsKeyChordExplicitlyUnbound(const Control::KeyChord& keys) const;
+        Control::KeyChord GetKeyBindingForAction(const winrt::hstring& cmdID);
+
+        // population
+        void AddAction(const Model::Command& cmd, const Control::KeyChord& keys);
+
+        // JSON
+        static com_ptr<ActionMap> FromJson(const Json::Value& json, const OriginTag origin = OriginTag::None);
+        std::vector<SettingsLoadWarnings> LayerJson(const Json::Value& json, const OriginTag origin, const bool withKeybindings = true);
+        Json::Value ToJson() const;
+        Json::Value KeyBindingsToJson() const;
+        bool FixupsAppliedDuringLoad() const;
+
+        // modification
+        bool RebindKeys(const Control::KeyChord& oldKeys, const Control::KeyChord& newKeys);
+        void DeleteKeyBinding(const Control::KeyChord& keys);
+        void RegisterKeyBinding(Control::KeyChord keys, Model::ActionAndArgs action);
+
+        Windows::Foundation::Collections::IVector<Model::Command> ExpandedCommands();
+        void ExpandCommands(const Windows::Foundation::Collections::IVectorView<Model::Profile>& profiles,
+                            const Windows::Foundation::Collections::IMapView<winrt::hstring, Model::ColorScheme>& schemes);
+
+        winrt::Windows::Foundation::Collections::IVector<Model::Command> FilterToSendInput(winrt::hstring currentCommandline);
+
+    private:
+        Model::Command _GetActionByID(const winrt::hstring& actionID) const;
+        std::optional<winrt::hstring> _GetActionIdByKeyChordInternal(const Control::KeyChord& keys) const;
+        std::optional<Model::Command> _GetActionByKeyChordInternal(const Control::KeyChord& keys) const;
+
+        void _RefreshKeyBindingCaches();
+        void _PopulateAvailableActionsWithStandardCommands(std::unordered_map<hstring, Model::ActionAndArgs>& availableActions, std::unordered_set<InternalActionID>& visitedActionIDs) const;
+        void _PopulateNameMapWithSpecialCommands(std::unordered_map<hstring, Model::Command>& nameMap) const;
+        void _PopulateNameMapWithStandardCommands(std::unordered_map<hstring, Model::Command>& nameMap) const;
+
+        void _PopulateCumulativeKeyMap(std::unordered_map<Control::KeyChord, winrt::hstring, KeyChordHash, KeyChordEquality>& keyBindingsMap);
+        void _PopulateCumulativeActionMap(std::unordered_map<hstring, Model::Command>& actionMap);
+
+        void _TryUpdateActionMap(const Model::Command& cmd);
+        void _TryUpdateKeyChord(const Model::Command& cmd, const Control::KeyChord& keys);
+
+        Windows::Foundation::Collections::IMap<hstring, Model::ActionAndArgs> _AvailableActionsCache{ nullptr };
+        Windows::Foundation::Collections::IMap<hstring, Model::Command> _NameMapCache{ nullptr };
+        Windows::Foundation::Collections::IMap<Control::KeyChord, Model::Command> _GlobalHotkeysCache{ nullptr };
+
+        Windows::Foundation::Collections::IVector<Model::Command> _ExpandedCommandsCache{ nullptr };
+
+        std::unordered_map<winrt::hstring, Model::Command> _NestedCommands;
+        std::vector<Model::Command> _IterableCommands;
+
+        bool _fixupsAppliedDuringLoad{ false };
+
+        // _KeyMap is the map of key chords -> action IDs defined in this layer
+        // _ActionMap is the map of action IDs -> commands defined in this layer
+        // These maps are the ones that we deserialize into when parsing the user json and vice-versa
+        std::unordered_map<Control::KeyChord, winrt::hstring, KeyChordHash, KeyChordEquality> _KeyMap;
+        std::unordered_map<winrt::hstring, Model::Command> _ActionMap;
+
+        // _CumulativeKeyMapCache is the map of key chords -> action IDs defined in all layers, with child layers overriding parent layers
+        Windows::Foundation::Collections::IMap<Control::KeyChord, winrt::hstring> _CumulativeKeyMapCache{ nullptr };
+        // _CumulativeActionMapCache is the map of action IDs -> commands defined in all layers, with child layers overriding parent layers
+        Windows::Foundation::Collections::IMap<winrt::hstring, Model::Command> _CumulativeActionMapCache{ nullptr };
+
+        // _ResolvedKeyActionMapCache is the map of key chords -> commands defined in all layers, with child layers overriding parent layers
+        // This is effectively a combination of _CumulativeKeyMapCache and _CumulativeActionMapCache and its purpose is so that
+        // we can give the SUI a view of the key chords and the commands they map to
+        Windows::Foundation::Collections::IMap<Control::KeyChord, Model::Command> _ResolvedKeyActionMapCache{ nullptr };
+
+        friend class SettingsModelUnitTests::KeyBindingsTests;
+        friend class SettingsModelUnitTests::DeserializationTests;
+        friend class SettingsModelUnitTests::TerminalSettingsTests;
+    };
+}