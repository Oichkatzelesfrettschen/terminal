// Copyright (c) Microsoft Corporation.
// Licensed under the MIT license.

#include "pch.h"
#include "ActionEntry.h"
#include "JsonUtils.h"

#include "ActionEntry.g.cpp"

using namespace Microsoft::Terminal::Settings::Model;

static constexpr std::string_view ActionIdKey{ "id" };
static constexpr std::string_view IconKey{ "icon" };

namespace winrt::Microsoft::Terminal::Settings::Model::implementation
{

    ActionEntry::ActionEntry() noexcept :
        ActionEntryT<ActionEntry, NewTabMenuEntry>(NewTabMenuEntryType::Action)
    {
    }

<<<<<<< HEAD
    Json::Value ActionEntry::ToJson() const
    {
        auto json = NewTabMenuEntry::ToJson();
=======
    JsonUtils::SetValueForKey(json, ActionIdKey, _ActionId);
    JsonUtils::SetValueForKey(json, IconKey, _Icon);
>>>>>>> fa827306

        JsonUtils::SetValueForKey(json, ActionIdKey, _ActionId);

        return json;
    }

    winrt::com_ptr<NewTabMenuEntry> ActionEntry::FromJson(const Json::Value& json)
    {
        auto entry = winrt::make_self<ActionEntry>();

        JsonUtils::GetValueForKey(json, ActionIdKey, entry->_ActionId);

<<<<<<< HEAD
        return entry;
    }
=======
    JsonUtils::GetValueForKey(json, ActionIdKey, entry->_ActionId);
    JsonUtils::GetValueForKey(json, IconKey, entry->_Icon);
>>>>>>> fa827306

    Model::NewTabMenuEntry ActionEntry::Copy() const
    {
        auto entry = winrt::make_self<ActionEntry>();
        entry->_ActionId = _ActionId;
        return *entry;
    }
}
<|MERGE_RESOLUTION|>--- conflicted
+++ resolved
@@ -1,57 +1,50 @@
-// Copyright (c) Microsoft Corporation.
-// Licensed under the MIT license.
-
-#include "pch.h"
-#include "ActionEntry.h"
-#include "JsonUtils.h"
-
-#include "ActionEntry.g.cpp"
-
-using namespace Microsoft::Terminal::Settings::Model;
-
-static constexpr std::string_view ActionIdKey{ "id" };
-static constexpr std::string_view IconKey{ "icon" };
-
-namespace winrt::Microsoft::Terminal::Settings::Model::implementation
-{
-
-    ActionEntry::ActionEntry() noexcept :
-        ActionEntryT<ActionEntry, NewTabMenuEntry>(NewTabMenuEntryType::Action)
-    {
-    }
-
-<<<<<<< HEAD
-    Json::Value ActionEntry::ToJson() const
-    {
-        auto json = NewTabMenuEntry::ToJson();
-=======
-    JsonUtils::SetValueForKey(json, ActionIdKey, _ActionId);
-    JsonUtils::SetValueForKey(json, IconKey, _Icon);
->>>>>>> fa827306
-
-        JsonUtils::SetValueForKey(json, ActionIdKey, _ActionId);
-
-        return json;
-    }
-
-    winrt::com_ptr<NewTabMenuEntry> ActionEntry::FromJson(const Json::Value& json)
-    {
-        auto entry = winrt::make_self<ActionEntry>();
-
-        JsonUtils::GetValueForKey(json, ActionIdKey, entry->_ActionId);
-
-<<<<<<< HEAD
-        return entry;
-    }
-=======
-    JsonUtils::GetValueForKey(json, ActionIdKey, entry->_ActionId);
-    JsonUtils::GetValueForKey(json, IconKey, entry->_Icon);
->>>>>>> fa827306
-
-    Model::NewTabMenuEntry ActionEntry::Copy() const
-    {
-        auto entry = winrt::make_self<ActionEntry>();
-        entry->_ActionId = _ActionId;
-        return *entry;
-    }
-}
+// Copyright (c) Microsoft Corporation.
+// Licensed under the MIT license.
+
+#include "pch.h"
+#include "ActionEntry.h"
+#include "JsonUtils.h"
+
+#include "ActionEntry.g.cpp"
+
+using namespace Microsoft::Terminal::Settings::Model;
+
+static constexpr std::string_view ActionIdKey{ "id" };
+static constexpr std::string_view IconKey{ "icon" };
+
+namespace winrt::Microsoft::Terminal::Settings::Model::implementation
+{
+
+    ActionEntry::ActionEntry() noexcept :
+        ActionEntryT<ActionEntry, NewTabMenuEntry>(NewTabMenuEntryType::Action)
+    {
+    }
+
+    Json::Value ActionEntry::ToJson() const
+    {
+        auto json = NewTabMenuEntry::ToJson();
+
+        JsonUtils::SetValueForKey(json, ActionIdKey, _ActionId);
+        JsonUtils::SetValueForKey(json, IconKey, _Icon);
+
+        return json;
+    }
+
+    winrt::com_ptr<NewTabMenuEntry> ActionEntry::FromJson(const Json::Value& json)
+    {
+        auto entry = winrt::make_self<ActionEntry>();
+
+        JsonUtils::GetValueForKey(json, ActionIdKey, entry->_ActionId);
+        JsonUtils::GetValueForKey(json, IconKey, entry->_Icon);
+
+        return entry;
+    }
+
+    Model::NewTabMenuEntry ActionEntry::Copy() const
+    {
+        auto entry = winrt::make_self<ActionEntry>();
+        entry->_ActionId = _ActionId;
+        entry->_Icon = _Icon;
+        return *entry;
+    }
+}