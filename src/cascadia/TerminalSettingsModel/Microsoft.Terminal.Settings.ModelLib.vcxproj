--- conflicted
+++ resolved
@@ -1,346 +1,340 @@
-<?xml version="1.0" encoding="utf-8"?>
-<Project DefaultTargets="Build" xmlns="http://schemas.microsoft.com/developer/msbuild/2003">
-  <PropertyGroup Label="Globals">
-    <ProjectGuid>{CA5CAD1A-d7ec-4107-b7c6-79cb77ae2907}</ProjectGuid>
-    <Keyword>Win32Proj</Keyword>
-    <ProjectName>Microsoft.Terminal.Settings.Model.Lib</ProjectName>
-    <RootNamespace>Microsoft.Terminal.Settings.Model</RootNamespace>
-    <TargetName>Microsoft.Terminal.Settings.Model.Lib</TargetName>
-    <ConfigurationType>StaticLibrary</ConfigurationType>
-    <SubSystem>Console</SubSystem>
-    <OpenConsoleUniversalApp>true</OpenConsoleUniversalApp>
-  </PropertyGroup>
-  <PropertyGroup Label="NuGet Dependencies">
-    <TerminalCppWinrt>true</TerminalCppWinrt>
-    <TerminalVisualStudioSetup>true</TerminalVisualStudioSetup>
-    <TerminalMUX>true</TerminalMUX>
-  </PropertyGroup>
-  <Import Project="..\..\..\common.openconsole.props" Condition="'$(OpenConsoleDir)'==''" />
-  <Import Project="$(OpenConsoleDir)src\common.nugetversions.props" />
-  <Import Project="$(OpenConsoleDir)src\cppwinrt.build.pre.props" />
-  <!-- ========================= Headers ======================== -->
-  <ItemGroup>
-    <ClInclude Include="resource.h" />
-    <ClInclude Include="ActionArgsMagic.h" />
-    <ClInclude Include="NewTabMenuEntry.h">
-      <DependentUpon>NewTabMenuEntry.idl</DependentUpon>
-    </ClInclude>
-    <ClInclude Include="SeparatorEntry.h">
-      <DependentUpon>NewTabMenuEntry.idl</DependentUpon>
-    </ClInclude>
-    <ClInclude Include="ActionEntry.h">
-      <DependentUpon>NewTabMenuEntry.idl</DependentUpon>
-    </ClInclude>
-    <ClInclude Include="FolderEntry.h">
-      <DependentUpon>NewTabMenuEntry.idl</DependentUpon>
-    </ClInclude>
-    <ClInclude Include="ProfileEntry.h">
-      <DependentUpon>NewTabMenuEntry.idl</DependentUpon>
-    </ClInclude>
-    <ClInclude Include="RemainingProfilesEntry.h">
-      <DependentUpon>NewTabMenuEntry.idl</DependentUpon>
-    </ClInclude>
-    <ClInclude Include="ProfileCollectionEntry.h">
-      <DependentUpon>NewTabMenuEntry.idl</DependentUpon>
-    </ClInclude>
-    <ClInclude Include="MatchProfilesEntry.h">
-      <DependentUpon>NewTabMenuEntry.idl</DependentUpon>
-    </ClInclude>
-    <ClInclude Include="MediaResourceSupport.h" />
-    <ClInclude Include="VisualStudioGenerator.h" />
-    <ClInclude Include="DefaultTerminal.h">
-      <DependentUpon>DefaultTerminal.idl</DependentUpon>
-    </ClInclude>
-    <ClInclude Include="pch.h" />
-    <ClInclude Include="ActionArgs.h">
-      <DependentUpon>ActionArgs.idl</DependentUpon>
-    </ClInclude>
-    <ClInclude Include="ActionAndArgs.h">
-      <DependentUpon>ActionArgs.idl</DependentUpon>
-    </ClInclude>
-    <ClInclude Include="ActionMap.h">
-      <DependentUpon>ActionMap.idl</DependentUpon>
-    </ClInclude>
-    <ClInclude Include="AzureCloudShellGenerator.h" />
-    <ClInclude Include="ApplicationState.h">
-      <DependentUpon>ApplicationState.idl</DependentUpon>
-    </ClInclude>
-    <ClInclude Include="CascadiaSettings.h">
-      <DependentUpon>CascadiaSettings.idl</DependentUpon>
-    </ClInclude>
-    <ClInclude Include="ColorScheme.h">
-      <DependentUpon>ColorScheme.idl</DependentUpon>
-    </ClInclude>
-    <ClInclude Include="Theme.h">
-      <DependentUpon>Theme.idl</DependentUpon>
-    </ClInclude>
-    <ClInclude Include="Command.h">
-      <DependentUpon>Command.idl</DependentUpon>
-    </ClInclude>
-    <ClInclude Include="DynamicProfileUtils.h" />
-    <ClInclude Include="FileUtils.h" />
-    <ClInclude Include="GlobalAppSettings.h">
-      <DependentUpon>GlobalAppSettings.idl</DependentUpon>
-    </ClInclude>
-    <ClInclude Include="IInheritable.h" />
-    <ClInclude Include="MTSMSettings.h" />
-    <ClInclude Include="IDynamicProfileGenerator.h" />
-    <ClInclude Include="JsonUtils.h" />
-    <ClInclude Include="HashUtils.h" />
-    <ClInclude Include="KeyChordSerialization.h">
-      <DependentUpon>KeyChordSerialization.idl</DependentUpon>
-    </ClInclude>
-    <ClInclude Include="PowershellCoreProfileGenerator.h" />
-    <ClInclude Include="Profile.h">
-      <DependentUpon>Profile.idl</DependentUpon>
-    </ClInclude>
-    <ClInclude Include="AppearanceConfig.h">
-      <DependentUpon>AppearanceConfig.idl</DependentUpon>
-    </ClInclude>
-    <ClInclude Include="FontConfig.h">
-      <DependentUpon>FontConfig.idl</DependentUpon>
-    </ClInclude>
-    <ClInclude Include="AIConfig.h">
-      <DependentUpon>AIConfig.idl</DependentUpon>
-    </ClInclude>
-    <ClInclude Include="EnumMappings.h">
-      <DependentUpon>EnumMappings.idl</DependentUpon>
-    </ClInclude>
-    <ClInclude Include="SettingsTypes.h" />
-    <ClInclude Include="TerminalSettingsSerializationHelpers.h" />
-    <ClInclude Include="TerminalWarnings.h">
-      <DependentUpon>TerminalWarnings.idl</DependentUpon>
-    </ClInclude>
-    <ClInclude Include="VsDevCmdGenerator.h" />
-    <ClInclude Include="VsDevShellGenerator.h" />
-    <ClInclude Include="VsSetupConfiguration.h" />
-    <ClInclude Include="WslDistroGenerator.h" />
-    <ClInclude Include="SshHostGenerator.h" />
-    <ClInclude Include="ModelSerializationHelpers.h" />
-  </ItemGroup>
-  <!-- ========================= Cpp Files ======================== -->
-  <ItemGroup>
-    <ClCompile Include="VisualStudioGenerator.cpp" />
-    <ClCompile Include="DefaultTerminal.cpp">
-      <DependentUpon>DefaultTerminal.idl</DependentUpon>
-    </ClCompile>
-    <ClCompile Include="init.cpp" />
-    <ClCompile Include="pch.cpp">
-      <PrecompiledHeader>Create</PrecompiledHeader>
-    </ClCompile>
-    <ClCompile Include="ActionAndArgs.cpp">
-      <DependentUpon>ActionArgs.idl</DependentUpon>
-    </ClCompile>
-    <ClCompile Include="ActionArgs.cpp">
-      <DependentUpon>ActionArgs.idl</DependentUpon>
-    </ClCompile>
-    <ClCompile Include="ActionMap.cpp">
-      <DependentUpon>ActionMap.idl</DependentUpon>
-    </ClCompile>
-    <ClCompile Include="ActionMapSerialization.cpp">
-      <DependentUpon>ActionMap.idl</DependentUpon>
-    </ClCompile>
-    <ClCompile Include="AzureCloudShellGenerator.cpp" />
-    <ClCompile Include="ApplicationState.cpp">
-      <DependentUpon>ApplicationState.idl</DependentUpon>
-    </ClCompile>
-    <ClCompile Include="CascadiaSettings.cpp">
-      <DependentUpon>CascadiaSettings.idl</DependentUpon>
-    </ClCompile>
-    <ClCompile Include="CascadiaSettingsSerialization.cpp">
-      <DependentUpon>CascadiaSettings.idl</DependentUpon>
-    </ClCompile>
-    <ClCompile Include="ColorScheme.cpp">
-      <DependentUpon>ColorScheme.idl</DependentUpon>
-    </ClCompile>
-    <ClCompile Include="Theme.cpp">
-      <DependentUpon>Theme.idl</DependentUpon>
-    </ClCompile>
-    <ClCompile Include="Command.cpp">
-      <DependentUpon>Command.idl</DependentUpon>
-    </ClCompile>
-    <ClCompile Include="DynamicProfileUtils.cpp" />
-    <ClCompile Include="FileUtils.cpp" />
-    <ClCompile Include="GlobalAppSettings.cpp">
-      <DependentUpon>GlobalAppSettings.idl</DependentUpon>
-    </ClCompile>
-    <ClCompile Include="KeyChordSerialization.cpp">
-      <DependentUpon>KeyChordSerialization.idl</DependentUpon>
-    </ClCompile>
-    <ClCompile Include="PowershellCoreProfileGenerator.cpp" />
-    <ClCompile Include="Profile.cpp">
-      <DependentUpon>Profile.idl</DependentUpon>
-    </ClCompile>
-    <ClCompile Include="AppearanceConfig.cpp">
-      <DependentUpon>AppearanceConfig.idl</DependentUpon>
-    </ClCompile>
-    <ClCompile Include="FontConfig.cpp">
-      <DependentUpon>FontConfig.idl</DependentUpon>
-    </ClCompile>
-<<<<<<< HEAD
-    <ClCompile Include="AIConfig.cpp">
-      <DependentUpon>AIConfig.idl</DependentUpon>
-    </ClCompile>
-    <ClCompile Include="TerminalSettings.cpp">
-      <DependentUpon>TerminalSettings.idl</DependentUpon>
-    </ClCompile>
-=======
->>>>>>> 52e60b95
-    <ClCompile Include="EnumMappings.cpp">
-      <DependentUpon>EnumMappings.idl</DependentUpon>
-    </ClCompile>
-    <ClCompile Include="NewTabMenuEntry.cpp">
-      <DependentUpon>NewTabMenuEntry.idl</DependentUpon>
-    </ClCompile>
-    <ClCompile Include="SeparatorEntry.cpp">
-      <DependentUpon>NewTabMenuEntry.idl</DependentUpon>
-    </ClCompile>
-    <ClCompile Include="ActionEntry.cpp">
-      <DependentUpon>NewTabMenuEntry.idl</DependentUpon>
-    </ClCompile>
-    <ClCompile Include="FolderEntry.cpp">
-      <DependentUpon>NewTabMenuEntry.idl</DependentUpon>
-    </ClCompile>
-    <ClCompile Include="ProfileEntry.cpp">
-      <DependentUpon>NewTabMenuEntry.idl</DependentUpon>
-    </ClCompile>
-    <ClCompile Include="ProfileCollectionEntry.cpp">
-      <DependentUpon>NewTabMenuEntry.idl</DependentUpon>
-    </ClCompile>
-    <ClCompile Include="RemainingProfilesEntry.cpp">
-      <DependentUpon>NewTabMenuEntry.idl</DependentUpon>
-    </ClCompile>
-    <ClCompile Include="MatchProfilesEntry.cpp">
-      <DependentUpon>NewTabMenuEntry.idl</DependentUpon>
-    </ClCompile>
-    <ClCompile Include="MediaResourceSupport.cpp" />
-    <ClCompile Include="VsDevCmdGenerator.cpp" />
-    <ClCompile Include="VsDevShellGenerator.cpp" />
-    <ClCompile Include="VsSetupConfiguration.cpp" />
-    <ClCompile Include="WslDistroGenerator.cpp" />
-    <ClCompile Include="SshHostGenerator.cpp" />
-    <ClCompile Include="TestHooks.cpp" />
-    <ClCompile Include="$(GeneratedFilesDir)module.g.cpp" />
-  </ItemGroup>
-  <!-- ========================= idl Files ======================== -->
-  <ItemGroup>
-    <Midl Include="ActionArgs.idl" />
-    <Midl Include="ActionMap.idl" />
-    <Midl Include="ApplicationState.idl" />
-    <Midl Include="CascadiaSettings.idl" />
-    <Midl Include="ColorScheme.idl" />
-    <Midl Include="NewTabMenuEntry.idl" />
-    <Midl Include="Theme.idl" />
-    <Midl Include="Command.idl" />
-    <Midl Include="DefaultTerminal.idl" />
-    <Midl Include="GlobalAppSettings.idl" />
-    <Midl Include="Profile.idl" />
-    <Midl Include="EnumMappings.idl" />
-    <Midl Include="TerminalWarnings.idl" />
-    <Midl Include="KeyChordSerialization.idl" />
-    <Midl Include="AppearanceConfig.idl" />
-    <Midl Include="IAppearanceConfig.idl" />
-    <Midl Include="ISettingsModelObject.idl" />
-    <Midl Include="FontConfig.idl" />
-    <Midl Include="AIConfig.idl" />
-  </ItemGroup>
-  <!-- ========================= Misc Files ======================== -->
-  <ItemGroup>
-    <PRIResource Include="Resources\en-US\Resources.resw" />
-    <OCResourceDirectory Include="Resources" />
-  </ItemGroup>
-  <ItemGroup>
-    <ResourceCompile Include="Microsoft.Terminal.Settings.Model.rc" />
-  </ItemGroup>
-  <!-- ========================= Project References ======================== -->
-  <ItemGroup>
-    <!--
-      the packaging project won't recurse through our dependencies, you have to
-      make sure that if you add a cppwinrt dependency to any of these projects,
-      you also update all the consumers
-    -->
-    <ProjectReference Include="$(OpenConsoleDir)src\types\lib\types.vcxproj" />
-    <ProjectReference Include="$(OpenConsoleDir)src\cascadia\WinRTUtils\WinRTUtils.vcxproj">
-      <Project>{CA5CAD1A-039A-4929-BA2A-8BEB2E4106FE}</Project>
-      <ReferenceOutputAssembly>false</ReferenceOutputAssembly>
-    </ProjectReference>
-    <ProjectReference Include="$(OpenConsoleDir)src\internal\internal.vcxproj">
-      <Project>{ef3e32a7-5ff6-42b4-b6e2-96cd7d033f00}</Project>
-    </ProjectReference>
-
-    <!-- For whatever reason, we can't include the TerminalControl and
-    TerminalSettings projects' winmds via project references. So we'll have to
-    manually include the winmds as References below
-
-    BODGY: we do need to add a ProjectReference to TerminalControl.vcxproj,
-    with Private=true, ReferenceOutputAssembly=false, so that Visual Studio's
-    "Fast Up-to-date Check" will work with this project. If we don't, the Fast
-    Up-to-date Check will look for the .xaml files from that project in our
-    output, which won't actually be there.
-
-    We do still need to separately reference the winmds manually below, which is annoying.
-    -->
-
-    <ProjectReference Include="$(OpenConsoleDir)src\cascadia\TerminalControl\dll\TerminalControl.vcxproj">
-      <!-- Private:true and ReferenceOutputAssembly:false, in combination with
-      the manual reference to TerminalControl.winmd below make sure that this
-      project will compile correct, and that we won't roll up the TermControl
-      xbf's into the packaging project twice. -->
-      <Private>true</Private>
-      <ReferenceOutputAssembly>false</ReferenceOutputAssembly>
-    </ProjectReference>
-
-  </ItemGroup>
-  <ItemGroup>
-    <!-- Manually add references to each of our dependent winmds. Mark them as private=false and CopyLocalSatelliteAssemblies=false, so that we don't
-    propagate them upwards (which can make referencing this project result in
-    duplicate type definitions)-->
-    <Reference Include="Microsoft.Terminal.TerminalConnection">
-      <HintPath>$(OpenConsoleCommonOutDir)TerminalConnection\Microsoft.Terminal.TerminalConnection.winmd</HintPath>
-      <IsWinMDFile>true</IsWinMDFile>
-      <Private>false</Private>
-      <CopyLocalSatelliteAssemblies>false</CopyLocalSatelliteAssemblies>
-    </Reference>
-    <Reference Include="Microsoft.Terminal.Control">
-      <HintPath>$(OpenConsoleCommonOutDir)Microsoft.Terminal.Control\Microsoft.Terminal.Control.winmd</HintPath>
-      <IsWinMDFile>true</IsWinMDFile>
-      <Private>false</Private>
-      <CopyLocalSatelliteAssemblies>false</CopyLocalSatelliteAssemblies>
-    </Reference>
-    <Reference Include="Microsoft.Terminal.Core">
-      <HintPath>$(OpenConsoleCommonOutDir)TerminalCore\Microsoft.Terminal.Core.winmd</HintPath>
-      <IsWinMDFile>true</IsWinMDFile>
-      <Private>false</Private>
-      <CopyLocalSatelliteAssemblies>false</CopyLocalSatelliteAssemblies>
-    </Reference>
-  </ItemGroup>
-  <!-- ====================== Compiler & Linker Flags ===================== -->
-  <ItemDefinitionGroup>
-    <ClCompile>
-      <PrecompiledHeaderFile>pch.h</PrecompiledHeaderFile>
-      <AdditionalIncludeDirectories>..;%(AdditionalIncludeDirectories);</AdditionalIncludeDirectories>
-      <!-- Manually disable unreachable code warning, because jconcpp has a ton of that. -->
-      <DisableSpecificWarnings>4702;%(DisableSpecificWarnings)</DisableSpecificWarnings>
-    </ClCompile>
-    <Link>
-      <AdditionalDependencies>%(AdditionalDependencies);user32.lib</AdditionalDependencies>
-    </Link>
-    <Reference>
-      <Private>false</Private>
-    </Reference>
-  </ItemDefinitionGroup>
-  <!-- ========================= Globals ======================== -->
-  <Import Project="$(OpenConsoleDir)src\cppwinrt.build.post.props" />
-  <Import Project="$(OpenConsoleDir)src\common.nugetversions.targets" />
-
-  <!-- PowerShell version check, outputs error if the wrong version is installed. -->
-  <Import Project="$(SolutionDir)build\rules\CollectWildcardResources.targets" />
-  <Target Name="BeforeResourceCompile" Inputs="defaults.json;userDefaults.json;enableColorSelection.json" Outputs="Generated Files\defaults.json;Generated Files\userDefaults.json;Generated Files\enableColorSelection.json">
-    <Exec Command="powershell.exe -NoProfile -ExecutionPolicy Unrestricted -File &quot;$(OpenConsoleDir)\tools\WindowsCheckPSVersion.ps1&quot;" />
-    <Exec Command="pwsh.exe -NoProfile -ExecutionPolicy Unrestricted &quot;$(OpenConsoleDir)\tools\CheckPSVersion.ps1&quot;" />
-    <Exec Command="pwsh.exe -NoProfile -ExecutionPolicy Unrestricted &quot;$(OpenConsoleDir)\tools\CompressJson.ps1&quot; -JsonFile defaults.json -OutPath &quot;Generated Files\defaults.json&quot;" />
-    <Exec Command="pwsh.exe -NoProfile -ExecutionPolicy Unrestricted &quot;$(OpenConsoleDir)\tools\CompressJson.ps1&quot; -JsonFile userDefaults.json -OutPath &quot;Generated Files\userDefaults.json&quot;" />
-    <Exec Command="pwsh.exe -NoProfile -ExecutionPolicy Unrestricted &quot;$(OpenConsoleDir)\tools\CompressJson.ps1&quot; -JsonFile enableColorSelection.json -OutPath &quot;Generated Files\enableColorSelection.json&quot;" />
-  </Target>
-
-</Project>
+<?xml version="1.0" encoding="utf-8"?>
+<Project DefaultTargets="Build" xmlns="http://schemas.microsoft.com/developer/msbuild/2003">
+  <PropertyGroup Label="Globals">
+    <ProjectGuid>{CA5CAD1A-d7ec-4107-b7c6-79cb77ae2907}</ProjectGuid>
+    <Keyword>Win32Proj</Keyword>
+    <ProjectName>Microsoft.Terminal.Settings.Model.Lib</ProjectName>
+    <RootNamespace>Microsoft.Terminal.Settings.Model</RootNamespace>
+    <TargetName>Microsoft.Terminal.Settings.Model.Lib</TargetName>
+    <ConfigurationType>StaticLibrary</ConfigurationType>
+    <SubSystem>Console</SubSystem>
+    <OpenConsoleUniversalApp>true</OpenConsoleUniversalApp>
+  </PropertyGroup>
+  <PropertyGroup Label="NuGet Dependencies">
+    <TerminalCppWinrt>true</TerminalCppWinrt>
+    <TerminalVisualStudioSetup>true</TerminalVisualStudioSetup>
+    <TerminalMUX>true</TerminalMUX>
+  </PropertyGroup>
+  <Import Project="..\..\..\common.openconsole.props" Condition="'$(OpenConsoleDir)'==''" />
+  <Import Project="$(OpenConsoleDir)src\common.nugetversions.props" />
+  <Import Project="$(OpenConsoleDir)src\cppwinrt.build.pre.props" />
+  <!-- ========================= Headers ======================== -->
+  <ItemGroup>
+    <ClInclude Include="resource.h" />
+    <ClInclude Include="ActionArgsMagic.h" />
+    <ClInclude Include="NewTabMenuEntry.h">
+      <DependentUpon>NewTabMenuEntry.idl</DependentUpon>
+    </ClInclude>
+    <ClInclude Include="SeparatorEntry.h">
+      <DependentUpon>NewTabMenuEntry.idl</DependentUpon>
+    </ClInclude>
+    <ClInclude Include="ActionEntry.h">
+      <DependentUpon>NewTabMenuEntry.idl</DependentUpon>
+    </ClInclude>
+    <ClInclude Include="FolderEntry.h">
+      <DependentUpon>NewTabMenuEntry.idl</DependentUpon>
+    </ClInclude>
+    <ClInclude Include="ProfileEntry.h">
+      <DependentUpon>NewTabMenuEntry.idl</DependentUpon>
+    </ClInclude>
+    <ClInclude Include="RemainingProfilesEntry.h">
+      <DependentUpon>NewTabMenuEntry.idl</DependentUpon>
+    </ClInclude>
+    <ClInclude Include="ProfileCollectionEntry.h">
+      <DependentUpon>NewTabMenuEntry.idl</DependentUpon>
+    </ClInclude>
+    <ClInclude Include="MatchProfilesEntry.h">
+      <DependentUpon>NewTabMenuEntry.idl</DependentUpon>
+    </ClInclude>
+    <ClInclude Include="MediaResourceSupport.h" />
+    <ClInclude Include="VisualStudioGenerator.h" />
+    <ClInclude Include="DefaultTerminal.h">
+      <DependentUpon>DefaultTerminal.idl</DependentUpon>
+    </ClInclude>
+    <ClInclude Include="pch.h" />
+    <ClInclude Include="ActionArgs.h">
+      <DependentUpon>ActionArgs.idl</DependentUpon>
+    </ClInclude>
+    <ClInclude Include="ActionAndArgs.h">
+      <DependentUpon>ActionArgs.idl</DependentUpon>
+    </ClInclude>
+    <ClInclude Include="ActionMap.h">
+      <DependentUpon>ActionMap.idl</DependentUpon>
+    </ClInclude>
+    <ClInclude Include="AzureCloudShellGenerator.h" />
+    <ClInclude Include="ApplicationState.h">
+      <DependentUpon>ApplicationState.idl</DependentUpon>
+    </ClInclude>
+    <ClInclude Include="CascadiaSettings.h">
+      <DependentUpon>CascadiaSettings.idl</DependentUpon>
+    </ClInclude>
+    <ClInclude Include="ColorScheme.h">
+      <DependentUpon>ColorScheme.idl</DependentUpon>
+    </ClInclude>
+    <ClInclude Include="Theme.h">
+      <DependentUpon>Theme.idl</DependentUpon>
+    </ClInclude>
+    <ClInclude Include="Command.h">
+      <DependentUpon>Command.idl</DependentUpon>
+    </ClInclude>
+    <ClInclude Include="DynamicProfileUtils.h" />
+    <ClInclude Include="FileUtils.h" />
+    <ClInclude Include="GlobalAppSettings.h">
+      <DependentUpon>GlobalAppSettings.idl</DependentUpon>
+    </ClInclude>
+    <ClInclude Include="IInheritable.h" />
+    <ClInclude Include="MTSMSettings.h" />
+    <ClInclude Include="IDynamicProfileGenerator.h" />
+    <ClInclude Include="JsonUtils.h" />
+    <ClInclude Include="HashUtils.h" />
+    <ClInclude Include="KeyChordSerialization.h">
+      <DependentUpon>KeyChordSerialization.idl</DependentUpon>
+    </ClInclude>
+    <ClInclude Include="PowershellCoreProfileGenerator.h" />
+    <ClInclude Include="Profile.h">
+      <DependentUpon>Profile.idl</DependentUpon>
+    </ClInclude>
+    <ClInclude Include="AppearanceConfig.h">
+      <DependentUpon>AppearanceConfig.idl</DependentUpon>
+    </ClInclude>
+    <ClInclude Include="FontConfig.h">
+      <DependentUpon>FontConfig.idl</DependentUpon>
+    </ClInclude>
+    <ClInclude Include="AIConfig.h">
+      <DependentUpon>AIConfig.idl</DependentUpon>
+    </ClInclude>
+    <ClInclude Include="EnumMappings.h">
+      <DependentUpon>EnumMappings.idl</DependentUpon>
+    </ClInclude>
+    <ClInclude Include="SettingsTypes.h" />
+    <ClInclude Include="TerminalSettingsSerializationHelpers.h" />
+    <ClInclude Include="TerminalWarnings.h">
+      <DependentUpon>TerminalWarnings.idl</DependentUpon>
+    </ClInclude>
+    <ClInclude Include="VsDevCmdGenerator.h" />
+    <ClInclude Include="VsDevShellGenerator.h" />
+    <ClInclude Include="VsSetupConfiguration.h" />
+    <ClInclude Include="WslDistroGenerator.h" />
+    <ClInclude Include="SshHostGenerator.h" />
+    <ClInclude Include="ModelSerializationHelpers.h" />
+  </ItemGroup>
+  <!-- ========================= Cpp Files ======================== -->
+  <ItemGroup>
+    <ClCompile Include="VisualStudioGenerator.cpp" />
+    <ClCompile Include="DefaultTerminal.cpp">
+      <DependentUpon>DefaultTerminal.idl</DependentUpon>
+    </ClCompile>
+    <ClCompile Include="init.cpp" />
+    <ClCompile Include="pch.cpp">
+      <PrecompiledHeader>Create</PrecompiledHeader>
+    </ClCompile>
+    <ClCompile Include="ActionAndArgs.cpp">
+      <DependentUpon>ActionArgs.idl</DependentUpon>
+    </ClCompile>
+    <ClCompile Include="ActionArgs.cpp">
+      <DependentUpon>ActionArgs.idl</DependentUpon>
+    </ClCompile>
+    <ClCompile Include="ActionMap.cpp">
+      <DependentUpon>ActionMap.idl</DependentUpon>
+    </ClCompile>
+    <ClCompile Include="ActionMapSerialization.cpp">
+      <DependentUpon>ActionMap.idl</DependentUpon>
+    </ClCompile>
+    <ClCompile Include="AzureCloudShellGenerator.cpp" />
+    <ClCompile Include="ApplicationState.cpp">
+      <DependentUpon>ApplicationState.idl</DependentUpon>
+    </ClCompile>
+    <ClCompile Include="CascadiaSettings.cpp">
+      <DependentUpon>CascadiaSettings.idl</DependentUpon>
+    </ClCompile>
+    <ClCompile Include="CascadiaSettingsSerialization.cpp">
+      <DependentUpon>CascadiaSettings.idl</DependentUpon>
+    </ClCompile>
+    <ClCompile Include="ColorScheme.cpp">
+      <DependentUpon>ColorScheme.idl</DependentUpon>
+    </ClCompile>
+    <ClCompile Include="Theme.cpp">
+      <DependentUpon>Theme.idl</DependentUpon>
+    </ClCompile>
+    <ClCompile Include="Command.cpp">
+      <DependentUpon>Command.idl</DependentUpon>
+    </ClCompile>
+    <ClCompile Include="DynamicProfileUtils.cpp" />
+    <ClCompile Include="FileUtils.cpp" />
+    <ClCompile Include="GlobalAppSettings.cpp">
+      <DependentUpon>GlobalAppSettings.idl</DependentUpon>
+    </ClCompile>
+    <ClCompile Include="KeyChordSerialization.cpp">
+      <DependentUpon>KeyChordSerialization.idl</DependentUpon>
+    </ClCompile>
+    <ClCompile Include="PowershellCoreProfileGenerator.cpp" />
+    <ClCompile Include="Profile.cpp">
+      <DependentUpon>Profile.idl</DependentUpon>
+    </ClCompile>
+    <ClCompile Include="AppearanceConfig.cpp">
+      <DependentUpon>AppearanceConfig.idl</DependentUpon>
+    </ClCompile>
+    <ClCompile Include="FontConfig.cpp">
+      <DependentUpon>FontConfig.idl</DependentUpon>
+    </ClCompile>
+    <ClCompile Include="AIConfig.cpp">
+      <DependentUpon>AIConfig.idl</DependentUpon>
+    </ClCompile>
+    <ClCompile Include="EnumMappings.cpp">
+      <DependentUpon>EnumMappings.idl</DependentUpon>
+    </ClCompile>
+    <ClCompile Include="NewTabMenuEntry.cpp">
+      <DependentUpon>NewTabMenuEntry.idl</DependentUpon>
+    </ClCompile>
+    <ClCompile Include="SeparatorEntry.cpp">
+      <DependentUpon>NewTabMenuEntry.idl</DependentUpon>
+    </ClCompile>
+    <ClCompile Include="ActionEntry.cpp">
+      <DependentUpon>NewTabMenuEntry.idl</DependentUpon>
+    </ClCompile>
+    <ClCompile Include="FolderEntry.cpp">
+      <DependentUpon>NewTabMenuEntry.idl</DependentUpon>
+    </ClCompile>
+    <ClCompile Include="ProfileEntry.cpp">
+      <DependentUpon>NewTabMenuEntry.idl</DependentUpon>
+    </ClCompile>
+    <ClCompile Include="ProfileCollectionEntry.cpp">
+      <DependentUpon>NewTabMenuEntry.idl</DependentUpon>
+    </ClCompile>
+    <ClCompile Include="RemainingProfilesEntry.cpp">
+      <DependentUpon>NewTabMenuEntry.idl</DependentUpon>
+    </ClCompile>
+    <ClCompile Include="MatchProfilesEntry.cpp">
+      <DependentUpon>NewTabMenuEntry.idl</DependentUpon>
+    </ClCompile>
+    <ClCompile Include="MediaResourceSupport.cpp" />
+    <ClCompile Include="VsDevCmdGenerator.cpp" />
+    <ClCompile Include="VsDevShellGenerator.cpp" />
+    <ClCompile Include="VsSetupConfiguration.cpp" />
+    <ClCompile Include="WslDistroGenerator.cpp" />
+    <ClCompile Include="SshHostGenerator.cpp" />
+    <ClCompile Include="TestHooks.cpp" />
+    <ClCompile Include="$(GeneratedFilesDir)module.g.cpp" />
+  </ItemGroup>
+  <!-- ========================= idl Files ======================== -->
+  <ItemGroup>
+    <Midl Include="ActionArgs.idl" />
+    <Midl Include="ActionMap.idl" />
+    <Midl Include="ApplicationState.idl" />
+    <Midl Include="CascadiaSettings.idl" />
+    <Midl Include="ColorScheme.idl" />
+    <Midl Include="NewTabMenuEntry.idl" />
+    <Midl Include="Theme.idl" />
+    <Midl Include="Command.idl" />
+    <Midl Include="DefaultTerminal.idl" />
+    <Midl Include="GlobalAppSettings.idl" />
+    <Midl Include="Profile.idl" />
+    <Midl Include="EnumMappings.idl" />
+    <Midl Include="TerminalWarnings.idl" />
+    <Midl Include="KeyChordSerialization.idl" />
+    <Midl Include="AppearanceConfig.idl" />
+    <Midl Include="IAppearanceConfig.idl" />
+    <Midl Include="ISettingsModelObject.idl" />
+    <Midl Include="FontConfig.idl" />
+    <Midl Include="AIConfig.idl" />
+  </ItemGroup>
+  <!-- ========================= Misc Files ======================== -->
+  <ItemGroup>
+    <PRIResource Include="Resources\en-US\Resources.resw" />
+    <OCResourceDirectory Include="Resources" />
+  </ItemGroup>
+  <ItemGroup>
+    <ResourceCompile Include="Microsoft.Terminal.Settings.Model.rc" />
+  </ItemGroup>
+  <!-- ========================= Project References ======================== -->
+  <ItemGroup>
+    <!--
+      the packaging project won't recurse through our dependencies, you have to
+      make sure that if you add a cppwinrt dependency to any of these projects,
+      you also update all the consumers
+    -->
+    <ProjectReference Include="$(OpenConsoleDir)src\types\lib\types.vcxproj" />
+    <ProjectReference Include="$(OpenConsoleDir)src\cascadia\WinRTUtils\WinRTUtils.vcxproj">
+      <Project>{CA5CAD1A-039A-4929-BA2A-8BEB2E4106FE}</Project>
+      <ReferenceOutputAssembly>false</ReferenceOutputAssembly>
+    </ProjectReference>
+    <ProjectReference Include="$(OpenConsoleDir)src\internal\internal.vcxproj">
+      <Project>{ef3e32a7-5ff6-42b4-b6e2-96cd7d033f00}</Project>
+    </ProjectReference>
+
+    <!-- For whatever reason, we can't include the TerminalControl and
+    TerminalSettings projects' winmds via project references. So we'll have to
+    manually include the winmds as References below
+
+    BODGY: we do need to add a ProjectReference to TerminalControl.vcxproj,
+    with Private=true, ReferenceOutputAssembly=false, so that Visual Studio's
+    "Fast Up-to-date Check" will work with this project. If we don't, the Fast
+    Up-to-date Check will look for the .xaml files from that project in our
+    output, which won't actually be there.
+
+    We do still need to separately reference the winmds manually below, which is annoying.
+    -->
+
+    <ProjectReference Include="$(OpenConsoleDir)src\cascadia\TerminalControl\dll\TerminalControl.vcxproj">
+      <!-- Private:true and ReferenceOutputAssembly:false, in combination with
+      the manual reference to TerminalControl.winmd below make sure that this
+      project will compile correct, and that we won't roll up the TermControl
+      xbf's into the packaging project twice. -->
+      <Private>true</Private>
+      <ReferenceOutputAssembly>false</ReferenceOutputAssembly>
+    </ProjectReference>
+
+  </ItemGroup>
+  <ItemGroup>
+    <!-- Manually add references to each of our dependent winmds. Mark them as private=false and CopyLocalSatelliteAssemblies=false, so that we don't
+    propagate them upwards (which can make referencing this project result in
+    duplicate type definitions)-->
+    <Reference Include="Microsoft.Terminal.TerminalConnection">
+      <HintPath>$(OpenConsoleCommonOutDir)TerminalConnection\Microsoft.Terminal.TerminalConnection.winmd</HintPath>
+      <IsWinMDFile>true</IsWinMDFile>
+      <Private>false</Private>
+      <CopyLocalSatelliteAssemblies>false</CopyLocalSatelliteAssemblies>
+    </Reference>
+    <Reference Include="Microsoft.Terminal.Control">
+      <HintPath>$(OpenConsoleCommonOutDir)Microsoft.Terminal.Control\Microsoft.Terminal.Control.winmd</HintPath>
+      <IsWinMDFile>true</IsWinMDFile>
+      <Private>false</Private>
+      <CopyLocalSatelliteAssemblies>false</CopyLocalSatelliteAssemblies>
+    </Reference>
+    <Reference Include="Microsoft.Terminal.Core">
+      <HintPath>$(OpenConsoleCommonOutDir)TerminalCore\Microsoft.Terminal.Core.winmd</HintPath>
+      <IsWinMDFile>true</IsWinMDFile>
+      <Private>false</Private>
+      <CopyLocalSatelliteAssemblies>false</CopyLocalSatelliteAssemblies>
+    </Reference>
+  </ItemGroup>
+  <!-- ====================== Compiler & Linker Flags ===================== -->
+  <ItemDefinitionGroup>
+    <ClCompile>
+      <PrecompiledHeaderFile>pch.h</PrecompiledHeaderFile>
+      <AdditionalIncludeDirectories>..;%(AdditionalIncludeDirectories);</AdditionalIncludeDirectories>
+      <!-- Manually disable unreachable code warning, because jconcpp has a ton of that. -->
+      <DisableSpecificWarnings>4702;%(DisableSpecificWarnings)</DisableSpecificWarnings>
+    </ClCompile>
+    <Link>
+      <AdditionalDependencies>%(AdditionalDependencies);user32.lib</AdditionalDependencies>
+    </Link>
+    <Reference>
+      <Private>false</Private>
+    </Reference>
+  </ItemDefinitionGroup>
+  <!-- ========================= Globals ======================== -->
+  <Import Project="$(OpenConsoleDir)src\cppwinrt.build.post.props" />
+  <Import Project="$(OpenConsoleDir)src\common.nugetversions.targets" />
+
+  <!-- PowerShell version check, outputs error if the wrong version is installed. -->
+  <Import Project="$(SolutionDir)build\rules\CollectWildcardResources.targets" />
+  <Target Name="BeforeResourceCompile" Inputs="defaults.json;userDefaults.json;enableColorSelection.json" Outputs="Generated Files\defaults.json;Generated Files\userDefaults.json;Generated Files\enableColorSelection.json">
+    <Exec Command="powershell.exe -NoProfile -ExecutionPolicy Unrestricted -File &quot;$(OpenConsoleDir)\tools\WindowsCheckPSVersion.ps1&quot;" />
+    <Exec Command="pwsh.exe -NoProfile -ExecutionPolicy Unrestricted &quot;$(OpenConsoleDir)\tools\CheckPSVersion.ps1&quot;" />
+    <Exec Command="pwsh.exe -NoProfile -ExecutionPolicy Unrestricted &quot;$(OpenConsoleDir)\tools\CompressJson.ps1&quot; -JsonFile defaults.json -OutPath &quot;Generated Files\defaults.json&quot;" />
+    <Exec Command="pwsh.exe -NoProfile -ExecutionPolicy Unrestricted &quot;$(OpenConsoleDir)\tools\CompressJson.ps1&quot; -JsonFile userDefaults.json -OutPath &quot;Generated Files\userDefaults.json&quot;" />
+    <Exec Command="pwsh.exe -NoProfile -ExecutionPolicy Unrestricted &quot;$(OpenConsoleDir)\tools\CompressJson.ps1&quot; -JsonFile enableColorSelection.json -OutPath &quot;Generated Files\enableColorSelection.json&quot;" />
+  </Target>
+
+</Project>